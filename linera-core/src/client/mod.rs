// Copyright (c) Facebook, Inc. and its affiliates.
// Copyright (c) Zefchain Labs, Inc.
// SPDX-License-Identifier: Apache-2.0

use std::{
    collections::{hash_map, BTreeMap, BTreeSet, HashMap, HashSet},
    convert::Infallible,
    iter,
    num::NonZeroUsize,
    ops::{Deref, DerefMut},
    sync::{Arc, RwLock},
};

use chain_client_state::ChainClientState;
use dashmap::{
    mapref::one::{MappedRef as DashMapMappedRef, Ref as DashMapRef, RefMut as DashMapRefMut},
    DashMap,
};
use futures::{
    future::{self, try_join_all, FusedFuture, Future},
    stream::{self, AbortHandle, FusedStream, FuturesUnordered, StreamExt},
    TryStreamExt as _,
};
#[cfg(not(target_arch = "wasm32"))]
use linera_base::data_types::Bytecode;
#[cfg(with_metrics)]
use linera_base::prometheus_util::MeasureLatency as _;
use linera_base::{
    abi::Abi,
    crypto::{CryptoHash, KeyPair, PublicKey},
    data_types::{
        Amount, ApplicationPermissions, ArithmeticError, Blob, BlockHeight, Round, Timestamp,
    },
    ensure,
    identifiers::{
        Account, ApplicationId, BlobId, BlobType, BytecodeId, ChainId, MessageId, Owner,
        UserApplicationId,
    },
    ownership::{ChainOwnership, TimeoutConfig},
};
use linera_chain::{
    data_types::{
        Block, BlockProposal, Certificate, CertificateValue, ChainAndHeight, ExecutedBlock,
        HashedCertificateValue, IncomingBundle, LiteCertificate, LiteVote, MessageAction,
    },
    manager::ChainManagerInfo,
    ChainError, ChainExecutionContext, ChainStateView,
};
use linera_execution::{
    committee::{Committee, Epoch, ValidatorName},
    system::{
        AdminOperation, OpenChainConfig, Recipient, SystemChannel, SystemOperation,
        CREATE_APPLICATION_MESSAGE_INDEX, OPEN_CHAIN_MESSAGE_INDEX,
    },
    ExecutionError, Operation, Query, Response, SystemExecutionError, SystemQuery, SystemResponse,
};
use linera_storage::{Clock as _, Storage};
use linera_views::views::ViewError;
use serde::Serialize;
use thiserror::Error;
use tokio::sync::OwnedRwLockReadGuard;
use tokio_stream::wrappers::UnboundedReceiverStream;
use tracing::{debug, error, info, instrument, warn, Instrument as _};

use crate::{
    data_types::{
        BlockHeightRange, ChainInfo, ChainInfoQuery, ChainInfoResponse, ClientOutcome, RoundTimeout,
    },
    local_node::{LocalNodeClient, LocalNodeError},
    node::{
        CrossChainMessageDelivery, NodeError, NotificationStream, ValidatorNode,
        ValidatorNodeProvider,
    },
    notifier::ChannelNotifier,
    remote_node::RemoteNode,
    updater::{communicate_with_quorum, CommunicateAction, CommunicationError, ValidatorUpdater},
    worker::{Notification, Reason, WorkerError, WorkerState},
};

mod chain_client_state;
#[cfg(test)]
#[path = "../unit_tests/client_tests.rs"]
mod client_tests;

#[cfg(with_metrics)]
mod metrics {
    use std::sync::LazyLock;

    use linera_base::prometheus_util;
    use prometheus::HistogramVec;

    pub static PROCESS_INBOX_WITHOUT_PREPARE_LATENCY: LazyLock<HistogramVec> =
        LazyLock::new(|| {
            prometheus_util::register_histogram_vec(
                "process_inbox_latency",
                "process_inbox latency",
                &[],
                Some(vec![
                    0.001, 0.002_5, 0.005, 0.01, 0.025, 0.05, 0.1, 0.25, 0.5, 1.0, 2.5, 5.0, 10.0,
                    25.0, 50.0, 100.0, 250.0, 500.0,
                ]),
            )
            .expect("Histogram creation should not fail")
        });

    pub static PREPARE_CHAIN_LATENCY: LazyLock<HistogramVec> = LazyLock::new(|| {
        prometheus_util::register_histogram_vec(
            "prepare_chain_latency",
            "prepare_chain latency",
            &[],
            Some(vec![
                0.001, 0.002_5, 0.005, 0.01, 0.025, 0.05, 0.1, 0.25, 0.5, 1.0, 2.5, 5.0, 10.0,
                25.0, 50.0, 100.0, 250.0, 500.0,
            ]),
        )
        .expect("Histogram creation should not fail")
    });

    pub static SYNCHRONIZE_CHAIN_STATE_LATENCY: LazyLock<HistogramVec> = LazyLock::new(|| {
        prometheus_util::register_histogram_vec(
            "synchronize_chain_state_latency",
            "synchronize_chain_state latency",
            &[],
            Some(vec![
                0.001, 0.002_5, 0.005, 0.01, 0.025, 0.05, 0.1, 0.25, 0.5, 1.0, 2.5, 5.0, 10.0,
                25.0, 50.0, 100.0, 250.0, 500.0,
            ]),
        )
        .expect("Histogram creation should not fail")
    });

    pub static EXECUTE_BLOCK_LATENCY: LazyLock<HistogramVec> = LazyLock::new(|| {
        prometheus_util::register_histogram_vec(
            "execute_block_latency",
            "execute_block latency",
            &[],
            Some(vec![
                0.001, 0.002_5, 0.005, 0.01, 0.025, 0.05, 0.1, 0.25, 0.5, 1.0, 2.5, 5.0, 10.0,
                25.0, 50.0, 100.0, 250.0, 500.0,
            ]),
        )
        .expect("Histogram creation should not fail")
    });

    pub static FIND_RECEIVED_CERTIFICATES_LATENCY: LazyLock<HistogramVec> = LazyLock::new(|| {
        prometheus_util::register_histogram_vec(
            "find_received_certificates_latency",
            "find_received_certificates latency",
            &[],
            Some(vec![
                0.001, 0.002_5, 0.005, 0.01, 0.025, 0.05, 0.1, 0.25, 0.5, 1.0, 2.5, 5.0, 10.0,
                25.0, 50.0, 100.0, 250.0, 500.0,
            ]),
        )
        .expect("Histogram creation should not fail")
    });
}

/// The number of chain workers that can be in memory at the same time. More workers improve
/// perfomance whenever the client interacts with multiple chains at the same time, but also
/// increases memory usage.
const CHAIN_WORKER_LIMIT: usize = 20;

/// A builder that creates [`ChainClient`]s which share the cache and notifiers.
pub struct Client<ValidatorNodeProvider, Storage>
where
    Storage: linera_storage::Storage,
{
    /// How to talk to the validators.
    validator_node_provider: ValidatorNodeProvider,
    /// Local node to manage the execution state and the local storage of the chains that we are
    /// tracking.
    local_node: LocalNodeClient<Storage>,
    /// Maximum number of pending message bundles processed at a time in a block.
    max_pending_message_bundles: usize,
    /// The policy for automatically handling incoming messages.
    message_policy: MessagePolicy,
    /// Whether to block on cross-chain message delivery.
    cross_chain_message_delivery: CrossChainMessageDelivery,
    /// Chains that should be tracked by the client.
    // TODO(#2412): Merge with set of chains the client is receiving notifications from validators
    tracked_chains: Arc<RwLock<HashSet<ChainId>>>,
    /// References to clients waiting for chain notifications.
    notifier: Arc<ChannelNotifier<Notification>>,
    /// A copy of the storage client so that we don't have to lock the local node client
    /// to retrieve it.
    storage: Storage,
    /// Chain state for the managed chains.
    chains: DashMap<ChainId, ChainClientState>,
}

impl<P, S: Storage + Clone> Client<P, S> {
    /// Creates a new `Client` with a new cache and notifiers.
    #[instrument(level = "trace", skip_all)]
    pub fn new(
        validator_node_provider: P,
        storage: S,
        max_pending_message_bundles: usize,
        cross_chain_message_delivery: CrossChainMessageDelivery,
        long_lived_services: bool,
        tracked_chains: impl IntoIterator<Item = ChainId>,
        name: impl Into<String>,
    ) -> Self {
        let tracked_chains = Arc::new(RwLock::new(tracked_chains.into_iter().collect()));
        let state = WorkerState::new_for_client(
            name.into(),
            storage.clone(),
            tracked_chains.clone(),
            NonZeroUsize::new(CHAIN_WORKER_LIMIT).expect("Chain worker limit should not be zero"),
        )
        .with_long_lived_services(long_lived_services)
        .with_allow_inactive_chains(true)
        .with_allow_messages_from_deprecated_epochs(true);
        let local_node = LocalNodeClient::new(state);

        Self {
            validator_node_provider,
            local_node,
            chains: DashMap::new(),
            max_pending_message_bundles,
            message_policy: MessagePolicy::new(BlanketMessagePolicy::Accept, None),
            cross_chain_message_delivery,
            tracked_chains,
            notifier: Arc::new(ChannelNotifier::default()),
            storage,
        }
    }

    /// Returns the storage client used by this client's local node.
    #[instrument(level = "trace", skip(self))]
    pub fn storage_client(&self) -> &S {
        &self.storage
    }

    /// Returns a reference to the [`LocalNodeClient`] of the client.
    #[instrument(level = "trace", skip(self))]
    pub fn local_node(&self) -> &LocalNodeClient<S> {
        &self.local_node
    }

    /// Adds a chain to the set of chains tracked by the local node.
    #[instrument(level = "trace", skip(self))]
    pub fn track_chain(&self, chain_id: ChainId) {
        self.tracked_chains
            .write()
            .expect("Panics should not happen while holding a lock to `tracked_chains`")
            .insert(chain_id);
    }

    /// Creates a new `ChainClient`.
    #[instrument(level = "trace", skip_all, fields(chain_id, next_block_height))]
    #[expect(clippy::too_many_arguments)]
    pub fn create_chain_client(
        self: &Arc<Self>,
        chain_id: ChainId,
        known_key_pairs: Vec<KeyPair>,
        admin_id: ChainId,
        block_hash: Option<CryptoHash>,
        timestamp: Timestamp,
        next_block_height: BlockHeight,
        pending_block: Option<Block>,
        pending_blobs: BTreeMap<BlobId, Blob>,
    ) -> ChainClient<P, S> {
        // If the entry already exists we assume that the entry is more up to date than
        // the arguments: If they were read from the wallet file, they might be stale.
        if let dashmap::mapref::entry::Entry::Vacant(e) = self.chains.entry(chain_id) {
            e.insert(ChainClientState::new(
                known_key_pairs,
                block_hash,
                timestamp,
                next_block_height,
                pending_block,
                pending_blobs,
            ));
        }

        ChainClient {
            client: self.clone(),
            chain_id,
            admin_id,
            options: ChainClientOptions {
                max_pending_message_bundles: self.max_pending_message_bundles,
                message_policy: self.message_policy.clone(),
                cross_chain_message_delivery: self.cross_chain_message_delivery,
            },
        }
    }
}

impl<P, S> Client<P, S>
where
    P: ValidatorNodeProvider + Sync + 'static,
    S: Storage + Sync + Send + Clone + 'static,
{
    async fn download_certificates(
        &self,
        nodes: &[RemoteNode<P::Node>],
        chain_id: ChainId,
        height: BlockHeight,
    ) -> Result<Box<ChainInfo>, LocalNodeError> {
        self.local_node
            .download_certificates(nodes, chain_id, height, &self.notifier)
            .await
    }

    async fn try_process_certificates(
        &self,
        remote_node: &RemoteNode<P::Node>,
        chain_id: ChainId,
        certificates: Vec<Certificate>,
    ) -> Option<Box<ChainInfo>> {
        self.local_node
            .try_process_certificates(remote_node, chain_id, certificates, &self.notifier)
            .await
    }

    async fn handle_certificate(
        &self,
        certificate: Certificate,
        blobs: Vec<Blob>,
    ) -> Result<ChainInfoResponse, LocalNodeError> {
        self.local_node
            .handle_certificate(certificate, blobs, &self.notifier)
            .await
    }
}

/// Policies for automatically handling incoming messages.
#[derive(Clone, Debug)]
pub struct MessagePolicy {
    /// The blanket policy applied to all messages.
    blanket: BlanketMessagePolicy,
    /// A collection of chains which restrict the origin of messages to be
    /// accepted. `Option::None` means that messages from all chains are accepted. An empty
    /// `HashSet` denotes that messages from no chains are accepted.
    restrict_chain_ids_to: Option<HashSet<ChainId>>,
}

#[derive(Copy, Clone, Debug, clap::ValueEnum)]
pub enum BlanketMessagePolicy {
    /// Automatically accept all incoming messages. Reject them only if execution fails.
    Accept,
    /// Automatically reject tracked messages, ignore or skip untracked messages, but accept
    /// protected ones.
    Reject,
    /// Don't include any messages in blocks, and don't make any decision whether to accept or
    /// reject.
    Ignore,
}

impl MessagePolicy {
    pub fn new(
        blanket: BlanketMessagePolicy,
        restrict_chain_ids_to: Option<HashSet<ChainId>>,
    ) -> Self {
        Self {
            blanket,
            restrict_chain_ids_to,
        }
    }

<<<<<<< HEAD
    #[tracing::instrument(level = "trace", skip(self))]
    fn must_handle(&self, bundle: &mut IncomingBundle) -> bool {
=======
    #[instrument(level = "trace", skip(self))]
    fn handle(&self, bundle: &mut IncomingBundle) -> bool {
>>>>>>> 089a5c52
        if self.is_reject() {
            if bundle.bundle.is_skippable() {
                return false;
            } else if bundle.bundle.is_tracked() {
                bundle.action = MessageAction::Reject;
            }
        }
        let sender = bundle.origin.sender;
        match &self.restrict_chain_ids_to {
            None => true,
            Some(chains) => chains.contains(&sender),
        }
    }

    #[instrument(level = "trace", skip(self))]
    fn is_ignore(&self) -> bool {
        matches!(self.blanket, BlanketMessagePolicy::Ignore)
    }

    #[instrument(level = "trace", skip(self))]
    fn is_reject(&self) -> bool {
        matches!(self.blanket, BlanketMessagePolicy::Reject)
    }
}

#[non_exhaustive]
#[derive(Debug, Clone)]
pub struct ChainClientOptions {
    /// Maximum number of pending message bundles processed at a time in a block.
    pub max_pending_message_bundles: usize,
    /// The policy for automatically handling incoming messages.
    pub message_policy: MessagePolicy,
    /// Whether to block on cross-chain message delivery.
    pub cross_chain_message_delivery: CrossChainMessageDelivery,
}

/// Client to operate a chain by interacting with validators and the given local storage
/// implementation.
/// * The chain being operated is called the "local chain" or just the "chain".
/// * As a rule, operations are considered successful (and communication may stop) when
///   they succeeded in gathering a quorum of responses.
pub struct ChainClient<ValidatorNodeProvider, Storage>
where
    Storage: linera_storage::Storage,
{
    /// The Linera [`Client`] that manages operations for this chain client.
    client: Arc<Client<ValidatorNodeProvider, Storage>>,
    /// The off-chain chain ID.
    chain_id: ChainId,
    /// The ID of the admin chain.
    admin_id: ChainId,
    /// The client options.
    options: ChainClientOptions,
}

impl<P, S> Clone for ChainClient<P, S>
where
    S: linera_storage::Storage,
{
    fn clone(&self) -> Self {
        Self {
            client: self.client.clone(),
            chain_id: self.chain_id,
            admin_id: self.admin_id,
            options: self.options.clone(),
        }
    }
}

impl<P, S> std::fmt::Debug for ChainClient<P, S>
where
    S: linera_storage::Storage,
{
    fn fmt(&self, formatter: &mut std::fmt::Formatter) -> std::fmt::Result {
        formatter
            .debug_struct("ChainClient")
            .field("chain_id", &format!("{:.8}", self.chain_id))
            .finish_non_exhaustive()
    }
}

/// Error type for [`ChainClient`].
#[derive(Debug, Error)]
pub enum ChainClientError {
    #[error("Local node operation failed: {0}")]
    LocalNodeError(#[from] LocalNodeError),

    #[error("Remote node operation failed: {0}")]
    RemoteNodeError(#[from] NodeError),

    #[error(transparent)]
    ArithmeticError(#[from] ArithmeticError),

    #[error("JSON (de)serialization error: {0}")]
    JsonError(#[from] serde_json::Error),

    #[error("Chain operation failed: {0}")]
    ChainError(#[from] ChainError),

    #[error(transparent)]
    CommunicationError(#[from] CommunicationError<NodeError>),

    #[error("Internal error within chain client: {0}")]
    InternalError(&'static str),

    #[error(
        "Cannot accept a certificate from an unknown committee in the future. \
         Please synchronize the local view of the admin chain"
    )]
    CommitteeSynchronizationError,

    #[error("The local node is behind the trusted state in wallet and needs synchronization with validators")]
    WalletSynchronizationError,

    #[error("The state of the client is incompatible with the proposed block: {0}")]
    BlockProposalError(&'static str),

    #[error(
        "Cannot accept a certificate from a committee that was retired. \
         Try a newer certificate from the same origin"
    )]
    CommitteeDeprecationError,

    #[error("Protocol error within chain client: {0}")]
    ProtocolError(&'static str),

    #[error("No key available to interact with chain {0}")]
    CannotFindKeyForChain(ChainId),

    #[error("Found several possible identities to interact with chain {0}")]
    FoundMultipleKeysForChain(ChainId),

    #[error(transparent)]
    ViewError(#[from] ViewError),

    #[error("Blobs not found: {0:?}")]
    BlobsNotFound(Vec<BlobId>),
}

impl From<Infallible> for ChainClientError {
    fn from(infallible: Infallible) -> Self {
        match infallible {}
    }
}

// We never want to pass the DashMap references over an `await` point, for fear of
// deadlocks. The following construct will cause a (relatively) helpful error if we do.

pub struct Unsend<T> {
    inner: T,
    _phantom: std::marker::PhantomData<*mut u8>,
}

impl<T> Unsend<T> {
    fn new(inner: T) -> Self {
        Self {
            inner,
            _phantom: Default::default(),
        }
    }
}

impl<T: Deref> Deref for Unsend<T> {
    type Target = T::Target;
    fn deref(&self) -> &T::Target {
        self.inner.deref()
    }
}

impl<T: DerefMut> DerefMut for Unsend<T> {
    fn deref_mut(&mut self) -> &mut T::Target {
        self.inner.deref_mut()
    }
}

pub type ChainGuard<'a, T> = Unsend<DashMapRef<'a, ChainId, T>>;
pub type ChainGuardMut<'a, T> = Unsend<DashMapRefMut<'a, ChainId, T>>;
pub type ChainGuardMapped<'a, T> = Unsend<DashMapMappedRef<'a, ChainId, ChainClientState, T>>;

impl<P: 'static, S: Storage> ChainClient<P, S> {
    /// Gets a shared reference to the chain's state.
    #[instrument(level = "trace", skip(self))]
    pub fn state(&self) -> ChainGuard<ChainClientState> {
        Unsend::new(
            self.client
                .chains
                .get(&self.chain_id)
                .expect("Chain client constructed for invalid chain"),
        )
    }

    /// Gets a mutable reference to the state.
    /// Beware: this will block any other reference to any chain's state!
    #[instrument(level = "trace", skip(self))]
    fn state_mut(&self) -> ChainGuardMut<ChainClientState> {
        Unsend::new(
            self.client
                .chains
                .get_mut(&self.chain_id)
                .expect("Chain client constructed for invalid chain"),
        )
    }

    /// Gets the per-`ChainClient` options.
    #[instrument(level = "trace", skip(self))]
    pub fn options_mut(&mut self) -> &mut ChainClientOptions {
        &mut self.options
    }

    /// Gets the ID of the associated chain.
    #[instrument(level = "trace", skip(self))]
    pub fn chain_id(&self) -> ChainId {
        self.chain_id
    }

    /// Gets the hash of the latest known block.
    #[instrument(level = "trace", skip(self))]
    pub fn block_hash(&self) -> Option<CryptoHash> {
        self.state().block_hash()
    }

    /// Gets the earliest possible timestamp for the next block.
    #[instrument(level = "trace", skip(self))]
    pub fn timestamp(&self) -> Timestamp {
        self.state().timestamp()
    }

    /// Gets the next block height.
    #[instrument(level = "trace", skip(self))]
    pub fn next_block_height(&self) -> BlockHeight {
        self.state().next_block_height()
    }

    /// Gets a guarded reference to the next pending block.
    #[instrument(level = "trace", skip(self))]
    pub fn pending_block(&self) -> ChainGuardMapped<Option<Block>> {
        Unsend::new(self.state().inner.map(|state| state.pending_block()))
    }

    /// Gets a guarded reference to the set of pending blobs.
    #[instrument(level = "trace", skip(self))]
    pub fn pending_blobs(&self) -> ChainGuardMapped<BTreeMap<BlobId, Blob>> {
        Unsend::new(self.state().inner.map(|state| state.pending_blobs()))
    }
}

enum ReceiveCertificateMode {
    NeedsCheck,
    AlreadyChecked,
}

enum CheckCertificateResult {
    OldEpoch,
    New,
    FutureEpoch,
}

/// Creates a compressed Contract, Service and bytecode.
#[cfg(not(target_arch = "wasm32"))]
pub async fn create_bytecode_blobs(
    contract: Bytecode,
    service: Bytecode,
) -> (Blob, Blob, BytecodeId) {
    let (compressed_contract, compressed_service) =
        tokio::task::spawn_blocking(move || (contract.compress(), service.compress()))
            .await
            .expect("Compression should not panic");
    let contract_blob = Blob::new_contract_bytecode(compressed_contract);
    let service_blob = Blob::new_service_bytecode(compressed_service);
    let bytecode_id = BytecodeId::new(contract_blob.id().hash, service_blob.id().hash);
    (contract_blob, service_blob, bytecode_id)
}

impl<P, S> ChainClient<P, S>
where
    P: ValidatorNodeProvider + Sync + 'static,
    S: Storage + Clone + Send + Sync + 'static,
{
    /// Obtains a `ChainStateView` for a given `ChainId`.
    #[instrument(level = "trace")]
    pub async fn chain_state_view(
        &self,
    ) -> Result<OwnedRwLockReadGuard<ChainStateView<S::Context>>, LocalNodeError> {
        Ok(self
            .client
            .local_node
            .chain_state_view(self.chain_id)
            .await?)
    }

    /// Subscribes to notifications from this client's chain.
    #[instrument(level = "trace")]
    pub async fn subscribe(&self) -> Result<NotificationStream, LocalNodeError> {
        Ok(Box::pin(UnboundedReceiverStream::new(
            self.client.notifier.subscribe(vec![self.chain_id]),
        )))
    }

    /// Returns the storage client used by this client's local node.
    #[instrument(level = "trace")]
    pub fn storage_client(&self) -> S {
        self.client.storage_client().clone()
    }

    /// Obtains the basic `ChainInfo` data for the local chain.
    #[instrument(level = "trace")]
    pub async fn chain_info(&self) -> Result<Box<ChainInfo>, LocalNodeError> {
        let query = ChainInfoQuery::new(self.chain_id);
        let response = self
            .client
            .local_node
            .handle_chain_info_query(query)
            .await?;
        Ok(response.info)
    }

    /// Obtains the basic `ChainInfo` data for the local chain, with chain manager values.
    #[instrument(level = "trace")]
    pub async fn chain_info_with_manager_values(&self) -> Result<Box<ChainInfo>, LocalNodeError> {
        let query = ChainInfoQuery::new(self.chain_id).with_manager_values();
        let response = self
            .client
            .local_node
            .handle_chain_info_query(query)
            .await?;
        Ok(response.info)
    }

    /// Obtains up to `self.options.max_pending_message_bundles` pending message bundles for the
    /// local chain.
    #[instrument(level = "trace")]
    async fn pending_message_bundles(&self) -> Result<Vec<IncomingBundle>, ChainClientError> {
        let query = ChainInfoQuery::new(self.chain_id).with_pending_message_bundles();
        let info = self
            .client
            .local_node
            .handle_chain_info_query(query)
            .await?
            .info;
        {
            let state = self.state();
            ensure!(
                state.has_other_owners(&info.manager.ownership)
                    || info.next_block_height == state.next_block_height(),
                ChainClientError::WalletSynchronizationError
            );
        }
        if info.next_block_height != BlockHeight::ZERO && self.options.message_policy.is_ignore() {
            return Ok(Vec::new()); // OpenChain is already received, others are ignored.
        }

        let needs_openchain_message = info.needs_opening()?;
        let mut rearranged = false;
        let mut pending_message_bundles = info.requested_pending_message_bundles;

        if needs_openchain_message {
            // The first incoming message of any child chain must be `OpenChain`. We must have it in
            // our inbox, and include it before all other messages.
            rearranged = IncomingBundle::put_openchain_at_front(&mut pending_message_bundles);
            if !rearranged {
                return Err(LocalNodeError::InactiveChain(self.chain_id).into());
            };
        }

        if self.options.message_policy.is_ignore() {
            // Ignore messages other than OpenChain.
            if rearranged {
                return Ok(pending_message_bundles[0..1].to_vec());
            } else {
                return Ok(Vec::new());
            }
        }

        Ok(pending_message_bundles
            .into_iter()
            .filter_map(|mut bundle| {
                self.options
                    .message_policy
                    .must_handle(&mut bundle)
                    .then_some(bundle)
            })
            .take(self.options.max_pending_message_bundles)
            .collect())
    }

    /// Obtains the current epoch of the given chain as well as its set of trusted committees.
    #[instrument(level = "trace")]
    pub async fn epoch_and_committees(
        &self,
        chain_id: ChainId,
    ) -> Result<(Option<Epoch>, BTreeMap<Epoch, Committee>), LocalNodeError> {
        let query = ChainInfoQuery::new(chain_id).with_committees();
        let info = self
            .client
            .local_node
            .handle_chain_info_query(query)
            .await?
            .info;
        let epoch = info.epoch;
        let committees = info
            .requested_committees
            .ok_or(LocalNodeError::InvalidChainInfoResponse)?;
        Ok((epoch, committees))
    }

    /// Obtains the epochs of the committees trusted by the local chain.
    #[instrument(level = "trace")]
    pub async fn epochs(&self) -> Result<Vec<Epoch>, LocalNodeError> {
        let (_epoch, committees) = self.epoch_and_committees(self.chain_id).await?;
        Ok(committees.into_keys().collect())
    }

    /// Obtains the committee for the current epoch of the local chain.
    #[instrument(level = "trace")]
    pub async fn local_committee(&self) -> Result<Committee, LocalNodeError> {
        let (epoch, mut committees) = self.epoch_and_committees(self.chain_id).await?;
        committees
            .remove(
                epoch
                    .as_ref()
                    .ok_or(LocalNodeError::InactiveChain(self.chain_id))?,
            )
            .ok_or(LocalNodeError::InactiveChain(self.chain_id))
    }

    /// Obtains all the committees trusted by either the local chain or its admin chain. Also
    /// return the latest trusted epoch.
    #[instrument(level = "trace")]
    async fn known_committees(
        &self,
    ) -> Result<(BTreeMap<Epoch, Committee>, Epoch), LocalNodeError> {
        let (epoch, mut committees) = self.epoch_and_committees(self.chain_id).await?;
        let (admin_epoch, admin_committees) = self.epoch_and_committees(self.admin_id).await?;
        committees.extend(admin_committees);
        let epoch = std::cmp::max(epoch.unwrap_or_default(), admin_epoch.unwrap_or_default());
        Ok((committees, epoch))
    }

    #[instrument(level = "trace")]
    fn make_nodes(&self, committee: &Committee) -> Result<Vec<RemoteNode<P::Node>>, NodeError> {
        Ok(self
            .client
            .validator_node_provider
            .make_nodes(committee)?
            .map(|(name, node)| RemoteNode { name, node })
            .collect())
    }

    /// Obtains the validators trusted by the local chain.
    #[instrument(level = "trace")]
    async fn validator_nodes(&self) -> Result<Vec<RemoteNode<P::Node>>, ChainClientError> {
        match self.local_committee().await {
            Ok(committee) => Ok(self.make_nodes(&committee)?),
            Err(LocalNodeError::InactiveChain(_)) => Ok(Vec::new()),
            Err(LocalNodeError::WorkerError(WorkerError::ChainError(error)))
                if matches!(*error, ChainError::InactiveChain(_)) =>
            {
                Ok(Vec::new())
            }
            Err(e) => Err(e.into()),
        }
    }

    /// Obtains the current epoch of the local chain.
    #[instrument(level = "trace")]
    async fn epoch(&self) -> Result<Epoch, LocalNodeError> {
        self.chain_info()
            .await?
            .epoch
            .ok_or(LocalNodeError::InactiveChain(self.chain_id))
    }

    /// Obtains the identity of the current owner of the chain. Returns an error if we have the
    /// private key for more than one identity.
    #[instrument(level = "trace")]
    pub async fn identity(&self) -> Result<Owner, ChainClientError> {
        let manager = self.chain_info().await?.manager;
        ensure!(
            manager.ownership.is_active(),
            LocalNodeError::InactiveChain(self.chain_id)
        );
        let state = self.state();
        let mut our_identities = manager
            .ownership
            .all_owners()
            .chain(&manager.leader)
            .filter(|owner| state.known_key_pairs().contains_key(owner));
        let Some(identity) = our_identities.next() else {
            return Err(ChainClientError::CannotFindKeyForChain(self.chain_id));
        };
        ensure!(
            our_identities.all(|id| id == identity),
            ChainClientError::FoundMultipleKeysForChain(self.chain_id)
        );
        Ok(*identity)
    }

    /// Obtains the key pair associated to the current identity.
    #[instrument(level = "trace")]
    pub async fn key_pair(&self) -> Result<KeyPair, ChainClientError> {
        let id = self.identity().await?;
        Ok(self
            .state()
            .known_key_pairs()
            .get(&id)
            .expect("key should be known at this point")
            .copy())
    }

    /// Obtains the public key associated to the current identity.
    #[instrument(level = "trace")]
    pub async fn public_key(&self) -> Result<PublicKey, ChainClientError> {
        Ok(self.key_pair().await?.public())
    }

    /// Prepares the chain for the next operation, i.e. makes sure we have synchronized it up to
    /// its current height.
    #[instrument(level = "trace")]
    async fn prepare_chain(&self) -> Result<Box<ChainInfo>, ChainClientError> {
        #[cfg(with_metrics)]
        let _latency = metrics::PREPARE_CHAIN_LATENCY.measure_latency();

        let mut info = self.sync_until(self.next_block_height()).await?;

        // If, during sync above, we've learned about new owners we need to check if the chain
        // has been extended beyoned `self.next_block_height()`.
        if self.state().has_other_owners(&info.manager.ownership) {
            // For chains with any owner other than ourselves, we could be missing recent
            // certificates created by other owners. Further synchronize blocks from the network.
            // This is a best-effort that depends on network conditions.
            let nodes = self.validator_nodes().await?;
            info = self.synchronize_chain_state(&nodes, self.chain_id).await?;
        }
        self.update_from_info(&info);
        Ok(info)
    }

    // Verifies that our local storage contains enough history compared to the
    // expected block height. Otherwise, downloads the missing history from the
    // network.
    async fn sync_until(
        &self,
        next_block_height: BlockHeight,
    ) -> Result<Box<ChainInfo>, ChainClientError> {
        let nodes = self.validator_nodes().await?;
        let info = self
            .client
            .download_certificates(&nodes, self.chain_id, next_block_height)
            .await?;
        if info.next_block_height == next_block_height {
            // Check that our local node has the expected block hash.
            ensure!(
                self.block_hash() == info.block_hash,
                ChainClientError::InternalError("Invalid chain of blocks in local node")
            );
        }
        Ok(info)
    }

    /// Submits a validated block for finalization and returns the confirmed block certificate.
    #[instrument(level = "trace", skip(committee, certificate))]
    async fn finalize_block(
        &self,
        committee: &Committee,
        certificate: Certificate,
    ) -> Result<Certificate, ChainClientError> {
        let value = certificate.value.validated_to_confirmed().ok_or_else(|| {
            ChainClientError::InternalError(
                "Certificate for finalization must be a validated block",
            )
        })?;
        let finalize_action = CommunicateAction::FinalizeBlock {
            certificate,
            delivery: self.options.cross_chain_message_delivery,
        };
        let certificate = self
            .communicate_chain_action(committee, finalize_action, value)
            .await?;
        self.receive_certificate_and_update_validators_internal(
            certificate.clone(),
            ReceiveCertificateMode::AlreadyChecked,
        )
        .await?;
        Ok(certificate)
    }

    /// Submits a block proposal to the validators. If it is a slow round, also submits the
    /// validated block for finalization. Returns the confirmed block certificate.
    #[instrument(level = "trace", skip(committee, proposal, value))]
    async fn submit_block_proposal(
        &self,
        committee: &Committee,
        proposal: Box<BlockProposal>,
        value: HashedCertificateValue,
    ) -> Result<Certificate, ChainClientError> {
        let required_blob_ids = value
            .inner()
            .executed_block()
            .expect("The result of executing a proposal is always an executed block")
            .outcome
            .required_blob_ids();
        let proposed_blobs = proposal.blobs.clone();
        let submit_action = CommunicateAction::SubmitBlock {
            proposal,
            blob_ids: required_blob_ids,
        };
        let certificate = self
            .communicate_chain_action(committee, submit_action, value)
            .await?;
        self.process_certificate(certificate.clone(), proposed_blobs)
            .await?;
        if certificate.value().is_confirmed() {
            Ok(certificate)
        } else {
            self.finalize_block(committee, certificate).await
        }
    }

    /// Broadcasts certified blocks to validators.
    #[instrument(level = "trace", skip(committee, delivery))]
    async fn communicate_chain_updates(
        &self,
        committee: &Committee,
        chain_id: ChainId,
        height: BlockHeight,
        delivery: CrossChainMessageDelivery,
    ) -> Result<(), ChainClientError> {
        let local_node = self.client.local_node.clone();
        let nodes = self.make_nodes(committee)?;
        communicate_with_quorum(
            &nodes,
            committee,
            |_: &()| (),
            |remote_node| {
                let mut updater = ValidatorUpdater {
                    remote_node,
                    local_node: local_node.clone(),
                };
                Box::pin(async move {
                    updater
                        .send_chain_information(chain_id, height, delivery)
                        .await
                })
            },
        )
        .await?;
        Ok(())
    }

    /// Broadcasts certified blocks and optionally a block proposal, certificate or
    /// leader timeout request.
    ///
    /// In that case, it verifies that the validator votes are for the provided value,
    /// and returns a certificate.
    #[instrument(level = "trace", skip(committee, action, value))]
    async fn communicate_chain_action(
        &self,
        committee: &Committee,
        action: CommunicateAction,
        value: HashedCertificateValue,
    ) -> Result<Certificate, ChainClientError> {
        let local_node = self.client.local_node.clone();
        let nodes = self.make_nodes(committee)?;
        let ((votes_hash, votes_round), votes) = communicate_with_quorum(
            &nodes,
            committee,
            |vote: &LiteVote| (vote.value.value_hash, vote.round),
            |remote_node| {
                let mut updater = ValidatorUpdater {
                    remote_node,
                    local_node: local_node.clone(),
                };
                let action = action.clone();
                Box::pin(async move { updater.send_chain_update(action).await })
            },
        )
        .await?;
        ensure!(
            (votes_hash, votes_round) == (value.hash(), action.round()),
            ChainClientError::ProtocolError("Unexpected response from validators")
        );
        // Certificate is valid because
        // * `communicate_with_quorum` ensured a sufficient "weight" of
        // (non-error) answers were returned by validators.
        // * each answer is a vote signed by the expected validator.
        let certificate = LiteCertificate::try_from_votes(votes)
            .ok_or_else(|| {
                ChainClientError::InternalError("Vote values or rounds don't match; this is a bug")
            })?
            .with_value(value)
            .ok_or_else(|| {
                ChainClientError::ProtocolError("A quorum voted for an unexpected value")
            })?;
        Ok(certificate)
    }

    /// Processes the confirmed block certificate and its ancestors in the local node, then
    /// updates the validators up to that certificate.
    #[instrument(level = "trace", skip(certificate, mode))]
    async fn receive_certificate_and_update_validators_internal(
        &self,
        certificate: Certificate,
        mode: ReceiveCertificateMode,
    ) -> Result<(), ChainClientError> {
        let block_chain_id = certificate.value().chain_id();
        let block_height = certificate.value().height();

        self.receive_certificate_internal(certificate, mode).await?;

        // Make sure a quorum of validators (according to our new local committee) are up-to-date
        // for data availability.
        let local_committee = self.local_committee().await?;
        self.communicate_chain_updates(
            &local_committee,
            block_chain_id,
            block_height.try_add_one()?,
            CrossChainMessageDelivery::Blocking,
        )
        .await?;
        Ok(())
    }

    /// Processes the confirmed block certificate in the local node. Also downloads and processes
    /// all ancestors that are still missing.
    #[instrument(level = "trace", skip(certificate, mode))]
    async fn receive_certificate_internal(
        &self,
        certificate: Certificate,
        mode: ReceiveCertificateMode,
    ) -> Result<(), ChainClientError> {
        let CertificateValue::ConfirmedBlock { executed_block, .. } = certificate.value() else {
            return Err(ChainClientError::InternalError(
                "Was expecting a confirmed chain operation",
            ));
        };
        let block = &executed_block.block;

        // Verify the certificate before doing any expensive networking.
        let (committees, max_epoch) = self.known_committees().await?;
        ensure!(
            block.epoch <= max_epoch,
            ChainClientError::CommitteeSynchronizationError
        );
        let remote_committee = committees
            .get(&block.epoch)
            .ok_or_else(|| ChainClientError::CommitteeDeprecationError)?;
        if let ReceiveCertificateMode::NeedsCheck = mode {
            certificate.check(remote_committee)?;
        }
        // Recover history from the network. We assume that the committee that signed the
        // certificate is still active.
        let nodes = self.make_nodes(remote_committee)?;
        self.client
            .download_certificates(&nodes, block.chain_id, block.height)
            .await?;
        // Process the received operations. Download required hashed certificate values if
        // necessary.
        if let Err(err) = self.process_certificate(certificate.clone(), vec![]).await {
            match &err {
                LocalNodeError::WorkerError(WorkerError::BlobsNotFound(blob_ids)) => {
                    let blobs = LocalNodeClient::<S>::download_blobs(blob_ids, &nodes).await;

                    ensure!(blobs.len() == blob_ids.len(), err);
                    self.process_certificate(certificate.clone(), blobs).await?;
                }
                _ => {
                    // The certificate is not as expected. Give up.
                    warn!("Failed to process network hashed certificate value");
                    return Err(err.into());
                }
            }
        }

        Ok(())
    }

    /// Downloads and processes all confirmed block certificates that sent any message to this
    /// chain, including their ancestors.
    #[instrument(level = "trace")]
    async fn synchronize_received_certificates_from_validator(
        &self,
        chain_id: ChainId,
        remote_node: &RemoteNode<P::Node>,
        chain_worker_limit: usize,
    ) -> Result<ReceivedCertificatesFromValidator, NodeError> {
        let mut tracker = self
            .state()
            .received_certificate_trackers()
            .get(&remote_node.name)
            .copied()
            .unwrap_or(0);
        let (committees, max_epoch) = self
            .known_committees()
            .await
            .map_err(|_| NodeError::InvalidChainInfoResponse)?;

        // Retrieve the list of newly received certificates from this validator.
        let query = ChainInfoQuery::new(chain_id).with_received_log_excluding_first_n(tracker);
        let info = remote_node.handle_chain_info_query(query).await?;
        let remote_log = info.requested_received_log;
        let remote_max_heights = Self::max_height_per_chain(&remote_log);

        // Obtain the next block height we need in the local node, for each chain.
        let local_next_heights = self
            .local_next_block_heights(remote_max_heights.keys(), chain_worker_limit)
            .await?;

        // We keep track of the height we've successfully downloaded and checked, per chain.
        let mut downloaded_heights = BTreeMap::new();
        // And we make a list of chains we already fully have locally. We need to make sure to
        // put all their sent messages into the inbox.
        let mut other_sender_chains = Vec::new();

        let certificate_hashes = future::try_join_all(remote_max_heights.into_iter().filter_map(
            |(sender_chain_id, remote_height)| {
                let local_next = *local_next_heights.get(&sender_chain_id)?;
                if let Ok(height) = local_next.try_sub_one() {
                    downloaded_heights.insert(sender_chain_id, height);
                }

                let Some(diff) = remote_height.0.checked_sub(local_next.0) else {
                    // Our highest, locally-known block is higher than any block height
                    // from the current batch. Skip this batch, but remember to wait for
                    // the messages to be delivered to the inboxes.
                    other_sender_chains.push(sender_chain_id);
                    return None;
                };

                // Find the hashes of the blocks we need.
                let range = BlockHeightRange::multi(local_next, diff.saturating_add(1));
                Some(remote_node.fetch_sent_certificate_hashes(sender_chain_id, range))
            },
        ))
        .await?
        .into_iter()
        .flatten()
        .collect();

        // Download the block certificates.
        let remote_certificates = remote_node
            .node
            .download_certificates(certificate_hashes)
            .await?;

        // Check the signatures and keep only the ones that are valid.
        let mut certificates = Vec::new();
        for certificate in remote_certificates {
            let sender_chain_id = certificate.value().chain_id();
            let height = certificate.value().height();
            let epoch = certificate.value().epoch();
            match self.check_certificate(max_epoch, &committees, &certificate)? {
                CheckCertificateResult::FutureEpoch => {
                    warn!(
                        "Postponing received certificate from {sender_chain_id:.8} at height \
                         {height} from future epoch {epoch}"
                    );
                    // Do not process this certificate now. It can still be
                    // downloaded later, once our committee is updated.
                }
                CheckCertificateResult::OldEpoch => {
                    // This epoch is not recognized any more. Let's skip the certificate.
                    // If a higher block with a recognized epoch comes up later from the
                    // same chain, the call to `receive_certificate` below will download
                    // the skipped certificate again.
                    warn!("Skipping received certificate from past epoch {epoch:?}");
                }
                CheckCertificateResult::New => {
                    downloaded_heights
                        .entry(sender_chain_id)
                        .and_modify(|h| *h = height.max(*h))
                        .or_insert(height);
                    certificates.push(certificate);
                }
            }
        }

        // Increase the tracker up to the first position we haven't downloaded.
        for entry in remote_log {
            if downloaded_heights
                .get(&entry.chain_id)
                .is_some_and(|h| *h >= entry.height)
            {
                tracker += 1;
            } else {
                break;
            }
        }

        Ok(ReceivedCertificatesFromValidator {
            name: remote_node.name,
            tracker,
            certificates,
            other_sender_chains,
        })
    }

    async fn local_query(&self, query: ChainInfoQuery) -> Result<ChainInfoResponse, NodeError> {
        self.client
            .local_node
            .handle_chain_info_query(query)
            .await
            .map_err(|error| NodeError::LocalNodeQuery {
                error: error.to_string(),
            })
    }

    #[instrument(
        level = "trace", skip_all,
        fields(certificate_hash = ?incoming_certificate.hash()),
    )]
    fn check_certificate(
        &self,
        highest_known_epoch: Epoch,
        committees: &BTreeMap<Epoch, Committee>,
        incoming_certificate: &Certificate,
    ) -> Result<CheckCertificateResult, NodeError> {
        let CertificateValue::ConfirmedBlock { executed_block, .. } = incoming_certificate.value()
        else {
            return Err(NodeError::InvalidChainInfoResponse);
        };
        let block = &executed_block.block;
        // Check that certificates are valid w.r.t one of our trusted committees.
        if block.epoch > highest_known_epoch {
            return Ok(CheckCertificateResult::FutureEpoch);
        }
        if let Some(known_committee) = committees.get(&block.epoch) {
            // This epoch is recognized by our chain. Let's verify the
            // certificate.
            let _ = incoming_certificate.check(known_committee)?;
            Ok(CheckCertificateResult::New)
        } else {
            // We don't accept a certificate from a committee that was retired.
            Ok(CheckCertificateResult::OldEpoch)
        }
    }

    /// Processes the results of [`synchronize_received_certificates_from_validator`] and updates
    /// the trackers for the validators.
    #[tracing::instrument(level = "trace", skip(received_certificates_batches))]
    async fn receive_certificates_from_validators(
        &self,
        received_certificates_batches: Vec<ReceivedCertificatesFromValidator>,
    ) {
        let validator_count = received_certificates_batches.len();
        let mut other_sender_chains = BTreeSet::new();
        let mut certificates = BTreeMap::<ChainId, BTreeMap<BlockHeight, Certificate>>::new();
        let mut new_trackers = BTreeMap::new();
        for response in received_certificates_batches {
            other_sender_chains.extend(response.other_sender_chains);
            new_trackers.insert(response.name, response.tracker);
            for certificate in response.certificates {
                certificates
                    .entry(certificate.value().chain_id())
                    .or_default()
                    .insert(certificate.value().height(), certificate);
            }
        }
        let certificate_count = certificates.values().map(BTreeMap::len).sum::<usize>();

        tracing::info!(
            "Received {certificate_count} certificates from {validator_count} validator(s)."
        );

        // We would like to use all chain workers, but we need to keep some of them free, because
        // handling the certificates can trigger messages to other chains, and putting these in
        // the inbox requires the recipient chain's worker, too.
        let chain_worker_limit = (CHAIN_WORKER_LIMIT / 2).max(1);

        // Process the certificates sorted by chain and in ascending order of block height.
        let stream = stream::iter(certificates.into_values().map(|certificates| {
            let client = self.clone();
            async move {
                for certificate in certificates.into_values() {
                    let hash = certificate.hash();
                    let mode = ReceiveCertificateMode::AlreadyChecked;
                    if let Err(e) = client.receive_certificate_internal(certificate, mode).await {
                        warn!("Received invalid certificate {hash}: {e}");
                    }
                }
            }
        }))
        .buffer_unordered(chain_worker_limit);
        stream.for_each(future::ready).await;

        // Certificates for these chains were omitted from `certificates` because they were
        // already processed locally. If they were processed in a concurrent task, it is not
        // guaranteed that their cross-chain messages were already handled.
        let stream = stream::iter(other_sender_chains.into_iter().map(|chain_id| {
            let local_node = self.client.local_node.clone();
            async move {
                if let Err(error) = local_node
                    .retry_pending_cross_chain_requests(chain_id)
                    .await
                {
                    error!("Failed to retry outgoing messages from {chain_id}: {error}");
                }
            }
        }))
        .buffer_unordered(chain_worker_limit);
        stream.for_each(future::ready).await;

        // Update the trackers.
        let mut state = self.state_mut();
        for (name, tracker) in new_trackers {
            state.update_received_certificate_tracker(name, tracker);
        }
    }

    /// Attempts to download new received certificates.
    ///
    /// This is a best effort: it will only find certificates that have been confirmed
    /// amongst sufficiently many validators of the current committee of the target
    /// chain.
    ///
    /// However, this should be the case whenever a sender's chain is still in use and
    /// is regularly upgraded to new committees.
    #[instrument(level = "trace")]
    async fn find_received_certificates(&self) -> Result<(), ChainClientError> {
        #[cfg(with_metrics)]
        let _latency = metrics::FIND_RECEIVED_CERTIFICATES_LATENCY.measure_latency();

        // Use network information from the local chain.
        let chain_id = self.chain_id;
        let local_committee = self.local_committee().await?;
        let nodes = self.make_nodes(&local_committee)?;
        // Synchronize the state of the admin chain from the network.
        self.synchronize_chain_state(&nodes, self.admin_id).await?;
        let client = self.clone();
        // Proceed to downloading received certificates. Split the available chain workers so that
        // the tasks don't use more than the limit in total.
        let chain_worker_limit = (CHAIN_WORKER_LIMIT / local_committee.validators().len()).max(1);
        let result = communicate_with_quorum(
            &nodes,
            &local_committee,
            |_| (),
            |remote_node| {
                let client = client.clone();
                Box::pin(async move {
                    client
                        .synchronize_received_certificates_from_validator(
                            chain_id,
                            &remote_node,
                            chain_worker_limit,
                        )
                        .await
                })
            },
        )
        .await;
        let received_certificate_batches = match result {
            Ok(((), received_certificate_batches)) => received_certificate_batches,
            Err(CommunicationError::Trusted(NodeError::InactiveChain(id))) if id == chain_id => {
                // The chain is visibly not active (yet or any more) so there is no need
                // to synchronize received certificates.
                return Ok(());
            }
            Err(error) => {
                return Err(error.into());
            }
        };
        self.receive_certificates_from_validators(received_certificate_batches)
            .await;
        Ok(())
    }

    /// Sends money.
    #[instrument(level = "trace")]
    pub async fn transfer(
        &self,
        owner: Option<Owner>,
        amount: Amount,
        recipient: Recipient,
    ) -> Result<ClientOutcome<Certificate>, ChainClientError> {
        // TODO(#467): check the balance of `owner` before signing any block proposal.
        self.execute_operation(Operation::System(SystemOperation::Transfer {
            owner,
            recipient,
            amount,
        }))
        .await
    }

    /// Verify if a data blob is readable from storage.
    // TODO(#2490): Consider removing or renaming this.
    #[instrument(level = "trace")]
    pub async fn read_data_blob(
        &self,
        hash: CryptoHash,
    ) -> Result<ClientOutcome<Certificate>, ChainClientError> {
        let blob_id = BlobId {
            hash,
            blob_type: BlobType::Data,
        };
        self.execute_operation(Operation::System(SystemOperation::ReadBlob { blob_id }))
            .await
    }

    /// Claims money in a remote chain.
    #[instrument(level = "trace")]
    pub async fn claim(
        &self,
        owner: Owner,
        target_id: ChainId,
        recipient: Recipient,
        amount: Amount,
    ) -> Result<ClientOutcome<Certificate>, ChainClientError> {
        self.execute_operation(Operation::System(SystemOperation::Claim {
            owner,
            target_id,
            recipient,
            amount,
        }))
        .await
    }

    /// Handles the certificate in the local node and the resulting notifications.
    #[instrument(level = "trace", skip(certificate))]
    async fn process_certificate(
        &self,
        certificate: Certificate,
        blobs: Vec<Blob>,
    ) -> Result<(), LocalNodeError> {
        let info = self
            .client
            .handle_certificate(certificate, blobs)
            .await?
            .info;
        self.update_from_info(&info);
        Ok(())
    }

    /// Updates the latest block and next block height and round information from the chain info.
    #[instrument(level = "trace", skip(info))]
    fn update_from_info(&self, info: &ChainInfo) {
        if info.chain_id == self.chain_id {
            self.state_mut().update_from_info(info);
        }
    }

    /// Requests a leader timeout vote from all validators. If a quorum signs it, creates a
    /// certificate and sends it to all validators, to make them enter the next round.
    #[instrument(level = "trace")]
    pub async fn request_leader_timeout(&self) -> Result<Certificate, ChainClientError> {
        let chain_id = self.chain_id;
        let query = ChainInfoQuery::new(chain_id).with_committees();
        let info = self
            .client
            .local_node
            .handle_chain_info_query(query)
            .await?
            .info;
        let epoch = info.epoch.ok_or(LocalNodeError::InactiveChain(chain_id))?;
        let committee = info
            .requested_committees
            .ok_or(LocalNodeError::InvalidChainInfoResponse)?
            .remove(&epoch)
            .ok_or(LocalNodeError::InactiveChain(chain_id))?;
        let height = info.next_block_height;
        let round = info.manager.current_round;
        let action = CommunicateAction::RequestTimeout {
            height,
            round,
            chain_id,
        };
        let value = HashedCertificateValue::new_timeout(chain_id, height, epoch);
        let certificate = self
            .communicate_chain_action(&committee, action, value)
            .await?;
        self.process_certificate(certificate.clone(), vec![])
            .await?;
        // The block height didn't increase, but this will communicate the timeout as well.
        self.communicate_chain_updates(
            &committee,
            chain_id,
            height,
            CrossChainMessageDelivery::NonBlocking,
        )
        .await?;
        Ok(certificate)
    }

    /// Downloads and processes any certificates we are missing for the given chain.
    #[instrument(level = "trace", skip_all)]
    pub async fn synchronize_chain_state(
        &self,
        validators: &[RemoteNode<P::Node>],
        chain_id: ChainId,
    ) -> Result<Box<ChainInfo>, ChainClientError> {
        #[cfg(with_metrics)]
        let _latency = metrics::SYNCHRONIZE_CHAIN_STATE_LATENCY.measure_latency();

        let committee = self.local_committee().await?;
        communicate_with_quorum(
            validators,
            &committee,
            |_: &()| (),
            |remote_node| {
                let client = self.clone();
                async move {
                    client
                        .try_synchronize_chain_state_from(&remote_node, chain_id)
                        .await
                        .map_err(|error| match error {
                            ChainClientError::RemoteNodeError(error) => error,
                            _ => NodeError::LocalError {
                                error: error.to_string(),
                            },
                        })
                }
            },
        )
        .await?;

        self.client
            .local_node
            .local_chain_info(chain_id)
            .await
            .map_err(Into::into)
    }

    /// Downloads any certificates from the specified validator that we are missing for the given
    /// chain, and processes them.
    #[instrument(level = "trace", skip(self, remote_node, chain_id))]
    async fn try_synchronize_chain_state_from(
        &self,
        remote_node: &RemoteNode<P::Node>,
        chain_id: ChainId,
    ) -> Result<(), ChainClientError> {
        let local_info = self.client.local_node.local_chain_info(chain_id).await?;
        let range = BlockHeightRange {
            start: local_info.next_block_height,
            limit: None,
        };
        let query = ChainInfoQuery::new(chain_id)
            .with_sent_certificate_hashes_in_range(range)
            .with_manager_values();
        let info = remote_node.handle_chain_info_query(query).await?;

        let certificates = remote_node
            .node
            .download_certificates(info.requested_sent_certificate_hashes)
            .await?;

        if !certificates.is_empty()
            && self
                .client
                .try_process_certificates(remote_node, chain_id, certificates)
                .await
                .is_none()
        {
            return Ok(());
        };
        if let Some(proposal) = info.manager.requested_proposed {
            let owner = proposal.owner;
            while let Err(original_err) = self
                .client
                .local_node
                .handle_block_proposal(*proposal.clone())
                .await
            {
                if let Some(blob_ids) = original_err.get_blobs_not_found() {
                    self.update_local_node_with_blobs_from(blob_ids, remote_node)
                        .await?;
                    continue; // We found the missing blobs: retry.
                }

                warn!(
                    "Skipping proposal from {} and validator {}: {}",
                    owner, remote_node.name, original_err
                );
                break;
            }
        }
        if let Some(cert) = info.manager.requested_locked {
            let hash = cert.hash();
            let mut blobs = vec![];
            while let Err(original_err) = self.client.handle_certificate(*cert.clone(), blobs).await
            {
                if let LocalNodeError::WorkerError(WorkerError::BlobsNotFound(blob_ids)) =
                    &original_err
                {
                    blobs = remote_node
                        .find_missing_blobs(blob_ids.clone(), chain_id)
                        .await?;

                    if blobs.len() == blob_ids.len() {
                        continue; // We found the missing blobs: retry.
                    }
                }
                warn!(
                    "Skipping certificate {} from validator {}: {}",
                    hash, remote_node.name, original_err
                );
                break;
            }
        }
        Ok(())
    }

    /// Downloads and processes from the specified validator a confirmed block certificate that
    /// uses the given blob. If this succeeds, the blob will be in our storage.
    async fn update_local_node_with_blobs_from(
        &self,
        blob_ids: Vec<BlobId>,
        remote_node: &RemoteNode<P::Node>,
    ) -> Result<(), ChainClientError> {
        try_join_all(blob_ids.into_iter().map(|blob_id| async move {
            let certificate = remote_node.download_certificate_for_blob(blob_id).await?;
            // This will download all ancestors of the certificate and process all of them locally.
            self.receive_certificate(certificate).await
        }))
        .await?;

        Ok(())
    }

    /// Downloads and processes a confirmed block certificate that uses the given blob.
    /// If this succeeds, the blob will be in our storage.
    pub async fn receive_certificate_for_blob(
        &self,
        blob_id: BlobId,
    ) -> Result<(), ChainClientError> {
        self.receive_certificates_for_blobs(vec![blob_id]).await
    }

    /// Downloads and processes confirmed block certificates that use the given blobs.
    /// If this succeeds, the blobs will be in our storage.
    pub async fn receive_certificates_for_blobs(
        &self,
        blob_ids: Vec<BlobId>,
    ) -> Result<(), ChainClientError> {
        let validators = self.validator_nodes().await?;
        let mut tasks = BTreeMap::new();

        for blob_id in blob_ids {
            if tasks.contains_key(&blob_id) {
                continue;
            }

            tasks.insert(
                blob_id,
                LocalNodeClient::<S>::download_certificate_for_blob_from_validators_futures(
                    &validators,
                    blob_id,
                )
                .await,
            );
        }

        let mut missing_blobs = Vec::new();
        for (blob_id, mut blob_id_tasks) in tasks {
            let mut found_blob = false;
            while let Some(result) = blob_id_tasks.next().await {
                if let Some(cert) = result {
                    if self.receive_certificate(cert).await.is_ok() {
                        found_blob = true;
                        break;
                    }
                }
            }

            if !found_blob {
                missing_blobs.push(blob_id);
            }
        }

        if missing_blobs.is_empty() {
            Ok(())
        } else {
            Err(ChainClientError::BlobsNotFound(missing_blobs))
        }
    }

    /// Attempts to execute the block locally. If any incoming message execution fails, that
    /// message is rejected and execution is retried, until the block accepts only messages
    /// that succeed.
<<<<<<< HEAD
    // TODO: Measure how failing messages affect the execution times.
    #[tracing::instrument(level = "trace", skip(block))]
=======
    #[instrument(level = "trace", skip(block))]
>>>>>>> 089a5c52
    async fn stage_block_execution_and_discard_failing_messages(
        &self,
        mut block: Block,
    ) -> Result<(ExecutedBlock, ChainInfoResponse), ChainClientError> {
        loop {
            let result = self.stage_block_execution(block.clone()).await;
            if let Err(ChainClientError::LocalNodeError(LocalNodeError::WorkerError(
                WorkerError::ChainError(chain_error),
            ))) = &result
            {
                if let ChainError::ExecutionError(
                    error,
                    ChainExecutionContext::IncomingBundle(index),
                ) = &**chain_error
                {
                    let message = block
                        .incoming_bundles
                        .get_mut(*index as usize)
                        .expect("Message at given index should exist");
                    if message.bundle.is_protected() {
                        error!("Protected incoming message failed to execute locally: {message:?}");
                    } else {
                        // Reject the faulty message from the block and continue.
                        // TODO(#1420): This is potentially a bit heavy-handed for
                        // retryable errors.
                        info!(
                            %error, origin = ?message.origin,
                            "Message failed to execute locally and will be rejected."
                        );
                        message.action = MessageAction::Reject;
                        continue;
                    }
                }
            }
            return result;
        }
    }

    /// Attempts to execute the block locally. If any attempt to read a blob fails, the blob is
    /// downloaded and execution is retried.
    #[instrument(level = "trace", skip(block))]
    async fn stage_block_execution(
        &self,
        block: Block,
    ) -> Result<(ExecutedBlock, ChainInfoResponse), ChainClientError> {
        loop {
            let result = self
                .client
                .local_node
                .stage_block_execution(block.clone())
                .await;
            if let Err(err) = &result {
                if let Some(blob_ids) = err.get_blobs_not_found() {
                    self.receive_certificates_for_blobs(blob_ids).await?;
                    continue; // We found the missing blob: retry.
                }
            }
            return Ok(result?);
        }
    }

    /// Tries to read blobs from either the pending blobs or the local node's cache, or
    /// storage
    #[instrument(level = "trace")]
    async fn read_local_blobs(
        &self,
        blob_ids: impl IntoIterator<Item = BlobId> + std::fmt::Debug,
    ) -> Result<Vec<Blob>, LocalNodeError> {
        let mut blobs = Vec::new();
        for blob_id in blob_ids {
            let maybe_blob = self.pending_blobs().get(&blob_id).cloned();
            if let Some(blob) = maybe_blob {
                blobs.push(blob);
                continue;
            }

            let maybe_blob = {
                let chain_state_view = self.chain_state_view().await?;
                chain_state_view
                    .manager
                    .get()
                    .pending_blobs
                    .get(&blob_id)
                    .cloned()
            };

            if let Some(blob) = maybe_blob {
                blobs.push(blob);
                continue;
            }

            return Err(LocalNodeError::CannotReadLocalBlob {
                chain_id: self.chain_id,
                blob_id,
            });
        }
        Ok(blobs)
    }

    /// Executes (or retries) a regular block proposal. Updates local balance.
    #[instrument(level = "trace", skip(block, round, manager))]
    async fn propose_block(
        &self,
        block: Block,
        round: Round,
        manager: ChainManagerInfo,
    ) -> Result<Certificate, ChainClientError> {
        let next_block_height;
        let block_hash;
        {
            let state = self.state();
            next_block_height = state.next_block_height();
            block_hash = state.block_hash();
            // In the fast round, we must never make any conflicting proposals.
            if round.is_fast() {
                if let Some(pending) = &state.pending_block() {
                    ensure!(
                        pending == &block,
                        ChainClientError::BlockProposalError(
                            "Client state has a different pending block; \
                             use the `linera retry-pending-block` command to commit that first"
                        )
                    );
                }
            }
        }

        ensure!(
            block.height == next_block_height,
            ChainClientError::BlockProposalError("Unexpected block height")
        );
        ensure!(
            block.previous_block_hash == block_hash,
            ChainClientError::BlockProposalError("Unexpected previous block hash")
        );
        // Make sure that we follow the steps in the multi-round protocol.
        let executed_block = if let Some(validated_block_certificate) = &manager.requested_locked {
            ensure!(
                validated_block_certificate.value().block() == Some(&block),
                ChainClientError::BlockProposalError(
                    "A different block has already been validated at this height"
                )
            );
            validated_block_certificate
                .value()
                .executed_block()
                .unwrap()
                .clone()
        } else {
            self.stage_block_execution_and_discard_failing_messages(block)
                .await?
                .0
        };
        let block = executed_block.block.clone();
        if let Some(proposal) = manager.requested_proposed {
            if proposal.content.round.is_fast() {
                ensure!(
                    proposal.content.block == block,
                    ChainClientError::BlockProposalError(
                        "Chain manager has a different pending block in the fast round"
                    )
                );
            }
        }
        let hashed_value = if round.is_fast() {
            HashedCertificateValue::new_confirmed(executed_block)
        } else {
            HashedCertificateValue::new_validated(executed_block)
        };
        // Collect the hashed certificate values required for execution.
        let committee = self.local_committee().await?;
        let blobs = self.read_local_blobs(block.published_blob_ids()).await?;
        // Create the final block proposal.
        let key_pair = self.key_pair().await?;
        let proposal = if let Some(cert) = manager.requested_locked {
            Box::new(BlockProposal::new_retry(round, *cert, &key_pair, blobs))
        } else {
            Box::new(BlockProposal::new_initial(
                round,
                block.clone(),
                &key_pair,
                blobs,
            ))
        };
        // Check the final block proposal. This will be cheaper after #1401.
        self.client
            .local_node
            .handle_block_proposal(*proposal.clone())
            .await?;
        // Remember what we are trying to do before sending the proposal to the validators.
        self.state_mut().set_pending_block(block);
        // Send the query to validators.
        let certificate = self
            .submit_block_proposal(&committee, proposal, hashed_value)
            .await?;
        // Communicate the new certificate now.
        let next_block_height = self.next_block_height();
        self.communicate_chain_updates(
            &committee,
            self.chain_id,
            next_block_height,
            self.options.cross_chain_message_delivery,
        )
        .await?;
        if let Ok(new_committee) = self.local_committee().await {
            if new_committee != committee {
                // If the configuration just changed, communicate to the new committee as well.
                // (This is actually more important that updating the previous committee.)
                let next_block_height = self.next_block_height();
                self.communicate_chain_updates(
                    &new_committee,
                    self.chain_id,
                    next_block_height,
                    self.options.cross_chain_message_delivery,
                )
                .await?;
            }
        }
        Ok(certificate)
    }

    /// Executes a list of operations.
    #[instrument(level = "trace", skip(operations))]
    pub async fn execute_operations(
        &self,
        operations: Vec<Operation>,
    ) -> Result<ClientOutcome<Certificate>, ChainClientError> {
        self.prepare_chain().await?;
        self.execute_without_prepare(operations).await
    }

    /// Executes a list of operations, without calling `prepare_chain`.
    #[instrument(level = "trace", skip(operations))]
    pub async fn execute_without_prepare(
        &self,
        operations: Vec<Operation>,
    ) -> Result<ClientOutcome<Certificate>, ChainClientError> {
        loop {
            // TODO(#2066): Remove boxing once the call-stack is shallower
            match Box::pin(self.execute_block(operations.clone())).await? {
                ExecuteBlockOutcome::Executed(certificate) => {
                    return Ok(ClientOutcome::Committed(certificate));
                }
                ExecuteBlockOutcome::WaitForTimeout(timeout) => {
                    return Ok(ClientOutcome::WaitForTimeout(timeout));
                }
                ExecuteBlockOutcome::Conflict(certificate) => {
                    info!(
                        height = %certificate.value().height(),
                        "Another block was committed; retrying."
                    );
                }
            };
        }
    }

    /// Executes an operation.
    #[instrument(level = "trace", skip(operation))]
    pub async fn execute_operation(
        &self,
        operation: Operation,
    ) -> Result<ClientOutcome<Certificate>, ChainClientError> {
        self.execute_operations(vec![operation]).await
    }

    /// Executes a new block.
    ///
    /// This must be preceded by a call to `prepare_chain()`.
    #[instrument(level = "trace", skip(operations))]
    async fn execute_block(
        &self,
        operations: Vec<Operation>,
    ) -> Result<ExecuteBlockOutcome, ChainClientError> {
        #[cfg(with_metrics)]
        let _latency = metrics::EXECUTE_BLOCK_LATENCY.measure_latency();

        let mutex = self.state().client_mutex();
        let _guard = mutex.lock_owned().await;
        match self.process_pending_block_without_prepare().await? {
            ClientOutcome::Committed(Some(certificate)) => {
                return Ok(ExecuteBlockOutcome::Conflict(certificate))
            }
            ClientOutcome::WaitForTimeout(timeout) => {
                return Ok(ExecuteBlockOutcome::WaitForTimeout(timeout))
            }
            ClientOutcome::Committed(None) => {}
        }
        let incoming_bundles = self.pending_message_bundles().await?;
        let confirmed_value = self.set_pending_block(incoming_bundles, operations).await?;
        match self.process_pending_block_without_prepare().await? {
            ClientOutcome::Committed(Some(certificate))
                if certificate.value().block() == confirmed_value.inner().block() =>
            {
                Ok(ExecuteBlockOutcome::Executed(certificate))
            }
            ClientOutcome::Committed(Some(certificate)) => {
                Ok(ExecuteBlockOutcome::Conflict(certificate))
            }
            // Should be unreachable: We did set a pending block.
            ClientOutcome::Committed(None) => Err(ChainClientError::BlockProposalError(
                "Unexpected block proposal error",
            )),
            ClientOutcome::WaitForTimeout(timeout) => {
                Ok(ExecuteBlockOutcome::WaitForTimeout(timeout))
            }
        }
    }

    /// Sets the pending block, so that next time `process_pending_block_without_prepare` is
    /// called, it will be proposed to the validators.
    #[instrument(level = "trace", skip(incoming_bundles, operations))]
    async fn set_pending_block(
        &self,
        incoming_bundles: Vec<IncomingBundle>,
        operations: Vec<Operation>,
    ) -> Result<HashedCertificateValue, ChainClientError> {
        let identity = self.identity().await?;
        let (previous_block_hash, height, timestamp) = {
            let state = self.state();
            (
                state.block_hash(),
                state.next_block_height(),
                self.next_timestamp(&incoming_bundles, state.timestamp()),
            )
        };
        let block = Block {
            epoch: self.epoch().await?,
            chain_id: self.chain_id,
            incoming_bundles,
            operations,
            previous_block_hash,
            height,
            authenticated_signer: Some(identity),
            timestamp,
        };
        // Make sure every incoming message succeeds and otherwise remove them.
        // Also, compute the final certified hash while we're at it.
        let (executed_block, _) = self
            .stage_block_execution_and_discard_failing_messages(block)
            .await?;
        self.state_mut()
            .set_pending_block(executed_block.block.clone());
        Ok(HashedCertificateValue::new_confirmed(executed_block))
    }

    /// Returns a suitable timestamp for the next block.
    ///
    /// This will usually be the current time according to the local clock, but may be slightly
    /// ahead to make sure it's not earlier than the incoming messages or the previous block.
    #[instrument(level = "trace", skip(incoming_bundles))]
    fn next_timestamp(
        &self,
        incoming_bundles: &[IncomingBundle],
        block_time: Timestamp,
    ) -> Timestamp {
        let local_time = self.storage_client().clock().current_time();
        incoming_bundles
            .iter()
            .map(|msg| msg.bundle.timestamp)
            .max()
            .map_or(local_time, |timestamp| timestamp.max(local_time))
            .max(block_time)
    }

    /// Queries an application.
    #[instrument(level = "trace", skip(query))]
    pub async fn query_application(&self, query: Query) -> Result<Response, ChainClientError> {
        let response = self
            .client
            .local_node
            .query_application(self.chain_id, query)
            .await?;
        Ok(response)
    }

    /// Queries a system application.
    #[instrument(level = "trace", skip(query))]
    pub async fn query_system_application(
        &self,
        query: SystemQuery,
    ) -> Result<SystemResponse, ChainClientError> {
        let response = self
            .client
            .local_node
            .query_application(self.chain_id, Query::System(query))
            .await?;
        match response {
            Response::System(response) => Ok(response),
            _ => Err(ChainClientError::InternalError(
                "Unexpected response for system query",
            )),
        }
    }

    /// Queries a user application.
    #[instrument(level = "trace", skip(application_id, query))]
    pub async fn query_user_application<A: Abi>(
        &self,
        application_id: UserApplicationId<A>,
        query: &A::Query,
    ) -> Result<A::QueryResponse, ChainClientError> {
        let query = Query::user(application_id, query)?;
        let response = self
            .client
            .local_node
            .query_application(self.chain_id, query)
            .await?;
        match response {
            Response::User(response) => Ok(serde_json::from_slice(&response)?),
            _ => Err(ChainClientError::InternalError(
                "Unexpected response for user query",
            )),
        }
    }

    /// Obtains the local balance of the chain account after staging the execution of
    /// incoming messages in a new block.
    ///
    /// Does not attempt to synchronize with validators. The result will reflect up to
    /// `max_pending_message_bundles` incoming message bundles and the execution fees for a single
    /// block.
    #[instrument(level = "trace")]
    pub async fn query_balance(&self) -> Result<Amount, ChainClientError> {
        let (balance, _) = self.query_balances_with_owner(None).await?;
        Ok(balance)
    }

    /// Obtains the local balance of a user account after staging the execution of
    /// incoming messages in a new block.
    ///
    /// Does not attempt to synchronize with validators. The result will reflect up to
    /// `max_pending_message_bundles` incoming message bundles and the execution fees for a single
    /// block.
    #[instrument(level = "trace", skip(owner))]
    pub async fn query_owner_balance(&self, owner: Owner) -> Result<Amount, ChainClientError> {
        Ok(self
            .query_balances_with_owner(Some(owner))
            .await?
            .1
            .unwrap_or(Amount::ZERO))
    }

    /// Obtains the local balance of the chain account and optionally another user after
    /// staging the execution of incoming messages in a new block.
    ///
    /// Does not attempt to synchronize with validators. The result will reflect up to
    /// `max_pending_message_bundles` incoming message bundles and the execution fees for a single
    /// block.
    #[instrument(level = "trace", skip(owner))]
    async fn query_balances_with_owner(
        &self,
        owner: Option<Owner>,
    ) -> Result<(Amount, Option<Amount>), ChainClientError> {
        let incoming_bundles = self.pending_message_bundles().await?;
        let (previous_block_hash, height, timestamp) = {
            let state = self.state();
            (
                state.block_hash(),
                state.next_block_height(),
                self.next_timestamp(&incoming_bundles, state.timestamp()),
            )
        };
        let block = Block {
            epoch: self.epoch().await?,
            chain_id: self.chain_id,
            incoming_bundles,
            operations: Vec::new(),
            previous_block_hash,
            height,
            authenticated_signer: owner,
            timestamp,
        };
        match self
            .stage_block_execution_and_discard_failing_messages(block)
            .await
        {
            Ok((_, response)) => Ok((
                response.info.chain_balance,
                response.info.requested_owner_balance,
            )),
            Err(ChainClientError::LocalNodeError(LocalNodeError::WorkerError(
                WorkerError::ChainError(error),
            ))) if matches!(
                *error,
                ChainError::ExecutionError(
                    ExecutionError::SystemError(
                        SystemExecutionError::InsufficientFundingForFees { .. }
                    ),
                    ChainExecutionContext::Block
                )
            ) =>
            {
                // We can't even pay for the execution of one empty block. Let's return zero.
                Ok((Amount::ZERO, Some(Amount::ZERO)))
            }
            Err(error) => Err(error),
        }
    }

    /// Reads the local balance of the chain account.
    ///
    /// Does not process the inbox or attempt to synchronize with validators.
    #[instrument(level = "trace")]
    pub async fn local_balance(&self) -> Result<Amount, ChainClientError> {
        let (balance, _) = self.local_balances_with_owner(None).await?;
        Ok(balance)
    }

    /// Reads the local balance of a user account.
    ///
    /// Does not process the inbox or attempt to synchronize with validators.
    #[instrument(level = "trace", skip(owner))]
    pub async fn local_owner_balance(&self, owner: Owner) -> Result<Amount, ChainClientError> {
        Ok(self
            .local_balances_with_owner(Some(owner))
            .await?
            .1
            .unwrap_or(Amount::ZERO))
    }

    /// Reads the local balance of the chain account and optionally another user.
    ///
    /// Does not process the inbox or attempt to synchronize with validators.
    #[instrument(level = "trace", skip(owner))]
    async fn local_balances_with_owner(
        &self,
        owner: Option<Owner>,
    ) -> Result<(Amount, Option<Amount>), ChainClientError> {
        let next_block_height = self.next_block_height();
        ensure!(
            self.chain_info().await?.next_block_height == next_block_height,
            ChainClientError::WalletSynchronizationError
        );
        let mut query = ChainInfoQuery::new(self.chain_id);
        query.request_owner_balance = owner;
        let response = self
            .client
            .local_node
            .handle_chain_info_query(query)
            .await?;
        Ok((
            response.info.chain_balance,
            response.info.requested_owner_balance,
        ))
    }

    /// Attempts to update all validators about the local chain.
    #[instrument(level = "trace")]
    pub async fn update_validators(&self) -> Result<(), ChainClientError> {
        let committee = self.local_committee().await?;
        let next_block_height = self.next_block_height();
        self.communicate_chain_updates(
            &committee,
            self.chain_id,
            next_block_height,
            CrossChainMessageDelivery::NonBlocking,
        )
        .await?;
        Ok(())
    }

    /// Requests a `RegisterApplications` message from another chain so the application can be used
    /// on this one.
    #[instrument(level = "trace")]
    pub async fn request_application(
        &self,
        application_id: UserApplicationId,
        chain_id: Option<ChainId>,
    ) -> Result<ClientOutcome<Certificate>, ChainClientError> {
        let chain_id = chain_id.unwrap_or(application_id.creation.chain_id);
        self.execute_operation(Operation::System(SystemOperation::RequestApplication {
            application_id,
            chain_id,
        }))
        .await
    }

    /// Sends tokens to a chain.
    #[instrument(level = "trace")]
    pub async fn transfer_to_account(
        &self,
        owner: Option<Owner>,
        amount: Amount,
        account: Account,
    ) -> Result<ClientOutcome<Certificate>, ChainClientError> {
        self.transfer(owner, amount, Recipient::Account(account))
            .await
    }

    /// Burns tokens.
    #[instrument(level = "trace")]
    pub async fn burn(
        &self,
        owner: Option<Owner>,
        amount: Amount,
    ) -> Result<ClientOutcome<Certificate>, ChainClientError> {
        self.transfer(owner, amount, Recipient::Burn).await
    }

    /// Attempts to synchronize chains that have sent us messages and populate our local
    /// inbox.
    ///
    /// To create a block that actually executes the messages in the inbox,
    /// `process_inbox` must be called separately.
    #[instrument(level = "trace")]
    pub async fn synchronize_from_validators(&self) -> Result<Box<ChainInfo>, ChainClientError> {
        self.find_received_certificates().await?;
        self.prepare_chain().await
    }

    /// Processes the last pending block
    #[instrument(level = "trace")]
    pub async fn process_pending_block(
        &self,
    ) -> Result<ClientOutcome<Option<Certificate>>, ChainClientError> {
        self.synchronize_from_validators().await?;
        self.process_pending_block_without_prepare().await
    }

    /// Processes the last pending block. Assumes that the local chain is up to date.
    #[instrument(level = "trace")]
    async fn process_pending_block_without_prepare(
        &self,
    ) -> Result<ClientOutcome<Option<Certificate>>, ChainClientError> {
        let identity = self.identity().await?;
        let mut info = self.chain_info_with_manager_values().await?;
        // If the current round has timed out, we request a timeout certificate and retry in
        // the next round.
        if let Some(round_timeout) = info.manager.round_timeout {
            if round_timeout <= self.storage_client().clock().current_time() {
                self.request_leader_timeout().await?;
                info = self.chain_info_with_manager_values().await?;
            }
        }
        self.update_from_info(&info);
        let manager = *info.manager;

        // If there is a validated block in the current round, finalize it.
        if let Some(certificate) = &manager.requested_locked {
            if certificate.round == manager.current_round {
                let committee = self.local_committee().await?;
                match self.finalize_block(&committee, *certificate.clone()).await {
                    Ok(certificate) => return Ok(ClientOutcome::Committed(Some(certificate))),
                    Err(ChainClientError::CommunicationError(_)) => {
                        // Communication errors in this case often mean that someone else already
                        // finalized the block.
                        let timestamp = manager.round_timeout.ok_or_else(|| {
                            ChainClientError::BlockProposalError(
                                "Cannot propose in the current round.",
                            )
                        })?;
                        return Ok(ClientOutcome::WaitForTimeout(RoundTimeout {
                            timestamp,
                            current_round: manager.current_round,
                            next_block_height: info.next_block_height,
                        }));
                    }
                    Err(error) => return Err(error),
                }
            }
        }

        // The block we want to propose is either the highest validated, or our pending one.
        let Some(block) = manager
            .highest_validated_block()
            .cloned()
            .or_else(|| self.state().pending_block().clone())
        else {
            return Ok(ClientOutcome::Committed(None)); // Nothing to propose.
        };

        // If there is a conflicting proposal in the current round, we can only propose if the
        // next round can be started without a timeout, i.e. if we are in a multi-leader round.
        let conflicting_proposal = manager.requested_proposed.as_ref().is_some_and(|proposal| {
            proposal.content.round == manager.current_round && proposal.content.block != block
        });
        let round = if !conflicting_proposal {
            manager.current_round
        } else if let Some(round) = manager
            .ownership
            .next_round(manager.current_round)
            .filter(|_| manager.current_round.is_multi_leader())
        {
            round
        } else if let Some(timestamp) = manager.round_timeout {
            return Ok(ClientOutcome::WaitForTimeout(RoundTimeout {
                timestamp,
                current_round: manager.current_round,
                next_block_height: info.next_block_height,
            }));
        } else {
            return Err(ChainClientError::BlockProposalError(
                "Conflicting proposal in the current round.",
            ));
        };
        if manager.can_propose(&identity, round) {
            let certificate = self.propose_block(block.clone(), round, manager).await?;
            Ok(ClientOutcome::Committed(Some(certificate)))
        } else {
            // TODO(#1424): Local timeout might not match validators' exactly.
            let timestamp = manager.round_timeout.ok_or_else(|| {
                ChainClientError::BlockProposalError("Cannot propose in the current round.")
            })?;
            Ok(ClientOutcome::WaitForTimeout(RoundTimeout {
                timestamp,
                current_round: manager.current_round,
                next_block_height: info.next_block_height,
            }))
        }
    }

    /// Clears the information on any operation that previously failed.
    #[instrument(level = "trace")]
    pub fn clear_pending_block(&self) {
        self.state_mut().clear_pending_block();
    }

    /// Processes a confirmed block for which this chain is a recipient and updates validators.
    #[instrument(
        level = "trace",
        skip(certificate),
        fields(certificate_hash = ?certificate.hash()),
    )]
    pub async fn receive_certificate_and_update_validators(
        &self,
        certificate: Certificate,
    ) -> Result<(), ChainClientError> {
        self.receive_certificate_and_update_validators_internal(
            certificate,
            ReceiveCertificateMode::NeedsCheck,
        )
        .await
    }

    /// Processes confirmed operation for which this chain is a recipient.
    #[instrument(
        level = "trace",
        skip(certificate),
        fields(certificate_hash = ?certificate.hash()),
    )]
    pub async fn receive_certificate(
        &self,
        certificate: Certificate,
    ) -> Result<(), ChainClientError> {
        self.receive_certificate_internal(certificate, ReceiveCertificateMode::NeedsCheck)
            .await
    }

    /// Rotates the key of the chain.
    #[instrument(level = "trace", skip(key_pair))]
    pub async fn rotate_key_pair(
        &self,
        key_pair: KeyPair,
    ) -> Result<ClientOutcome<Certificate>, ChainClientError> {
        let new_public_key = self.state_mut().insert_known_key_pair(key_pair);
        self.transfer_ownership(new_public_key).await
    }

    /// Transfers ownership of the chain to a single super owner.
    #[instrument(level = "trace")]
    pub async fn transfer_ownership(
        &self,
        new_public_key: PublicKey,
    ) -> Result<ClientOutcome<Certificate>, ChainClientError> {
        self.execute_operation(Operation::System(SystemOperation::ChangeOwnership {
            super_owners: vec![new_public_key],
            owners: Vec::new(),
            multi_leader_rounds: 2,
            timeout_config: TimeoutConfig::default(),
        }))
        .await
    }

    /// Adds another owner to the chain, and turns existing super owners into regular owners.
    #[instrument(level = "trace")]
    pub async fn share_ownership(
        &self,
        new_public_key: PublicKey,
        new_weight: u64,
    ) -> Result<ClientOutcome<Certificate>, ChainClientError> {
        loop {
            let ownership = self.prepare_chain().await?.manager.ownership;
            ensure!(
                ownership.is_active(),
                ChainError::InactiveChain(self.chain_id)
            );
            let mut owners = ownership.owners.values().copied().collect::<Vec<_>>();
            owners.extend(
                ownership
                    .super_owners
                    .values()
                    .copied()
                    .zip(iter::repeat(100)),
            );
            owners.push((new_public_key, new_weight));
            let operations = vec![Operation::System(SystemOperation::ChangeOwnership {
                super_owners: Vec::new(),
                owners,
                multi_leader_rounds: ownership.multi_leader_rounds,
                timeout_config: ownership.timeout_config,
            })];
            match self.execute_block(operations).await? {
                ExecuteBlockOutcome::Executed(certificate) => {
                    return Ok(ClientOutcome::Committed(certificate));
                }
                ExecuteBlockOutcome::Conflict(certificate) => {
                    info!(
                        height = %certificate.value().height(),
                        "Another block was committed; retrying."
                    );
                }
                ExecuteBlockOutcome::WaitForTimeout(timeout) => {
                    return Ok(ClientOutcome::WaitForTimeout(timeout));
                }
            };
        }
    }

    /// Changes the ownership of this chain. Fails if it would remove existing owners, unless
    /// `remove_owners` is `true`.
    #[instrument(level = "trace")]
    pub async fn change_ownership(
        &self,
        ownership: ChainOwnership,
    ) -> Result<ClientOutcome<Certificate>, ChainClientError> {
        self.execute_operation(Operation::System(SystemOperation::ChangeOwnership {
            super_owners: ownership.super_owners.values().cloned().collect(),
            owners: ownership.owners.values().cloned().collect(),
            multi_leader_rounds: ownership.multi_leader_rounds,
            timeout_config: ownership.timeout_config.clone(),
        }))
        .await
    }

    /// Changes the application permissions configuration on this chain.
    #[instrument(level = "trace", skip(application_permissions))]
    pub async fn change_application_permissions(
        &self,
        application_permissions: ApplicationPermissions,
    ) -> Result<ClientOutcome<Certificate>, ChainClientError> {
        let operation = SystemOperation::ChangeApplicationPermissions(application_permissions);
        self.execute_operation(operation.into()).await
    }

    /// Opens a new chain with a derived UID.
    #[instrument(level = "trace", skip(self))]
    pub async fn open_chain(
        &self,
        ownership: ChainOwnership,
        application_permissions: ApplicationPermissions,
        balance: Amount,
    ) -> Result<ClientOutcome<(MessageId, Certificate)>, ChainClientError> {
        self.prepare_chain().await?;
        loop {
            let (epoch, committees) = self.epoch_and_committees(self.chain_id).await?;
            let epoch = epoch.ok_or(LocalNodeError::InactiveChain(self.chain_id))?;
            let config = OpenChainConfig {
                ownership: ownership.clone(),
                committees,
                admin_id: self.admin_id,
                epoch,
                balance,
                application_permissions: application_permissions.clone(),
            };
            let operation = Operation::System(SystemOperation::OpenChain(config));
            let certificate = match self.execute_block(vec![operation]).await? {
                ExecuteBlockOutcome::Executed(certificate) => certificate,
                ExecuteBlockOutcome::Conflict(_) => continue,
                ExecuteBlockOutcome::WaitForTimeout(timeout) => {
                    return Ok(ClientOutcome::WaitForTimeout(timeout));
                }
            };
            // The first message of the only operation created the new chain.
            let message_id = certificate
                .value()
                .executed_block()
                .and_then(|executed_block| {
                    executed_block.message_id_for_operation(0, OPEN_CHAIN_MESSAGE_INDEX)
                })
                .ok_or_else(|| ChainClientError::InternalError("Failed to create new chain"))?;
            // Add the new chain to the list of tracked chains
            self.client.track_chain(ChainId::child(message_id));
            self.client
                .local_node
                .retry_pending_cross_chain_requests(self.chain_id)
                .await?;
            return Ok(ClientOutcome::Committed((message_id, certificate)));
        }
    }

    /// Closes the chain (and loses everything in it!!).
    #[instrument(level = "trace")]
    pub async fn close_chain(&self) -> Result<ClientOutcome<Certificate>, ChainClientError> {
        self.execute_operation(Operation::System(SystemOperation::CloseChain))
            .await
    }

    /// Publishes some bytecode.
    #[cfg(not(target_arch = "wasm32"))]
    #[instrument(level = "trace", skip(contract, service))]
    pub async fn publish_bytecode(
        &self,
        contract: Bytecode,
        service: Bytecode,
    ) -> Result<ClientOutcome<(BytecodeId, Certificate)>, ChainClientError> {
        let (contract_blob, service_blob, bytecode_id) =
            create_bytecode_blobs(contract, service).await;
        self.publish_bytecode_blobs(contract_blob, service_blob, bytecode_id)
            .await
    }

    /// Publishes some bytecode.
    #[cfg(not(target_arch = "wasm32"))]
    #[instrument(level = "trace", skip(contract_blob, service_blob, bytecode_id))]
    pub async fn publish_bytecode_blobs(
        &self,
        contract_blob: Blob,
        service_blob: Blob,
        bytecode_id: BytecodeId,
    ) -> Result<ClientOutcome<(BytecodeId, Certificate)>, ChainClientError> {
        self.add_pending_blobs([contract_blob, service_blob]).await;
        self.execute_operation(Operation::System(SystemOperation::PublishBytecode {
            bytecode_id,
        }))
        .await?
        .try_map(|certificate| Ok((bytecode_id, certificate)))
    }

    /// Publishes some data blobs.
    #[instrument(level = "trace", skip(bytes))]
    pub async fn publish_data_blobs(
        &self,
        bytes: Vec<Vec<u8>>,
    ) -> Result<ClientOutcome<Certificate>, ChainClientError> {
        let blobs = bytes.into_iter().map(Blob::new_data);
        let publish_blob_operations = blobs
            .clone()
            .map(|blob| {
                Operation::System(SystemOperation::PublishDataBlob {
                    blob_hash: blob.id().hash,
                })
            })
            .collect();
        self.add_pending_blobs(blobs).await;
        self.execute_operations(publish_blob_operations).await
    }

    /// Publishes some data blob.
    #[instrument(level = "trace", skip(bytes))]
    pub async fn publish_data_blob(
        &self,
        bytes: Vec<u8>,
    ) -> Result<ClientOutcome<Certificate>, ChainClientError> {
        self.publish_data_blobs(vec![bytes]).await
    }

    /// Adds pending blobs
    pub async fn add_pending_blobs(&self, pending_blobs: impl IntoIterator<Item = Blob>) {
        for blob in pending_blobs {
            self.state_mut().insert_pending_blob(blob);
        }
    }

    /// Creates an application by instantiating some bytecode.
    #[instrument(
        level = "trace",
        skip(self, parameters, instantiation_argument, required_application_ids)
    )]
    pub async fn create_application<
        A: Abi,
        Parameters: Serialize,
        InstantiationArgument: Serialize,
    >(
        &self,
        bytecode_id: BytecodeId<A, Parameters, InstantiationArgument>,
        parameters: &Parameters,
        instantiation_argument: &InstantiationArgument,
        required_application_ids: Vec<UserApplicationId>,
    ) -> Result<ClientOutcome<(UserApplicationId<A>, Certificate)>, ChainClientError> {
        let instantiation_argument = serde_json::to_vec(instantiation_argument)?;
        let parameters = serde_json::to_vec(parameters)?;
        Ok(self
            .create_application_untyped(
                bytecode_id.forget_abi(),
                parameters,
                instantiation_argument,
                required_application_ids,
            )
            .await?
            .map(|(app_id, cert)| (app_id.with_abi(), cert)))
    }

    /// Creates an application by instantiating some bytecode.
    #[instrument(
        level = "trace",
        skip(
            self,
            bytecode_id,
            parameters,
            instantiation_argument,
            required_application_ids
        )
    )]
    pub async fn create_application_untyped(
        &self,
        bytecode_id: BytecodeId,
        parameters: Vec<u8>,
        instantiation_argument: Vec<u8>,
        required_application_ids: Vec<UserApplicationId>,
    ) -> Result<ClientOutcome<(UserApplicationId, Certificate)>, ChainClientError> {
        self.execute_operation(Operation::System(SystemOperation::CreateApplication {
            bytecode_id,
            parameters,
            instantiation_argument,
            required_application_ids,
        }))
        .await?
        .try_map(|certificate| {
            // The first message of the only operation created the application.
            let creation = certificate
                .value()
                .executed_block()
                .and_then(|executed_block| {
                    executed_block.message_id_for_operation(0, CREATE_APPLICATION_MESSAGE_INDEX)
                })
                .ok_or_else(|| ChainClientError::InternalError("Failed to create application"))?;
            let id = ApplicationId {
                creation,
                bytecode_id,
            };
            Ok((id, certificate))
        })
    }

    /// Creates a new committee and starts using it (admin chains only).
    #[instrument(level = "trace", skip(committee))]
    pub async fn stage_new_committee(
        &self,
        committee: Committee,
    ) -> Result<ClientOutcome<Certificate>, ChainClientError> {
        loop {
            self.prepare_chain().await?;
            let epoch = self.epoch().await?;
            match self
                .execute_block(vec![Operation::System(SystemOperation::Admin(
                    AdminOperation::CreateCommittee {
                        epoch: epoch.try_add_one()?,
                        committee: committee.clone(),
                    },
                ))])
                .await?
            {
                ExecuteBlockOutcome::Executed(certificate) => {
                    return Ok(ClientOutcome::Committed(certificate))
                }
                ExecuteBlockOutcome::Conflict(_) => continue,
                ExecuteBlockOutcome::WaitForTimeout(timeout) => {
                    return Ok(ClientOutcome::WaitForTimeout(timeout));
                }
            };
        }
    }

    /// Synchronizes the chain with the validators and creates blocks without any operations to
    /// process all incoming messages. This may require several blocks.
    ///
    /// If not all certificates could be processed due to a timeout, the timestamp for when to retry
    /// is returned, too.
    #[instrument(level = "trace")]
    pub async fn process_inbox(
        &self,
    ) -> Result<(Vec<Certificate>, Option<RoundTimeout>), ChainClientError> {
        self.prepare_chain().await?;
        self.process_inbox_without_prepare().await
    }

    /// Creates blocks without any operations to process all incoming messages. This may require
    /// several blocks.
    ///
    /// If not all certificates could be processed due to a timeout, the timestamp for when to retry
    /// is returned, too.
    #[instrument(level = "trace")]
    pub async fn process_inbox_without_prepare(
        &self,
    ) -> Result<(Vec<Certificate>, Option<RoundTimeout>), ChainClientError> {
        #[cfg(with_metrics)]
        let _latency = metrics::PROCESS_INBOX_WITHOUT_PREPARE_LATENCY.measure_latency();

        let mut certificates = Vec::new();
        loop {
            let incoming_bundles = self.pending_message_bundles().await?;
            if incoming_bundles.is_empty() {
                return Ok((certificates, None));
            }
            match self.execute_block(vec![]).await {
                Ok(ExecuteBlockOutcome::Executed(certificate))
                | Ok(ExecuteBlockOutcome::Conflict(certificate)) => certificates.push(certificate),
                Ok(ExecuteBlockOutcome::WaitForTimeout(timeout)) => {
                    return Ok((certificates, Some(timeout)));
                }
                Err(error) => return Err(error),
            };
        }
    }

    /// Starts listening to the admin chain for new committees. (This is only useful for
    /// other genesis chains or for testing.)
    #[instrument(level = "trace")]
    pub async fn subscribe_to_new_committees(
        &self,
    ) -> Result<ClientOutcome<Certificate>, ChainClientError> {
        let operation = SystemOperation::Subscribe {
            chain_id: self.admin_id,
            channel: SystemChannel::Admin,
        };
        self.execute_operation(Operation::System(operation)).await
    }

    /// Stops listening to the admin chain for new committees. (This is only useful for
    /// testing.)
    #[instrument(level = "trace")]
    pub async fn unsubscribe_from_new_committees(
        &self,
    ) -> Result<ClientOutcome<Certificate>, ChainClientError> {
        let operation = SystemOperation::Unsubscribe {
            chain_id: self.admin_id,
            channel: SystemChannel::Admin,
        };
        self.execute_operation(Operation::System(operation)).await
    }

    /// Deprecates all the configurations of voting rights but the last one (admin chains
    /// only). Currently, each individual chain is still entitled to wait before accepting
    /// this command. However, it is expected that deprecated validators stop functioning
    /// shortly after such command is issued.
    #[instrument(level = "trace")]
    pub async fn finalize_committee(&self) -> Result<ClientOutcome<Certificate>, ChainClientError> {
        self.prepare_chain().await?;
        let (current_epoch, committees) = self.epoch_and_committees(self.chain_id).await?;
        let current_epoch = current_epoch.ok_or(LocalNodeError::InactiveChain(self.chain_id))?;
        let operations = committees
            .keys()
            .filter_map(|epoch| {
                if *epoch != current_epoch {
                    Some(Operation::System(SystemOperation::Admin(
                        AdminOperation::RemoveCommittee { epoch: *epoch },
                    )))
                } else {
                    None
                }
            })
            .collect();
        self.execute_without_prepare(operations).await
    }

    /// Sends money to a chain.
    /// Do not check balance. (This may block the client)
    /// Do not confirm the transaction.
    #[instrument(level = "trace")]
    pub async fn transfer_to_account_unsafe_unconfirmed(
        &self,
        owner: Option<Owner>,
        amount: Amount,
        account: Account,
    ) -> Result<ClientOutcome<Certificate>, ChainClientError> {
        self.execute_operation(Operation::System(SystemOperation::Transfer {
            owner,
            recipient: Recipient::Account(account),
            amount,
        }))
        .await
    }

    #[instrument(level = "trace", skip(hash))]
    pub async fn read_hashed_certificate_value(
        &self,
        hash: CryptoHash,
    ) -> Result<HashedCertificateValue, ViewError> {
        self.client
            .storage_client()
            .read_hashed_certificate_value(hash)
            .await
    }

    /// Handles any cross-chain requests for any pending outgoing messages.
    #[instrument(level = "trace")]
    pub async fn retry_pending_outgoing_messages(&self) -> Result<(), ChainClientError> {
        self.client
            .local_node
            .retry_pending_cross_chain_requests(self.chain_id)
            .await?;
        Ok(())
    }

    #[instrument(level = "trace", skip(from, limit))]
    pub async fn read_hashed_certificate_values_downward(
        &self,
        from: CryptoHash,
        limit: u32,
    ) -> Result<Vec<HashedCertificateValue>, ViewError> {
        self.client
            .storage_client()
            .read_hashed_certificate_values_downward(from, limit)
            .await
    }

    #[instrument(level = "trace", skip(local_node))]
    async fn local_chain_info(
        &self,
        chain_id: ChainId,
        local_node: &mut LocalNodeClient<S>,
    ) -> Option<Box<ChainInfo>> {
        let Ok(info) = local_node.local_chain_info(chain_id).await else {
            error!("Fail to read local chain info for {chain_id}");
            return None;
        };
        // Useful in case `chain_id` is the same as the local chain.
        self.update_from_info(&info);
        Some(info)
    }

    #[instrument(level = "trace", skip(chain_id, local_node))]
    async fn local_next_block_height(
        &self,
        chain_id: ChainId,
        local_node: &mut LocalNodeClient<S>,
    ) -> Option<BlockHeight> {
        let info = self.local_chain_info(chain_id, local_node).await?;
        Some(info.next_block_height)
    }

    #[instrument(level = "trace", skip(remote_node, local_node, notification))]
    async fn process_notification(
        &self,
        remote_node: RemoteNode<P::Node>,
        mut local_node: LocalNodeClient<S>,
        notification: Notification,
    ) {
        match notification.reason {
            Reason::NewIncomingBundle { origin, height } => {
                if self
                    .local_next_block_height(origin.sender, &mut local_node)
                    .await
                    > Some(height)
                {
                    debug!("Accepting redundant notification for new message");
                    return;
                }
                if let Err(error) = self
                    .find_received_certificates_from_validator(remote_node)
                    .await
                {
                    error!("Fail to process notification: {error}");
                    return;
                }
                if self
                    .local_next_block_height(origin.sender, &mut local_node)
                    .await
                    <= Some(height)
                {
                    error!("Fail to synchronize new message after notification");
                }
            }
            Reason::NewBlock { height, .. } => {
                let chain_id = notification.chain_id;
                if self
                    .local_next_block_height(chain_id, &mut local_node)
                    .await
                    > Some(height)
                {
                    debug!("Accepting redundant notification for new block");
                    return;
                }
                if let Err(error) = self
                    .try_synchronize_chain_state_from(&remote_node, chain_id)
                    .await
                {
                    error!("Fail to process notification: {error}");
                    return;
                }
                let local_height = self
                    .local_next_block_height(chain_id, &mut local_node)
                    .await;
                if local_height <= Some(height) {
                    error!("Fail to synchronize new block after notification");
                }
            }
            Reason::NewRound { height, round } => {
                let chain_id = notification.chain_id;
                if let Some(info) = self.local_chain_info(chain_id, &mut local_node).await {
                    if (info.next_block_height, info.manager.current_round) >= (height, round) {
                        debug!("Accepting redundant notification for new round");
                        return;
                    }
                }
                if let Err(error) = self
                    .try_synchronize_chain_state_from(&remote_node, chain_id)
                    .await
                {
                    error!("Fail to process notification: {error}");
                    return;
                }
                let Some(info) = self.local_chain_info(chain_id, &mut local_node).await else {
                    error!("Fail to read local chain info for {chain_id}");
                    return;
                };
                if (info.next_block_height, info.manager.current_round) < (height, round) {
                    error!("Fail to synchronize new block after notification");
                }
            }
        }
    }

    /// Spawns a task that listens to notifications about the current chain from all validators,
    /// and synchronizes the local state accordingly.
    #[instrument(level = "trace", fields(chain_id = ?self.chain_id))]
    pub async fn listen(
        &self,
    ) -> Result<(impl Future<Output = ()>, AbortOnDrop, NotificationStream), ChainClientError> {
        use future::FutureExt as _;

        async fn await_while_polling<F: FusedFuture>(
            future: F,
            background_work: impl FusedStream<Item = ()>,
        ) -> F::Output {
            tokio::pin!(future);
            tokio::pin!(background_work);
            loop {
                futures::select! {
                    _ = background_work.next() => (),
                    result = future => return result,
                }
            }
        }

        let mut senders = HashMap::new(); // Senders to cancel notification streams.
        let notifications = self.subscribe().await?;
        let (abortable_notifications, abort) = stream::abortable(self.subscribe().await?);
        if let Err(error) = self.synchronize_from_validators().await {
            error!("Failed to synchronize from validators: {}", error);
        }

        // Beware: if this future ceases to make progress, notification processing will
        // deadlock, because of the issue described in
        // https://github.com/linera-io/linera-protocol/pull/1173.

        // TODO(#2013): replace this lock with an asychronous communication channel

        let mut process_notifications = FuturesUnordered::new();

        match self.update_streams(&mut senders).await {
            Ok(handler) => process_notifications.push(handler),
            Err(error) => error!("Failed to update committee: {error}"),
        };

        let this = self.clone();
        let update_streams = async move {
            let mut abortable_notifications = abortable_notifications.fuse();

            while let Some(notification) =
                await_while_polling(abortable_notifications.next(), &mut process_notifications)
                    .await
            {
                if let Reason::NewBlock { .. } = notification.reason {
                    match await_while_polling(
                        this.update_streams(&mut senders).fuse(),
                        &mut process_notifications,
                    )
                    .await
                    {
                        Ok(handler) => process_notifications.push(handler),
                        Err(error) => error!("Failed to update comittee: {error}"),
                    }
                }
            }

            for abort in senders.into_values() {
                abort.abort();
            }

            let () = process_notifications.collect().await;
        }
        .in_current_span();

        Ok((update_streams, AbortOnDrop(abort), notifications))
    }

    #[instrument(level = "trace", skip(senders))]
    async fn update_streams(
        &self,
        senders: &mut HashMap<ValidatorName, AbortHandle>,
    ) -> Result<impl Future<Output = ()>, ChainClientError> {
        let (chain_id, nodes, local_node) = {
            let committee = self.local_committee().await?;
            let nodes: HashMap<_, _> = self
                .client
                .validator_node_provider
                .make_nodes(&committee)?
                .collect();
            (self.chain_id, nodes, self.client.local_node.clone())
        };
        // Drop removed validators.
        senders.retain(|name, abort| {
            if !nodes.contains_key(name) {
                abort.abort();
            }
            !abort.is_aborted()
        });
        // Add tasks for new validators.
        let validator_tasks = FuturesUnordered::new();
        for (name, node) in nodes {
            let hash_map::Entry::Vacant(entry) = senders.entry(name) else {
                continue;
            };
            let stream = stream::once({
                let node = node.clone();
                async move { node.subscribe(vec![chain_id]).await }
            })
            .filter_map(move |result| async move {
                if let Err(error) = &result {
                    warn!(?error, "Could not connect to validator {name}");
                } else {
                    info!("Connected to validator {name}");
                }
                result.ok()
            })
            .flatten();
            let (stream, abort) = stream::abortable(stream);
            let mut stream = Box::pin(stream);
            let this = self.clone();
            let local_node = local_node.clone();
            let remote_node = RemoteNode { name, node };
            validator_tasks.push(async move {
                while let Some(notification) = stream.next().await {
                    this.process_notification(
                        remote_node.clone(),
                        local_node.clone(),
                        notification,
                    )
                    .await;
                }
            });
            entry.insert(abort);
        }
        Ok(validator_tasks.collect())
    }

    /// Attempts to download new received certificates from a particular validator.
    ///
    /// This is similar to `find_received_certificates` but for only one validator.
    /// We also don't try to synchronize the admin chain.
    #[instrument(level = "trace")]
    async fn find_received_certificates_from_validator(
        &self,
        remote_node: RemoteNode<P::Node>,
    ) -> Result<(), ChainClientError> {
        let chain_id = self.chain_id;
        // Proceed to downloading received certificates.
        let received_certificates = self
            .synchronize_received_certificates_from_validator(
                chain_id,
                &remote_node,
                CHAIN_WORKER_LIMIT,
            )
            .await?;
        // Process received certificates. If the client state has changed during the
        // network calls, we should still be fine.
        self.receive_certificates_from_validators(vec![received_certificates])
            .await;
        Ok(())
    }

    /// Given a list of chain IDs, returns a map that assigns to each of them the next block
    /// height, i.e. the lowest block height that we have not processed in the local node yet.
    ///
    /// It makes at most `chain_worker_limit` requests to the local node in parallel.
    async fn local_next_block_heights(
        &self,
        chain_ids: impl IntoIterator<Item = &ChainId>,
        chain_worker_limit: usize,
    ) -> Result<BTreeMap<ChainId, BlockHeight>, NodeError> {
        let futures = chain_ids
            .into_iter()
            .map(|chain_id| async move {
                let local_response = self.local_query(ChainInfoQuery::new(*chain_id)).await?;
                Ok::<_, NodeError>((*chain_id, local_response.info.next_block_height))
            })
            .collect::<Vec<_>>();
        stream::iter(futures)
            .buffer_unordered(chain_worker_limit)
            .try_collect()
            .await
    }

    /// Given a set of chain ID-block height pairs, returns a map that assigns to each chain ID
    /// the highest height seen.
    fn max_height_per_chain(remote_log: &[ChainAndHeight]) -> BTreeMap<ChainId, BlockHeight> {
        remote_log.iter().fold(
            BTreeMap::<ChainId, BlockHeight>::new(),
            |mut chain_to_info, entry| {
                chain_to_info
                    .entry(entry.chain_id)
                    .and_modify(|h| *h = entry.height.max(*h))
                    .or_insert(entry.height);
                chain_to_info
            },
        )
    }
}

/// The outcome of trying to commit a list of incoming messages and operations to the chain.
#[derive(Debug)]
enum ExecuteBlockOutcome {
    /// A block with the messages and operations was committed.
    Executed(Certificate),
    /// A different block was already proposed and got committed. Check whether the messages and
    /// operations are still suitable, and try again at the next block height.
    Conflict(Certificate),
    /// We are not the round leader and cannot do anything. Try again at the specified time or
    /// or whenever the round or block height changes.
    WaitForTimeout(RoundTimeout),
}

/// Wrapper for `AbortHandle` that aborts when its dropped.
#[must_use]
pub struct AbortOnDrop(AbortHandle);

impl Drop for AbortOnDrop {
    #[instrument(level = "trace", skip(self))]
    fn drop(&mut self) {
        self.0.abort();
    }
}

/// The result of `synchronize_received_certificates_from_validator`.
struct ReceivedCertificatesFromValidator {
    /// The name of the validator we downloaded from.
    name: ValidatorName,
    /// The new tracker value for that validator.
    tracker: u64,
    /// The downloaded certificates. The signatures were already checked and they are ready
    /// to be processed.
    certificates: Vec<Certificate>,
    /// Sender chains that were already up to date locally. We need to ensure their messages
    /// are delivered.
    other_sender_chains: Vec<ChainId>,
}<|MERGE_RESOLUTION|>--- conflicted
+++ resolved
@@ -359,13 +359,8 @@
         }
     }
 
-<<<<<<< HEAD
     #[tracing::instrument(level = "trace", skip(self))]
     fn must_handle(&self, bundle: &mut IncomingBundle) -> bool {
-=======
-    #[instrument(level = "trace", skip(self))]
-    fn handle(&self, bundle: &mut IncomingBundle) -> bool {
->>>>>>> 089a5c52
         if self.is_reject() {
             if bundle.bundle.is_skippable() {
                 return false;
@@ -1742,12 +1737,8 @@
     /// Attempts to execute the block locally. If any incoming message execution fails, that
     /// message is rejected and execution is retried, until the block accepts only messages
     /// that succeed.
-<<<<<<< HEAD
     // TODO: Measure how failing messages affect the execution times.
     #[tracing::instrument(level = "trace", skip(block))]
-=======
-    #[instrument(level = "trace", skip(block))]
->>>>>>> 089a5c52
     async fn stage_block_execution_and_discard_failing_messages(
         &self,
         mut block: Block,
