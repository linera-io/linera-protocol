// Copyright (c) Facebook, Inc. and its affiliates.
// Copyright (c) Zefchain Labs, Inc.
// SPDX-License-Identifier: Apache-2.0

use std::{
    collections::{hash_map, BTreeMap, BTreeSet, HashMap, HashSet},
    convert::Infallible,
    iter,
    ops::{Deref, DerefMut},
    sync::{Arc, RwLock},
};

use chain_client_state::ChainClientState;
use custom_debug_derive::Debug;
use dashmap::{
    mapref::one::{MappedRef as DashMapMappedRef, Ref as DashMapRef, RefMut as DashMapRefMut},
    DashMap,
};
use futures::{
    future::{self, Either, FusedFuture, Future},
    stream::{self, AbortHandle, FusedStream, FuturesUnordered, StreamExt},
};
#[cfg(with_metrics)]
use linera_base::prometheus_util::MeasureLatency as _;
use linera_base::{
    abi::Abi,
    crypto::{signer, AccountPublicKey, CryptoHash, Signer, ValidatorPublicKey},
    data_types::{
        Amount, ApplicationPermissions, ArithmeticError, Blob, BlobContent, BlockHeight,
        ChainDescription, Epoch, Round, Timestamp,
    },
    ensure,
    identifiers::{
        Account, AccountOwner, ApplicationId, BlobId, BlobType, ChainId, EventId, IndexAndEvent,
        ModuleId, StreamId,
    },
    ownership::{ChainOwnership, TimeoutConfig},
    time::{Duration, Instant},
};
#[cfg(not(target_arch = "wasm32"))]
use linera_base::{data_types::Bytecode, vm::VmRuntime};
use linera_chain::{
    data_types::{
        BlockProposal, ChainAndHeight, IncomingBundle, LiteVote, MessageAction, ProposedBlock,
    },
    manager::LockingBlock,
    types::{
        Block, CertificateValue, ConfirmedBlock, ConfirmedBlockCertificate, GenericCertificate,
        LiteCertificate, Timeout, TimeoutCertificate, ValidatedBlock, ValidatedBlockCertificate,
    },
    ChainError, ChainExecutionContext, ChainStateView,
};
use linera_execution::{
    committee::Committee,
    system::{
        AdminOperation, OpenChainConfig, Recipient, SystemOperation, EPOCH_STREAM_NAME,
        REMOVED_EPOCH_STREAM_NAME,
    },
    ExecutionError, Operation, Query, QueryOutcome, QueryResponse, SystemQuery, SystemResponse,
};
use linera_storage::{Clock as _, ResultReadCertificates, Storage as _};
use linera_views::ViewError;
use rand::prelude::SliceRandom as _;
use serde::{Deserialize, Serialize};
use thiserror::Error;
use tokio::sync::{mpsc, OwnedRwLockReadGuard};
use tokio_stream::wrappers::UnboundedReceiverStream;
use tracing::{debug, error, info, instrument, warn, Instrument as _};

use crate::{
    data_types::{
        BlockHeightRange, ChainInfo, ChainInfoQuery, ChainInfoResponse, ClientOutcome, RoundTimeout,
    },
    environment::Environment,
    local_node::{LocalChainInfoExt as _, LocalNodeClient, LocalNodeError},
    node::{
        CrossChainMessageDelivery, NodeError, NotificationStream, ValidatorNode,
        ValidatorNodeProvider as _,
    },
    notifier::ChannelNotifier,
    remote_node::RemoteNode,
    updater::{communicate_with_quorum, CommunicateAction, CommunicationError, ValidatorUpdater},
    worker::{Notification, ProcessableCertificate, Reason, WorkerError, WorkerState},
};

mod chain_client_state;
#[cfg(test)]
#[path = "../unit_tests/client_tests.rs"]
mod client_tests;

#[cfg(with_metrics)]
mod metrics {
    use std::sync::LazyLock;

    use linera_base::prometheus_util::{exponential_bucket_latencies, register_histogram_vec};
    use prometheus::HistogramVec;

    pub static PROCESS_INBOX_WITHOUT_PREPARE_LATENCY: LazyLock<HistogramVec> =
        LazyLock::new(|| {
            register_histogram_vec(
                "process_inbox_latency",
                "process_inbox latency",
                &[],
                exponential_bucket_latencies(500.0),
            )
        });

    pub static PREPARE_CHAIN_LATENCY: LazyLock<HistogramVec> = LazyLock::new(|| {
        register_histogram_vec(
            "prepare_chain_latency",
            "prepare_chain latency",
            &[],
            exponential_bucket_latencies(500.0),
        )
    });

    pub static SYNCHRONIZE_CHAIN_STATE_LATENCY: LazyLock<HistogramVec> = LazyLock::new(|| {
        register_histogram_vec(
            "synchronize_chain_state_latency",
            "synchronize_chain_state latency",
            &[],
            exponential_bucket_latencies(500.0),
        )
    });

    pub static EXECUTE_BLOCK_LATENCY: LazyLock<HistogramVec> = LazyLock::new(|| {
        register_histogram_vec(
            "execute_block_latency",
            "execute_block latency",
            &[],
            exponential_bucket_latencies(500.0),
        )
    });

    pub static FIND_RECEIVED_CERTIFICATES_LATENCY: LazyLock<HistogramVec> = LazyLock::new(|| {
        register_histogram_vec(
            "find_received_certificates_latency",
            "find_received_certificates latency",
            &[],
            exponential_bucket_latencies(500.0),
        )
    });
}

/// A builder that creates [`ChainClient`]s which share the cache and notifiers.
pub struct Client<Env: Environment> {
    environment: Env,
    /// Local node to manage the execution state and the local storage of the chains that we are
    /// tracking.
    local_node: LocalNodeClient<Env::Storage>,
    /// The admin chain ID.
    admin_id: ChainId,
    /// Chains that should be tracked by the client.
    // TODO(#2412): Merge with set of chains the client is receiving notifications from validators
    tracked_chains: Arc<RwLock<HashSet<ChainId>>>,
    /// References to clients waiting for chain notifications.
    notifier: Arc<ChannelNotifier<Notification>>,
    /// Chain state for the managed chains.
    chains: DashMap<ChainId, ChainClientState>,
    /// Configuration options.
    options: ChainClientOptions,
}

impl<Env: Environment> Client<Env> {
    /// Creates a new `Client` with a new cache and notifiers.
    #[instrument(level = "trace", skip_all)]
    pub fn new(
        environment: Env,
        admin_id: ChainId,
        long_lived_services: bool,
        tracked_chains: impl IntoIterator<Item = ChainId>,
        name: impl Into<String>,
        chain_worker_ttl: Duration,
        options: ChainClientOptions,
    ) -> Self {
        let tracked_chains = Arc::new(RwLock::new(tracked_chains.into_iter().collect()));
        let state = WorkerState::new_for_client(
            name.into(),
            environment.storage().clone(),
            tracked_chains.clone(),
        )
        .with_long_lived_services(long_lived_services)
        .with_allow_inactive_chains(true)
        .with_allow_messages_from_deprecated_epochs(true)
        .with_chain_worker_ttl(chain_worker_ttl);
        let local_node = LocalNodeClient::new(state);

        Self {
            environment,
            local_node,
            chains: DashMap::new(),
            admin_id,
            tracked_chains,
            notifier: Arc::new(ChannelNotifier::default()),
            options,
        }
    }

    /// Returns the storage client used by this client's local node.
    pub fn storage_client(&self) -> &Env::Storage {
        self.environment.storage()
    }

    pub fn validator_node_provider(&self) -> &Env::Network {
        self.environment.network()
    }

    /// Returns a reference to the [`LocalNodeClient`] of the client.
    #[instrument(level = "trace", skip(self))]
    pub fn local_node(&self) -> &LocalNodeClient<Env::Storage> {
        &self.local_node
    }

    /// Returns a reference to the [`Signer`] of the client.
    #[instrument(level = "trace", skip(self))]
    pub fn signer(&self) -> &impl Signer {
        self.environment.signer()
    }

    /// Adds a chain to the set of chains tracked by the local node.
    #[instrument(level = "trace", skip(self))]
    pub fn track_chain(&self, chain_id: ChainId) {
        self.tracked_chains
            .write()
            .expect("Panics should not happen while holding a lock to `tracked_chains`")
            .insert(chain_id);
    }

    /// Creates a new `ChainClient`.
    #[instrument(level = "trace", skip_all, fields(chain_id, next_block_height))]
    pub fn create_chain_client(
        self: &Arc<Self>,
        chain_id: ChainId,
        block_hash: Option<CryptoHash>,
        next_block_height: BlockHeight,
        pending_proposal: Option<PendingProposal>,
        preferred_owner: Option<AccountOwner>,
        timing_sender: Option<mpsc::UnboundedSender<(u64, TimingType)>>,
    ) -> ChainClient<Env> {
        // If the entry already exists we assume that the entry is more up to date than
        // the arguments: If they were read from the wallet file, they might be stale.
        if let dashmap::mapref::entry::Entry::Vacant(e) = self.chains.entry(chain_id) {
            e.insert(ChainClientState::new(pending_proposal));
        }

        ChainClient {
            client: self.clone(),
            chain_id,
            options: self.options.clone(),
            preferred_owner,
            initial_block_hash: block_hash,
            initial_next_block_height: next_block_height,
            timing_sender,
        }
    }

    /// Fetches the chain description blob if needed, and returns the chain info.
    async fn fetch_chain_info(
        &self,
        chain_id: ChainId,
        validators: &[RemoteNode<Env::ValidatorNode>],
    ) -> Result<Box<ChainInfo>, ChainClientError> {
        match self.local_node.chain_info(chain_id).await {
            Ok(info) => Ok(info),
            Err(LocalNodeError::BlobsNotFound(blob_ids)) => {
                // Make sure the admin chain is up to date.
                self.synchronize_chain_state(self.admin_id).await?;
                // If the chain is missing then the error is a WorkerError
                // and so a BlobsNotFound
                self.update_local_node_with_blobs_from(blob_ids, validators)
                    .await?;
                Ok(self.local_node.chain_info(chain_id).await?)
            }
            Err(err) => Err(err.into()),
        }
    }

    /// Downloads and processes all certificates up to (excluding) the specified height.
    #[instrument(level = "trace", skip(self))]
    async fn download_certificates(
        &self,
        chain_id: ChainId,
        target_next_block_height: BlockHeight,
    ) -> Result<Box<ChainInfo>, ChainClientError> {
        let mut validators = self.validator_nodes().await?;
        // Sequentially try each validator in random order.
        validators.shuffle(&mut rand::thread_rng());
        let mut info = self.fetch_chain_info(chain_id, &validators).await?;
        for remote_node in validators {
            if target_next_block_height <= info.next_block_height {
                return Ok(info);
            }
            match self
                .download_certificates_from(&remote_node, chain_id, target_next_block_height)
                .await
            {
                Err(err) => warn!(
                    "Failed to download certificates from validator {:?}: {err}",
                    remote_node.public_key
                ),
                Ok(Some(new_info)) => info = new_info,
                Ok(None) => {}
            }
        }
        ensure!(
            target_next_block_height <= info.next_block_height,
            ChainClientError::CannotDownloadCertificates {
                chain_id,
                target_next_block_height,
            }
        );
        Ok(info)
    }

    /// Downloads and processes all certificates up to (excluding) the specified height from the
    /// given validator.
    #[instrument(level = "trace", skip_all)]
    async fn download_certificates_from(
        &self,
        remote_node: &RemoteNode<Env::ValidatorNode>,
        chain_id: ChainId,
        stop: BlockHeight,
    ) -> Result<Option<Box<ChainInfo>>, ChainClientError> {
        let mut last_info = None;
        // First load any blocks from local storage, if available.
        let mut hashes = Vec::new();
        let mut next_height = BlockHeight::ZERO;
        {
            let chain = self.local_node.chain_state_view(chain_id).await?;
            next_height = next_height.max(chain.tip_state.get().next_block_height);
            while next_height < stop {
                let Some(hash) = chain.preprocessed_blocks.get(&next_height).await? else {
                    break;
                };
                hashes.push(hash);
                next_height = next_height.try_add_one()?;
            }
        }
        let certificates = self
            .storage_client()
            .read_certificates(hashes.clone())
            .await?;
        let certificates = match ResultReadCertificates::new(certificates, hashes) {
            ResultReadCertificates::Certificates(certificates) => certificates,
            ResultReadCertificates::InvalidHashes(hashes) => {
                return Err(ChainClientError::ReadCertificatesError(hashes))
            }
        };
        for certificate in certificates {
            last_info = Some(self.handle_certificate(Box::new(certificate)).await?.info);
        }
        // Now download the rest in batches from the remote node.
        while next_height < stop {
            // TODO(#2045): Analyze network errors instead of guessing the batch size.
            let limit = u64::from(stop)
                .checked_sub(u64::from(next_height))
                .ok_or(ArithmeticError::Overflow)?
                .min(1000);
            let certificates = remote_node
                .query_certificates_from(chain_id, next_height, limit)
                .await?;
            let Some(info) = self.process_certificates(remote_node, certificates).await? else {
                break;
            };
            assert!(info.next_block_height > next_height);
            next_height = info.next_block_height;
            last_info = Some(info);
        }
        Ok(last_info)
    }

    /// Tries to process all the certificates, requesting any missing blobs from the given node.
    /// Returns the chain info of the last successfully processed certificate.
    #[instrument(level = "trace", skip_all)]
    async fn process_certificates(
        &self,
        remote_node: &RemoteNode<impl ValidatorNode>,
        certificates: Vec<ConfirmedBlockCertificate>,
    ) -> Result<Option<Box<ChainInfo>>, ChainClientError> {
        let mut info = None;
        for certificate in certificates {
            let certificate = Box::new(certificate);
            let mut result = self.handle_certificate(certificate.clone()).await;

            if let Err(LocalNodeError::BlobsNotFound(blob_ids)) = &result {
                future::try_join_all(blob_ids.iter().map(|blob_id| async move {
                    let blob_certificate =
                        remote_node.download_certificate_for_blob(*blob_id).await?;
                    self.receive_sender_certificate(
                        blob_certificate,
                        ReceiveCertificateMode::NeedsCheck,
                        None,
                    )
                    .await?;
                    Result::<(), ChainClientError>::Ok(())
                }))
                .await?;
                result = self.handle_certificate(certificate.clone()).await;
            }

            info = Some(result?.info);
        }
        // Done with all certificates.
        Ok(info)
    }

    async fn handle_certificate<T: ProcessableCertificate>(
        &self,
        certificate: Box<GenericCertificate<T>>,
    ) -> Result<ChainInfoResponse, LocalNodeError> {
        self.local_node
            .handle_certificate(*certificate, &self.notifier)
            .await
    }

    async fn chain_info_with_committees(
        &self,
        chain_id: ChainId,
    ) -> Result<Box<ChainInfo>, LocalNodeError> {
        let query = ChainInfoQuery::new(chain_id).with_committees();
        let info = self.local_node.handle_chain_info_query(query).await?.info;
        Ok(info)
    }

    /// Obtains all the committees trusted by any of the given chains. Also returns the highest
    /// of their epochs.
    #[instrument(level = "trace", skip_all)]
    async fn admin_committees(
        &self,
    ) -> Result<(Epoch, BTreeMap<Epoch, Committee>), LocalNodeError> {
        let info = self.chain_info_with_committees(self.admin_id).await?;
        Ok((info.epoch, info.into_committees()?))
    }

    /// Obtains the committee for the latest epoch on the admin chain.
    pub async fn admin_committee(&self) -> Result<(Epoch, Committee), LocalNodeError> {
        let info = self.chain_info_with_committees(self.admin_id).await?;
        Ok((info.epoch, info.into_current_committee()?))
    }

    /// Obtains the validators for the latest epoch.
    async fn validator_nodes(
        &self,
    ) -> Result<Vec<RemoteNode<Env::ValidatorNode>>, ChainClientError> {
        let (_, committee) = self.admin_committee().await?;
        Ok(self.make_nodes(&committee)?)
    }

    /// Creates a [`RemoteNode`] for each validator in the committee.
    fn make_nodes(
        &self,
        committee: &Committee,
    ) -> Result<Vec<RemoteNode<Env::ValidatorNode>>, NodeError> {
        Ok(self
            .validator_node_provider()
            .make_nodes(committee)?
            .map(|(public_key, node)| RemoteNode { public_key, node })
            .collect())
    }

    /// Ensures that the client has the `ChainDescription` blob corresponding to this
    /// client's `ChainId`.
    pub async fn get_chain_description(
        &self,
        chain_id: ChainId,
    ) -> Result<ChainDescription, ChainClientError> {
        let chain_desc_id = BlobId::new(chain_id.0, BlobType::ChainDescription);
        let blob = self
            .local_node
            .storage_client()
            .read_blob(chain_desc_id)
            .await?;
        if let Some(blob) = blob {
            // We have the blob - return it.
            return Ok(bcs::from_bytes(blob.bytes())?);
        };
        // Recover history from the current validators, according to the admin chain.
        self.synchronize_chain_state(self.admin_id).await?;
        let nodes = self.validator_nodes().await?;
        let blob = self
            .update_local_node_with_blobs_from(vec![chain_desc_id], &nodes)
            .await?
            .pop()
            .unwrap(); // Returns exactly as many blobs as passed-in IDs.
        Ok(bcs::from_bytes(blob.bytes())?)
    }

    /// Updates the latest block and next block height and round information from the chain info.
    #[instrument(level = "trace", skip_all, fields(chain_id = format!("{:.8}", info.chain_id)))]
    fn update_from_info(&self, info: &ChainInfo) {
        if let Some(mut state) = self.chains.get_mut(&info.chain_id) {
            state.value_mut().update_from_info(info);
        }
    }

    /// Handles the certificate in the local node and the resulting notifications.
    #[instrument(level = "trace", skip_all)]
    async fn process_certificate<T: ProcessableCertificate>(
        &self,
        certificate: Box<GenericCertificate<T>>,
    ) -> Result<(), LocalNodeError> {
        let info = self.handle_certificate(certificate).await?.info;
        self.update_from_info(&info);
        Ok(())
    }

    /// Submits a validated block for finalization and returns the confirmed block certificate.
    #[instrument(level = "trace", skip_all)]
    async fn finalize_block(
        &self,
        committee: &Committee,
        certificate: ValidatedBlockCertificate,
    ) -> Result<ConfirmedBlockCertificate, ChainClientError> {
        debug!(round = %certificate.round, "Submitting block for confirmation");
        let hashed_value = ConfirmedBlock::new(certificate.inner().block().clone());
        let finalize_action = CommunicateAction::FinalizeBlock {
            certificate: Box::new(certificate),
            delivery: self.options.cross_chain_message_delivery,
        };
        let certificate = self
            .communicate_chain_action(committee, finalize_action, hashed_value)
            .await?;
        self.receive_certificate_and_update_validators(
            certificate.clone(),
            ReceiveCertificateMode::AlreadyChecked,
        )
        .await?;
        Ok(certificate)
    }

    /// Submits a block proposal to the validators.
    #[instrument(level = "trace", skip_all)]
    async fn submit_block_proposal<T: ProcessableCertificate>(
        &self,
        committee: &Committee,
        proposal: Box<BlockProposal>,
        value: T,
    ) -> Result<GenericCertificate<T>, ChainClientError> {
        debug!(
            round = %proposal.content.round,
            "Submitting block proposal to validators"
        );
        let submit_action = CommunicateAction::SubmitBlock {
            proposal,
            blob_ids: value.required_blob_ids().into_iter().collect(),
        };
        let certificate = self
            .communicate_chain_action(committee, submit_action, value)
            .await?;
        self.process_certificate(Box::new(certificate.clone()))
            .await?;
        Ok(certificate)
    }

    /// Broadcasts certified blocks to validators.
    #[instrument(level = "trace", skip_all, fields(chain_id, block_height, delivery))]
    async fn communicate_chain_updates(
        &self,
        committee: &Committee,
        chain_id: ChainId,
        height: BlockHeight,
        delivery: CrossChainMessageDelivery,
    ) -> Result<(), ChainClientError> {
        let local_node = self.local_node.clone();
        let nodes = self.make_nodes(committee)?;
        communicate_with_quorum(
            &nodes,
            committee,
            |_: &()| (),
            |remote_node| {
                let mut updater = ValidatorUpdater {
                    remote_node,
                    local_node: local_node.clone(),
                };
                Box::pin(async move {
                    updater
                        .send_chain_information(chain_id, height, delivery)
                        .await
                })
            },
            self.options.grace_period,
        )
        .await?;
        Ok(())
    }

    /// Broadcasts certified blocks and optionally a block proposal, certificate or
    /// leader timeout request.
    ///
    /// In that case, it verifies that the validator votes are for the provided value,
    /// and returns a certificate.
    #[instrument(level = "trace", skip_all)]
    async fn communicate_chain_action<T: CertificateValue>(
        &self,
        committee: &Committee,
        action: CommunicateAction,
        value: T,
    ) -> Result<GenericCertificate<T>, ChainClientError> {
        let local_node = self.local_node.clone();
        let nodes = self.make_nodes(committee)?;
        let ((votes_hash, votes_round), votes) = communicate_with_quorum(
            &nodes,
            committee,
            |vote: &LiteVote| (vote.value.value_hash, vote.round),
            |remote_node| {
                let mut updater = ValidatorUpdater {
                    remote_node,
                    local_node: local_node.clone(),
                };
                let action = action.clone();
                Box::pin(async move { updater.send_chain_update(action).await })
            },
            self.options.grace_period,
        )
        .await?;
        ensure!(
            (votes_hash, votes_round) == (value.hash(), action.round()),
            ChainClientError::UnexpectedQuorum {
                hash: votes_hash,
                round: votes_round,
                expected_hash: value.hash(),
                expected_round: action.round(),
            }
        );
        // Certificate is valid because
        // * `communicate_with_quorum` ensured a sufficient "weight" of
        // (non-error) answers were returned by validators.
        // * each answer is a vote signed by the expected validator.
        let certificate = LiteCertificate::try_from_votes(votes)
            .ok_or_else(|| {
                ChainClientError::InternalError("Vote values or rounds don't match; this is a bug")
            })?
            .with_value(value)
            .ok_or_else(|| {
                ChainClientError::ProtocolError("A quorum voted for an unexpected value")
            })?;
        Ok(certificate)
    }

    /// Processes the confirmed block certificate and its ancestors in the local node, then
    /// updates the validators up to that certificate.
    #[instrument(level = "trace", skip_all)]
    async fn receive_certificate_and_update_validators(
        &self,
        certificate: ConfirmedBlockCertificate,
        mode: ReceiveCertificateMode,
    ) -> Result<(), ChainClientError> {
        let block_chain_id = certificate.block().header.chain_id;
        let block_height = certificate.block().header.height;

        self.receive_certificate(certificate, mode).await?;

        // Make sure a quorum of validators (according to the chain's new committee) are up-to-date
        // for data availability.
        let local_committee = self
            .chain_info_with_committees(block_chain_id)
            .await?
            .into_current_committee()?;
        self.communicate_chain_updates(
            &local_committee,
            block_chain_id,
            block_height.try_add_one()?,
            CrossChainMessageDelivery::Blocking,
        )
        .await?;
        Ok(())
    }

    /// Processes the confirmed block certificate in the local node. Also downloads and processes
    /// all ancestors that are still missing.
    #[instrument(level = "trace", skip_all)]
    async fn receive_certificate(
        &self,
        certificate: ConfirmedBlockCertificate,
        mode: ReceiveCertificateMode,
    ) -> Result<(), ChainClientError> {
        let certificate = Box::new(certificate);
        let block = certificate.block();

        // Verify the certificate before doing any expensive networking.
        let (max_epoch, committees) = self.admin_committees().await?;
        if let ReceiveCertificateMode::NeedsCheck = mode {
            Self::check_certificate(max_epoch, &committees, &certificate)?.into_result()?;
        }
        // Recover history from the network.
        self.download_certificates(block.header.chain_id, block.header.height)
            .await?;
        // Process the received operations. Download required hashed certificate values if
        // necessary.
        if let Err(err) = self.process_certificate(certificate.clone()).await {
            match &err {
                LocalNodeError::BlobsNotFound(blob_ids) => {
                    let blobs = RemoteNode::download_blobs(
                        blob_ids,
                        &self.validator_nodes().await?,
                        self.options.blob_download_timeout,
                    )
                    .await
                    .ok_or(err)?;
                    self.local_node.store_blobs(&blobs).await?;
                    self.process_certificate(certificate).await?;
                }
                _ => {
                    // The certificate is not as expected. Give up.
                    warn!("Failed to process network hashed certificate value");
                    return Err(err.into());
                }
            }
        }

        Ok(())
    }

    /// Processes the confirmed block in the local node without executing it.
    #[instrument(level = "trace", skip_all)]
    #[allow(dead_code)] // Otherwise CI fails when built for docker.
    async fn receive_sender_certificate(
        &self,
        certificate: ConfirmedBlockCertificate,
        mode: ReceiveCertificateMode,
        nodes: Option<Vec<RemoteNode<Env::ValidatorNode>>>,
    ) -> Result<(), ChainClientError> {
        let certificate = Box::new(certificate);

        // Verify the certificate before doing any expensive networking.
        let (max_epoch, committees) = self.admin_committees().await?;
        if let ReceiveCertificateMode::NeedsCheck = mode {
            Self::check_certificate(max_epoch, &committees, &certificate)?.into_result()?;
        }
        // Recover history from the network.
        let nodes = if let Some(nodes) = nodes {
            nodes
        } else {
            self.validator_nodes().await?
        };
        if let Err(err) = self.handle_certificate(certificate.clone()).await {
            match &err {
                LocalNodeError::BlobsNotFound(blob_ids) => {
                    let blobs = RemoteNode::download_blobs(
                        blob_ids,
                        &nodes,
                        self.options.blob_download_timeout,
                    )
                    .await
                    .ok_or(err)?;
                    self.local_node.store_blobs(&blobs).await?;
                    self.handle_certificate(certificate.clone()).await?;
                }
                _ => {
                    // The certificate is not as expected. Give up.
                    warn!("Failed to process network hashed certificate value");
                    return Err(err.into());
                }
            }
        }

        Ok(())
    }

    /// Downloads and preprocesses all confirmed block certificates that sent any message to this
    /// chain.
    #[instrument(level = "trace", skip(self))]
    async fn synchronize_received_certificates_from_validator(
        &self,
        chain_id: ChainId,
        remote_node: &RemoteNode<Env::ValidatorNode>,
    ) -> Result<ReceivedCertificatesFromValidator, ChainClientError> {
        let mut tracker = self
            .local_node
            .chain_state_view(chain_id)
            .await?
            .received_certificate_trackers
            .get()
            .get(&remote_node.public_key)
            .copied()
            .unwrap_or(0);
        let (max_epoch, committees) = self.admin_committees().await?;

        // Retrieve the list of newly received certificates from this validator.
        let query = ChainInfoQuery::new(chain_id).with_received_log_excluding_first_n(tracker);
        let info = remote_node.handle_chain_info_query(query).await?;
        let remote_log = info.requested_received_log;
        let remote_heights = Self::heights_per_chain(&remote_log);

        // Obtain the next block height we need in the local node, for each chain.
        let local_next_heights = self
            .local_node
            .next_outbox_heights(remote_heights.keys(), chain_id)
            .await?;

        // We keep track of the height we've successfully downloaded and checked, per chain.
        let mut downloaded_heights = BTreeMap::new();
        // And we make a list of chains we already fully have locally. We need to make sure to
        // put all their sent messages into the inbox.
        let mut other_sender_chains = Vec::new();

        let certificate_hashes = future::try_join_all(remote_heights.into_iter().filter_map(
            |(sender_chain_id, remote_heights)| {
                let local_next = *local_next_heights.get(&sender_chain_id)?;
                if let Ok(height) = local_next.try_sub_one() {
                    downloaded_heights.insert(sender_chain_id, height);
                }
                let remote_heights = remote_heights
                    .into_iter()
                    .filter(|h| *h >= local_next)
                    .collect::<Vec<_>>();
                if remote_heights.is_empty() {
                    // Our highest, locally executed block is higher than any block height
                    // from the current batch. Skip this batch, but remember to wait for
                    // the messages to be delivered to the inboxes.
                    other_sender_chains.push(sender_chain_id);
                    return None;
                };
                let height0 = *remote_heights.first()?;
                let height1 = *remote_heights.last()?;

                // Find the hashes of the blocks we need.
                let range = BlockHeightRange::multi(height0, height1.0 + 1 - height0.0);
                Some(async move {
                    let hashes = remote_node
                        .fetch_sent_certificate_hashes(sender_chain_id, range)
                        .await?;
                    Ok::<_, ChainClientError>(
                        remote_heights
                            .into_iter()
                            .filter_map(move |h| hashes.get((h.0 - height0.0) as usize).copied()),
                    )
                })
            },
        ))
        .await?
        .into_iter()
        .flatten()
        .collect::<Vec<_>>();

        let local_certificates = self
            .storage_client()
            .read_certificates(certificate_hashes.clone())
            .await?
            .into_iter()
            .flatten()
            .collect::<Vec<_>>();
        let local_certificate_hashes = local_certificates
            .iter()
            .map(|cert| cert.hash())
            .collect::<HashSet<_>>();

        // Download the block certificates.
        let remote_certificates = remote_node
            .download_certificates(
                certificate_hashes
                    .into_iter()
                    .filter(|hash| !local_certificate_hashes.contains(hash))
                    .collect(),
            )
            .await?;
        let mut certificates_by_height_by_chain = BTreeMap::new();

        for confirmed_block_certificate in local_certificates {
            let block_header = &confirmed_block_certificate.inner().block().header;
            let sender_chain_id = block_header.chain_id;
            let height = block_header.height;
            certificates_by_height_by_chain
                .entry(sender_chain_id)
                .or_insert_with(BTreeMap::new)
                .insert(height, confirmed_block_certificate);
        }

        // Check the signatures and keep only the ones that are valid.
        for confirmed_block_certificate in remote_certificates {
            let block_header = &confirmed_block_certificate.inner().block().header;
            let sender_chain_id = block_header.chain_id;
            let height = block_header.height;
            let epoch = block_header.epoch;
            match Self::check_certificate(max_epoch, &committees, &confirmed_block_certificate)? {
                CheckCertificateResult::FutureEpoch => {
                    warn!(
                        "Postponing received certificate from {sender_chain_id:.8} at height \
                         {height} from future epoch {epoch}"
                    );
                    // Do not process this certificate now. It can still be
                    // downloaded later, once our committee is updated.
                }
                CheckCertificateResult::OldEpoch => {
                    // This epoch is not recognized any more. Let's skip the certificate.
                    // If a higher block with a recognized epoch comes up later from the
                    // same chain, the call to `receive_certificate` below will download
                    // the skipped certificate again.
                    warn!("Skipping received certificate from past epoch {epoch:?}");
                }
                CheckCertificateResult::New => {
                    certificates_by_height_by_chain
                        .entry(sender_chain_id)
                        .or_insert_with(BTreeMap::new)
                        .insert(height, confirmed_block_certificate);
                }
            }
        }

        // Increase the tracker up to the first position we haven't downloaded.
        for entry in remote_log {
            if certificates_by_height_by_chain
                .get(&entry.chain_id)
                .is_some_and(|certs| certs.contains_key(&entry.height))
            {
                tracker += 1;
            } else {
                break;
            }
        }

        for (sender_chain_id, certs) in &mut certificates_by_height_by_chain {
            if certs
                .values()
                .any(|cert| !cert.block().recipients().contains(&chain_id))
            {
                warn!(
                    "Skipping received certificates from chain {sender_chain_id:.8}:
                    No messages for {chain_id:.8}."
                );
                certs.clear();
            }
        }

        Ok(ReceivedCertificatesFromValidator {
            public_key: remote_node.public_key,
            tracker,
            certificates: certificates_by_height_by_chain
                .into_values()
                .flat_map(BTreeMap::into_values)
                .collect(),
            other_sender_chains,
        })
    }

    #[instrument(
        level = "trace", skip_all,
        fields(certificate_hash = ?incoming_certificate.hash()),
    )]
    fn check_certificate(
        highest_known_epoch: Epoch,
        committees: &BTreeMap<Epoch, Committee>,
        incoming_certificate: &ConfirmedBlockCertificate,
    ) -> Result<CheckCertificateResult, NodeError> {
        let block = incoming_certificate.block();
        // Check that certificates are valid w.r.t one of our trusted committees.
        if block.header.epoch > highest_known_epoch {
            return Ok(CheckCertificateResult::FutureEpoch);
        }
        if let Some(known_committee) = committees.get(&block.header.epoch) {
            // This epoch is recognized by our chain. Let's verify the
            // certificate.
            incoming_certificate.check(known_committee)?;
            Ok(CheckCertificateResult::New)
        } else {
            // We don't accept a certificate from a committee that was retired.
            Ok(CheckCertificateResult::OldEpoch)
        }
    }

    /// Given a set of chain ID-block height pairs, returns a map that assigns to each chain ID
    /// the set of heights. The returned map contains no empty values.
    fn heights_per_chain(
        remote_log: &[ChainAndHeight],
    ) -> BTreeMap<ChainId, BTreeSet<BlockHeight>> {
        remote_log.iter().fold(
            BTreeMap::<ChainId, BTreeSet<_>>::new(),
            |mut chain_to_info, entry| {
                chain_to_info
                    .entry(entry.chain_id)
                    .or_default()
                    .insert(entry.height);
                chain_to_info
            },
        )
    }

    /// Downloads and processes any certificates we are missing for the given chain.
    #[instrument(level = "trace", skip_all)]
    async fn synchronize_chain_state(
        &self,
        chain_id: ChainId,
    ) -> Result<Box<ChainInfo>, ChainClientError> {
        #[cfg(with_metrics)]
        let _latency = metrics::SYNCHRONIZE_CHAIN_STATE_LATENCY.measure_latency();

        let (_, committee) = self.admin_committee().await?;
        let validators = self.make_nodes(&committee)?;
        Box::pin(self.fetch_chain_info(chain_id, &validators)).await?;
        communicate_with_quorum(
            &validators,
            &committee,
            |_: &()| (),
            |remote_node| async move {
                self.synchronize_chain_state_from(&remote_node, chain_id)
                    .await
            },
            self.options.grace_period,
        )
        .await?;

        self.local_node
            .chain_info(chain_id)
            .await
            .map_err(Into::into)
    }

    /// Downloads any certificates from the specified validator that we are missing for the given
    /// chain, and processes them.
    #[instrument(level = "trace", skip(self, remote_node, chain_id))]
    async fn synchronize_chain_state_from(
        &self,
        remote_node: &RemoteNode<Env::ValidatorNode>,
        chain_id: ChainId,
    ) -> Result<(), ChainClientError> {
        let mut local_info = self.local_node.chain_info(chain_id).await?;
        let query = ChainInfoQuery::new(chain_id).with_manager_values();
        let remote_info = remote_node.handle_chain_info_query(query).await?;
        if let Some(new_info) = self
            .download_certificates_from(remote_node, chain_id, remote_info.next_block_height)
            .await?
        {
            local_info = new_info;
        };

        // If we are at the same height as the remote node, we also update our chain manager.
        if local_info.next_block_height != remote_info.next_block_height {
            return Ok(());
        };

        if let Some(timeout) = remote_info.manager.timeout {
            self.handle_certificate(Box::new(*timeout)).await?;
        }
        let mut proposals = Vec::new();
        if let Some(proposal) = remote_info.manager.requested_proposed {
            proposals.push(*proposal);
        }
        if let Some(locking) = remote_info.manager.requested_locking {
            match *locking {
                LockingBlock::Fast(proposal) => {
                    proposals.push(proposal);
                }
                LockingBlock::Regular(cert) => {
                    let hash = cert.hash();
                    if let Err(err) = self.try_process_locking_block_from(remote_node, cert).await {
                        warn!(
                            "Skipping certificate {hash} from validator {}: {err}",
                            remote_node.public_key
                        );
                    }
                }
            }
        }
        for proposal in proposals {
            let owner: AccountOwner = proposal.owner();
            if let Err(mut err) = self
                .local_node
                .handle_block_proposal(proposal.clone())
                .await
            {
                if let LocalNodeError::BlobsNotFound(_) = &err {
                    let required_blob_ids = proposal.required_blob_ids().collect::<Vec<_>>();
                    if !required_blob_ids.is_empty() {
                        let mut blobs = Vec::new();
                        for blob_id in required_blob_ids {
                            let blob_content = match remote_node
                                .node
                                .download_pending_blob(chain_id, blob_id)
                                .await
                            {
                                Ok(content) => content,
                                Err(err) => {
                                    let public_key = &remote_node.public_key;
                                    warn!("Skipping proposal from {owner} and validator {public_key}: {err}");
                                    continue;
                                }
                            };
                            blobs.push(Blob::new(blob_content));
                        }
                        self.local_node
                            .handle_pending_blobs(chain_id, blobs)
                            .await?;
                        // We found the missing blobs: retry.
                        if let Err(new_err) = self
                            .local_node
                            .handle_block_proposal(proposal.clone())
                            .await
                        {
                            err = new_err;
                        } else {
                            continue;
                        }
                    }
                    if let LocalNodeError::BlobsNotFound(blob_ids) = &err {
                        self.update_local_node_with_blobs_from(
                            blob_ids.clone(),
                            &[remote_node.clone()],
                        )
                        .await?;
                        // We found the missing blobs: retry.
                        if let Err(new_err) = self
                            .local_node
                            .handle_block_proposal(proposal.clone())
                            .await
                        {
                            err = new_err;
                        } else {
                            continue;
                        }
                    }
                }

                let public_key = &remote_node.public_key;
                warn!("Skipping proposal from {owner} and validator {public_key}: {err}");
            }
        }
        Ok(())
    }

    async fn try_process_locking_block_from(
        &self,
        remote_node: &RemoteNode<Env::ValidatorNode>,
        certificate: GenericCertificate<ValidatedBlock>,
    ) -> Result<(), ChainClientError> {
        let chain_id = certificate.inner().chain_id();
        let certificate = Box::new(certificate);
        match self.process_certificate(certificate.clone()).await {
            Err(LocalNodeError::BlobsNotFound(blob_ids)) => {
                let mut blobs = Vec::new();
                for blob_id in blob_ids {
                    let blob_content = remote_node
                        .node
                        .download_pending_blob(chain_id, blob_id)
                        .await?;
                    blobs.push(Blob::new(blob_content));
                }
                self.local_node
                    .handle_pending_blobs(chain_id, blobs)
                    .await?;
                self.process_certificate(certificate).await?;
                Ok(())
            }
            Err(err) => Err(err.into()),
            Ok(()) => Ok(()),
        }
    }

    /// Downloads and processes from the specified validator a confirmed block certificates that
    /// use the given blobs. If this succeeds, the blob will be in our storage.
    async fn update_local_node_with_blobs_from(
        &self,
        blob_ids: Vec<BlobId>,
        remote_nodes: &[RemoteNode<Env::ValidatorNode>],
    ) -> Result<Vec<Blob>, ChainClientError> {
        let timeout = self.options.blob_download_timeout;
        future::try_join_all(blob_ids.into_iter().map(|blob_id| async move {
            let mut stream = remote_nodes
                .iter()
                .zip(0..)
                .map(|(remote_node, i)| async move {
                    linera_base::time::timer::sleep(timeout * i * i).await;
                    let certificate = remote_node.download_certificate_for_blob(blob_id).await?;
                    // This will download all ancestors of the certificate and process all of them locally.
                    self.receive_sender_certificate(
                        certificate,
                        ReceiveCertificateMode::NeedsCheck,
                        Some(vec![remote_node.clone()]),
                    )
                    .await?;
                    let blob = self
                        .local_node
                        .storage_client()
                        .read_blob(blob_id)
                        .await?
                        .ok_or_else(|| LocalNodeError::BlobsNotFound(vec![blob_id]))?;
                    Result::<_, ChainClientError>::Ok(blob)
                })
                .collect::<FuturesUnordered<_>>();
            while let Some(maybe_blob) = stream.next().await {
                if let Ok(blob) = maybe_blob {
                    return Ok(blob);
                }
            }
            Err(LocalNodeError::BlobsNotFound(vec![blob_id]).into())
        }))
        .await
    }

    /// Downloads and processes confirmed block certificates that use the given blobs.
    /// If this succeeds, the blobs will be in our storage.
    async fn receive_certificates_for_blobs(
        &self,
        blob_ids: Vec<BlobId>,
    ) -> Result<(), ChainClientError> {
        // Deduplicate IDs.
        let blob_ids = blob_ids.into_iter().collect::<BTreeSet<_>>();
        let validators = self.validator_nodes().await?;

        let mut missing_blobs = Vec::new();
        for blob_id in blob_ids {
            let mut certificate_stream = validators
                .iter()
                .map(|remote_node| async move {
                    let cert = remote_node.download_certificate_for_blob(blob_id).await?;
                    Ok::<_, NodeError>((remote_node.clone(), cert))
                })
                .collect::<FuturesUnordered<_>>();
            loop {
                let Some(result) = certificate_stream.next().await else {
                    missing_blobs.push(blob_id);
                    break;
                };
                if let Ok((remote_node, cert)) = result {
                    if self
                        .receive_sender_certificate(
                            cert,
                            ReceiveCertificateMode::NeedsCheck,
                            Some(vec![remote_node]),
                        )
                        .await
                        .is_ok()
                    {
                        break;
                    }
                }
            }
        }

        if missing_blobs.is_empty() {
            Ok(())
        } else {
            Err(NodeError::BlobsNotFound(missing_blobs).into())
        }
    }

    /// Attempts to execute the block locally. If any incoming message execution fails, that
    /// message is rejected and execution is retried, until the block accepts only messages
    /// that succeed.
    // TODO(#2806): Measure how failing messages affect the execution times.
    #[tracing::instrument(level = "trace", skip(self, block))]
    async fn stage_block_execution_and_discard_failing_messages(
        &self,
        mut block: ProposedBlock,
        round: Option<u32>,
        published_blobs: Vec<Blob>,
    ) -> Result<(Block, ChainInfoResponse), ChainClientError> {
        loop {
            let result = self
                .stage_block_execution(block.clone(), round, published_blobs.clone())
                .await;
            if let Err(ChainClientError::LocalNodeError(LocalNodeError::WorkerError(
                WorkerError::ChainError(chain_error),
            ))) = &result
            {
                if let ChainError::ExecutionError(
                    error,
                    ChainExecutionContext::IncomingBundle(index),
                ) = &**chain_error
                {
                    let message = block
                        .incoming_bundles
                        .get_mut(*index as usize)
                        .expect("Message at given index should exist");
                    if message.bundle.is_protected() {
                        error!("Protected incoming message failed to execute locally: {message:?}");
                    } else {
                        // Reject the faulty message from the block and continue.
                        // TODO(#1420): This is potentially a bit heavy-handed for
                        // retryable errors.
                        info!(
                            %error, origin = ?message.origin,
                            "Message failed to execute locally and will be rejected."
                        );
                        message.action = MessageAction::Reject;
                        continue;
                    }
                }
            }
            return result;
        }
    }

    /// Attempts to execute the block locally. If any attempt to read a blob fails, the blob is
    /// downloaded and execution is retried.
    #[instrument(level = "trace", skip(self, block))]
    async fn stage_block_execution(
        &self,
        block: ProposedBlock,
        round: Option<u32>,
        published_blobs: Vec<Blob>,
    ) -> Result<(Block, ChainInfoResponse), ChainClientError> {
        loop {
            let result = self
                .local_node
                .stage_block_execution(block.clone(), round, published_blobs.clone())
                .await;
            if let Err(LocalNodeError::BlobsNotFound(blob_ids)) = &result {
                self.receive_certificates_for_blobs(blob_ids.clone())
                    .await?;
                continue; // We found the missing blob: retry.
            }
            return Ok(result?);
        }
    }
}

/// Policies for automatically handling incoming messages.
#[derive(Clone, Debug)]
pub struct MessagePolicy {
    /// The blanket policy applied to all messages.
    blanket: BlanketMessagePolicy,
    /// A collection of chains which restrict the origin of messages to be
    /// accepted. `Option::None` means that messages from all chains are accepted. An empty
    /// `HashSet` denotes that messages from no chains are accepted.
    restrict_chain_ids_to: Option<HashSet<ChainId>>,
}

#[derive(Copy, Clone, Debug, clap::ValueEnum)]
pub enum BlanketMessagePolicy {
    /// Automatically accept all incoming messages. Reject them only if execution fails.
    Accept,
    /// Automatically reject tracked messages, ignore or skip untracked messages, but accept
    /// protected ones.
    Reject,
    /// Don't include any messages in blocks, and don't make any decision whether to accept or
    /// reject.
    Ignore,
}

impl MessagePolicy {
    pub fn new(
        blanket: BlanketMessagePolicy,
        restrict_chain_ids_to: Option<HashSet<ChainId>>,
    ) -> Self {
        Self {
            blanket,
            restrict_chain_ids_to,
        }
    }

    #[cfg(with_testing)]
    pub fn new_accept_all() -> Self {
        Self {
            blanket: BlanketMessagePolicy::Accept,
            restrict_chain_ids_to: None,
        }
    }

    #[instrument(level = "trace", skip(self))]
    fn must_handle(&self, bundle: &mut IncomingBundle) -> bool {
        if self.is_reject() {
            if bundle.bundle.is_skippable() {
                return false;
            } else if bundle.bundle.is_tracked() {
                bundle.action = MessageAction::Reject;
            }
        }
        match &self.restrict_chain_ids_to {
            None => true,
            Some(chains) => chains.contains(&bundle.origin),
        }
    }

    #[instrument(level = "trace", skip(self))]
    fn is_ignore(&self) -> bool {
        matches!(self.blanket, BlanketMessagePolicy::Ignore)
    }

    #[instrument(level = "trace", skip(self))]
    fn is_reject(&self) -> bool {
        matches!(self.blanket, BlanketMessagePolicy::Reject)
    }
}

#[derive(Debug, Clone, Copy)]
pub enum TimingType {
    ExecuteOperations,
    ExecuteBlock,
    SubmitBlockProposal,
    UpdateValidators,
}

#[derive(Debug, Clone)]
pub struct ChainClientOptions {
    /// Maximum number of pending message bundles processed at a time in a block.
    pub max_pending_message_bundles: usize,
    /// The policy for automatically handling incoming messages.
    pub message_policy: MessagePolicy,
    /// Whether to block on cross-chain message delivery.
    pub cross_chain_message_delivery: CrossChainMessageDelivery,
    /// An additional delay, after reaching a quorum, to wait for additional validator signatures,
    /// as a fraction of time taken to reach quorum.
    pub grace_period: f64,
    /// The delay when downloading a blob, after which we try a second validator.
    pub blob_download_timeout: Duration,
}

#[cfg(with_testing)]
impl ChainClientOptions {
    pub fn test_default() -> Self {
        use crate::DEFAULT_GRACE_PERIOD;

        ChainClientOptions {
            max_pending_message_bundles: 10,
            message_policy: MessagePolicy::new_accept_all(),
            cross_chain_message_delivery: CrossChainMessageDelivery::NonBlocking,
            grace_period: DEFAULT_GRACE_PERIOD,
            blob_download_timeout: Duration::from_secs(1),
        }
    }
}

/// Client to operate a chain by interacting with validators and the given local storage
/// implementation.
/// * The chain being operated is called the "local chain" or just the "chain".
/// * As a rule, operations are considered successful (and communication may stop) when
///   they succeeded in gathering a quorum of responses.
#[derive(Debug)]
pub struct ChainClient<Env: Environment> {
    /// The Linera [`Client`] that manages operations for this chain client.
    #[debug(skip)]
    client: Arc<Client<Env>>,
    /// The off-chain chain ID.
    chain_id: ChainId,
    /// The client options.
    #[debug(skip)]
    options: ChainClientOptions,
    /// The preferred owner of the chain used to sign proposals.
    /// `None` if we cannot propose on this chain.
    preferred_owner: Option<AccountOwner>,
    /// The next block height as read from the wallet.
    initial_next_block_height: BlockHeight,
    /// The last block hash as read from the wallet.
    initial_block_hash: Option<CryptoHash>,
    /// Optional timing sender for benchmarking.
    timing_sender: Option<mpsc::UnboundedSender<(u64, TimingType)>>,
}

impl<Env: Environment> Clone for ChainClient<Env> {
    fn clone(&self) -> Self {
        Self {
            client: self.client.clone(),
            chain_id: self.chain_id,
            options: self.options.clone(),
            preferred_owner: self.preferred_owner,
            initial_next_block_height: self.initial_next_block_height,
            initial_block_hash: self.initial_block_hash,
            timing_sender: self.timing_sender.clone(),
        }
    }
}

/// Error type for [`ChainClient`].
#[derive(Debug, Error)]
pub enum ChainClientError {
    #[error("Local node operation failed: {0}")]
    LocalNodeError(#[from] LocalNodeError),

    #[error("Remote node operation failed: {0}")]
    RemoteNodeError(#[from] NodeError),

    #[error(transparent)]
    ArithmeticError(#[from] ArithmeticError),

    #[error("Missing certificates: {0:?}")]
    ReadCertificatesError(Vec<CryptoHash>),

    #[error("Missing confirmed block: {0:?}")]
    MissingConfirmedBlock(CryptoHash),

    #[error("JSON (de)serialization error: {0}")]
    JsonError(#[from] serde_json::Error),

    #[error("Chain operation failed: {0}")]
    ChainError(#[from] ChainError),

    #[error(transparent)]
    CommunicationError(#[from] CommunicationError<NodeError>),

    #[error("Internal error within chain client: {0}")]
    InternalError(&'static str),

    #[error(
        "Cannot accept a certificate from an unknown committee in the future. \
         Please synchronize the local view of the admin chain"
    )]
    CommitteeSynchronizationError,

    #[error("The local node is behind the trusted state in wallet and needs synchronization with validators")]
    WalletSynchronizationError,

    #[error("The state of the client is incompatible with the proposed block: {0}")]
    BlockProposalError(&'static str),

    #[error(
        "Cannot accept a certificate from a committee that was retired. \
         Try a newer certificate from the same origin"
    )]
    CommitteeDeprecationError,

    #[error("Protocol error within chain client: {0}")]
    ProtocolError(&'static str),

    #[error("Signer doesn't have key to sign for chain {0}")]
    CannotFindKeyForChain(ChainId),

    #[error("client is not configured to propose on chain {0}")]
    NoAccountKeyConfigured(ChainId),

    #[error("The chain client isn't owner on chain {0}")]
    NotAnOwner(ChainId),

    #[error(transparent)]
    ViewError(#[from] ViewError),

    #[error(
        "Failed to download certificates and update local node to the next height \
         {target_next_block_height} of chain {chain_id:?}"
    )]
    CannotDownloadCertificates {
        chain_id: ChainId,
        target_next_block_height: BlockHeight,
    },

    #[error(transparent)]
    BcsError(#[from] bcs::Error),

    #[error(
        "Unexpected quorum: validators voted for block {hash} in {round}, \
         expected block {expected_hash} in {expected_round}"
    )]
    UnexpectedQuorum {
        hash: CryptoHash,
        round: Round,
        expected_hash: CryptoHash,
        expected_round: Round,
    },

    #[error("signer error: {0:?}")]
    Signer(#[source] Box<dyn signer::Error>),

    #[error("Cannot revoke the current epoch {0}")]
    CannotRevokeCurrentEpoch(Epoch),

    #[error("Epoch is already revoked")]
    EpochAlreadyRevoked,
}

impl From<Infallible> for ChainClientError {
    fn from(infallible: Infallible) -> Self {
        match infallible {}
    }
}

impl ChainClientError {
    pub fn signer_failure(err: impl signer::Error + 'static) -> Self {
        Self::Signer(Box::new(err))
    }
}

// We never want to pass the DashMap references over an `await` point, for fear of
// deadlocks. The following construct will cause a (relatively) helpful error if we do.

pub struct Unsend<T> {
    inner: T,
    _phantom: std::marker::PhantomData<*mut u8>,
}

impl<T> Unsend<T> {
    fn new(inner: T) -> Self {
        Self {
            inner,
            _phantom: Default::default(),
        }
    }
}

impl<T: Deref> Deref for Unsend<T> {
    type Target = T::Target;
    fn deref(&self) -> &T::Target {
        self.inner.deref()
    }
}

impl<T: DerefMut> DerefMut for Unsend<T> {
    fn deref_mut(&mut self) -> &mut T::Target {
        self.inner.deref_mut()
    }
}

pub type ChainGuard<'a, T> = Unsend<DashMapRef<'a, ChainId, T>>;
pub type ChainGuardMut<'a, T> = Unsend<DashMapRefMut<'a, ChainId, T>>;
pub type ChainGuardMapped<'a, T> = Unsend<DashMapMappedRef<'a, ChainId, ChainClientState, T>>;

impl<Env: Environment> ChainClient<Env> {
    /// Gets a shared reference to the chain's state.
    #[instrument(level = "trace", skip(self))]
    pub fn state(&self) -> ChainGuard<ChainClientState> {
        Unsend::new(
            self.client
                .chains
                .get(&self.chain_id)
                .expect("Chain client constructed for invalid chain"),
        )
    }

    /// Gets a mutable reference to the state.
    /// Beware: this will block any other reference to any chain's state!
    #[instrument(level = "trace", skip(self))]
    fn state_mut(&self) -> ChainGuardMut<ChainClientState> {
        Unsend::new(
            self.client
                .chains
                .get_mut(&self.chain_id)
                .expect("Chain client constructed for invalid chain"),
        )
    }

    /// Gets a reference to the client's signer instance.
    #[instrument(level = "trace", skip(self))]
    pub fn signer(&self) -> &impl Signer {
        self.client.signer()
    }

    /// Gets a mutable reference to the per-`ChainClient` options.
    #[instrument(level = "trace", skip(self))]
    pub fn options_mut(&mut self) -> &mut ChainClientOptions {
        &mut self.options
    }

    /// Gets a reference to the per-`ChainClient` options.
    #[instrument(level = "trace", skip(self))]
    pub fn options(&self) -> &ChainClientOptions {
        &self.options
    }

    /// Gets the ID of the associated chain.
    #[instrument(level = "trace", skip(self))]
    pub fn chain_id(&self) -> ChainId {
        self.chain_id
    }

    /// Gets a clone of the timing sender for benchmarking.
    pub fn timing_sender(&self) -> Option<mpsc::UnboundedSender<(u64, TimingType)>> {
        self.timing_sender.clone()
    }

    /// Gets the ID of the admin chain.
    #[instrument(level = "trace", skip(self))]
    pub fn admin_id(&self) -> ChainId {
        self.client.admin_id
    }

    /// Gets a guarded reference to the next pending block.
    #[instrument(level = "trace", skip(self))]
    pub fn pending_proposal(&self) -> ChainGuardMapped<Option<PendingProposal>> {
        Unsend::new(self.state().inner.map(|state| state.pending_proposal()))
    }

    /// Gets the currently preferred owner for signing the blocks.
    #[instrument(level = "trace", skip(self))]
    pub fn preferred_owner(&self) -> Option<AccountOwner> {
        self.preferred_owner
    }

    /// Sets the new, preferred owner for signing the blocks.
    #[instrument(level = "trace", skip(self))]
    pub fn set_preferred_owner(&mut self, preferred_owner: AccountOwner) {
        self.preferred_owner = Some(preferred_owner);
    }

    /// Unsets the preferred owner for signing the blocks.
    #[instrument(level = "trace", skip(self))]
    pub fn unset_preferred_owner(&mut self) {
        self.preferred_owner = None;
    }

    /// Obtains a `ChainStateView` for this client's chain.
    #[instrument(level = "trace")]
    pub async fn chain_state_view(
        &self,
    ) -> Result<OwnedRwLockReadGuard<ChainStateView<Env::StorageContext>>, LocalNodeError> {
        self.client.local_node.chain_state_view(self.chain_id).await
    }

    /// Returns chain IDs that this chain subscribes to.
    #[instrument(level = "trace", skip(self))]
    pub async fn event_stream_publishers(&self) -> Result<BTreeSet<ChainId>, LocalNodeError> {
        let mut publishers = self
            .chain_state_view()
            .await?
            .execution_state
            .system
            .event_subscriptions
            .indices()
            .await?
            .into_iter()
            .map(|(chain_id, _)| chain_id)
            .collect::<BTreeSet<_>>();
        if self.chain_id != self.client.admin_id {
            publishers.insert(self.client.admin_id);
        }
        Ok(publishers)
    }

    /// Subscribes to notifications from this client's chain.
    #[instrument(level = "trace")]
    pub async fn subscribe(&self) -> Result<NotificationStream, LocalNodeError> {
        self.subscribe_to(self.chain_id).await
    }

    /// Subscribes to notifications from the specified chain.
    #[instrument(level = "trace")]
    pub async fn subscribe_to(
        &self,
        chain_id: ChainId,
    ) -> Result<NotificationStream, LocalNodeError> {
        Ok(Box::pin(UnboundedReceiverStream::new(
            self.client.notifier.subscribe(vec![chain_id]),
        )))
    }

    /// Returns the storage client used by this client's local node.
    #[instrument(level = "trace")]
    pub fn storage_client(&self) -> &Env::Storage {
        self.client.storage_client()
    }

    /// Obtains the basic `ChainInfo` data for the local chain.
    #[instrument(level = "trace")]
    pub async fn chain_info(&self) -> Result<Box<ChainInfo>, LocalNodeError> {
        let query = ChainInfoQuery::new(self.chain_id);
        let response = self
            .client
            .local_node
            .handle_chain_info_query(query)
            .await?;
        self.client.update_from_info(&response.info);
        Ok(response.info)
    }

    /// Obtains the basic `ChainInfo` data for the local chain, with chain manager values.
    #[instrument(level = "trace")]
    async fn chain_info_with_manager_values(&self) -> Result<Box<ChainInfo>, LocalNodeError> {
        let query = ChainInfoQuery::new(self.chain_id).with_manager_values();
        let response = self
            .client
            .local_node
            .handle_chain_info_query(query)
            .await?;
        self.client.update_from_info(&response.info);
        Ok(response.info)
    }

    /// Returns the chain's description. Fetches it from the validators if necessary.
    pub async fn get_chain_description(&self) -> Result<ChainDescription, ChainClientError> {
        self.client.get_chain_description(self.chain_id).await
    }

    /// Obtains up to `self.options.max_pending_message_bundles` pending message bundles for the
    /// local chain.
    #[instrument(level = "trace")]
    async fn pending_message_bundles(&self) -> Result<Vec<IncomingBundle>, ChainClientError> {
        if self.options.message_policy.is_ignore() {
            // Ignore all messages.
            return Ok(Vec::new());
        }

        let query = ChainInfoQuery::new(self.chain_id).with_pending_message_bundles();
        let info = self
            .client
            .local_node
            .handle_chain_info_query(query)
            .await?
            .info;
        {
            ensure!(
                self.has_other_owners(&info.manager.ownership)
                    || info.next_block_height >= self.initial_next_block_height,
                ChainClientError::WalletSynchronizationError
            );
        }

        Ok(info
            .requested_pending_message_bundles
            .into_iter()
            .filter_map(|mut bundle| {
                self.options
                    .message_policy
                    .must_handle(&mut bundle)
                    .then_some(bundle)
            })
            .take(self.options.max_pending_message_bundles)
            .collect())
    }

    /// Returns an `UpdateStreams` operation that updates this client's chain about new events
    /// in any of the streams its applications are subscribing to. Returns `None` if there are no
    /// new events.
    #[instrument(level = "trace")]
    async fn collect_stream_updates(&self) -> Result<Option<Operation>, ChainClientError> {
        // Load all our subscriptions.
        let subscription_map = self
            .chain_state_view()
            .await?
            .execution_state
            .system
            .event_subscriptions
            .index_values()
            .await?;
        // Collect the indices of all new events.
        let futures = subscription_map
            .into_iter()
            .map(|((chain_id, stream_id), subscriptions)| {
                let client = self.client.clone();
                async move {
                    let chain = client.local_node.chain_state_view(chain_id).await?;
                    if let Some(next_index) = chain
                        .execution_state
                        .stream_event_counts
                        .get(&stream_id)
                        .await?
                        .filter(|next_index| *next_index > subscriptions.next_index)
                    {
                        Ok(Some((chain_id, stream_id, next_index)))
                    } else {
                        Ok::<_, ChainClientError>(None)
                    }
                }
            });
        let updates = future::try_join_all(futures)
            .await?
            .into_iter()
            .flatten()
            .collect::<Vec<_>>();
        if updates.is_empty() {
            return Ok(None);
        }
        Ok(Some(SystemOperation::UpdateStreams(updates).into()))
    }

    #[instrument(level = "trace")]
    async fn chain_info_with_committees(&self) -> Result<Box<ChainInfo>, LocalNodeError> {
        self.client.chain_info_with_committees(self.chain_id).await
    }

    /// Obtains the current epoch of the local chain as well as its set of trusted committees.
    #[instrument(level = "trace")]
    async fn epoch_and_committees(
        &self,
    ) -> Result<(Epoch, BTreeMap<Epoch, Committee>), LocalNodeError> {
        let info = self.chain_info_with_committees().await?;
        let epoch = info.epoch;
        let committees = info.into_committees()?;
        Ok((epoch, committees))
    }

    /// Obtains the committee for the current epoch of the local chain.
    #[instrument(level = "trace")]
    pub async fn local_committee(&self) -> Result<Committee, LocalNodeError> {
        self.chain_info_with_committees()
            .await?
            .into_current_committee()
    }

    /// Obtains the committee for the latest epoch on the admin chain.
    #[instrument(level = "trace")]
    pub async fn admin_committee(&self) -> Result<(Epoch, Committee), LocalNodeError> {
        self.client.admin_committee().await
    }

    /// Obtains the identity of the current owner of the chain.
    ///
    /// Returns an error if we don't have the private key for the identity.
    #[instrument(level = "trace")]
    pub async fn identity(&self) -> Result<AccountOwner, ChainClientError> {
        let Some(preferred_owner) = self.preferred_owner else {
            return Err(ChainClientError::NoAccountKeyConfigured(self.chain_id));
        };
        let manager = self.chain_info().await?.manager;
        ensure!(
            manager.ownership.is_active(),
            LocalNodeError::InactiveChain(self.chain_id)
        );

        let is_owner = manager
            .ownership
            .all_owners()
            .chain(&manager.leader)
            .any(|owner| *owner == preferred_owner);

        if !is_owner {
            let accepted_owners = manager
                .ownership
                .all_owners()
                .chain(&manager.leader)
                .collect::<Vec<_>>();
            warn!(%self.chain_id, ?accepted_owners, ?preferred_owner,
                "Chain has multiple owners configured but none is preferred owner",
            );
            return Err(ChainClientError::NotAnOwner(self.chain_id));
        }

        let has_signer = self
            .signer()
            .contains_key(&preferred_owner)
            .await
            .map_err(ChainClientError::signer_failure)?;

        if !has_signer {
            warn!(%self.chain_id, ?preferred_owner,
                "Chain is one of the owners but its Signer instance doesn't contain the key",
            );
            return Err(ChainClientError::CannotFindKeyForChain(self.chain_id));
        }

        Ok(preferred_owner)
    }

    /// Prepares the chain for the next operation, i.e. makes sure we have synchronized it up to
    /// its current height and are not missing any received messages from the inbox.
    #[instrument(level = "trace")]
    pub async fn prepare_chain(&self) -> Result<Box<ChainInfo>, ChainClientError> {
        #[cfg(with_metrics)]
        let _latency = metrics::PREPARE_CHAIN_LATENCY.measure_latency();

        let mut info = self.synchronize_to_known_height().await?;

        if self.has_other_owners(&info.manager.ownership) {
            // For chains with any owner other than ourselves, we could be missing recent
            // certificates created by other owners. Further synchronize blocks from the network.
            // This is a best-effort that depends on network conditions.
            info = self.client.synchronize_chain_state(self.chain_id).await?;
        }

        if info.epoch > self.client.admin_committees().await?.0 {
            self.client
                .synchronize_chain_state(self.client.admin_id)
                .await?;
        }

        let result = self
            .chain_state_view()
            .await?
            .validate_incoming_bundles()
            .await;
        if matches!(result, Err(ChainError::MissingCrossChainUpdate { .. })) {
            self.find_received_certificates().await?;
        }
        self.client.update_from_info(&info);
        Ok(info)
    }

    // Verifies that our local storage contains enough history compared to the
    // known block height. Otherwise, downloads the missing history from the
    // network.
    // The known height only differs if the wallet is ahead of storage.
    async fn synchronize_to_known_height(&self) -> Result<Box<ChainInfo>, ChainClientError> {
        let info = self
            .client
            .download_certificates(self.chain_id, self.initial_next_block_height)
            .await?;
        if info.next_block_height == self.initial_next_block_height {
            // Check that our local node has the expected block hash.
            ensure!(
                self.initial_block_hash == info.block_hash,
                ChainClientError::InternalError("Invalid chain of blocks in local node")
            );
        }
        Ok(info)
    }

    /// Submits a fast block proposal to the validators.
    ///
    /// This must only be used with valid epoch and super owner.
    #[instrument(level = "trace", skip(committee, operations))]
    pub async fn submit_fast_block_proposal(
        &self,
        committee: &Committee,
        operations: &[Operation],
        incoming_bundles: &[IncomingBundle],
        super_owner: AccountOwner,
    ) -> Result<(u64, u64, u64, u64), ChainClientError> {
        let creating_proposal_start = Instant::now();
        let info = self.chain_info().await?;
        let timestamp = self.next_timestamp(incoming_bundles, info.timestamp);
        let proposed_block = ProposedBlock {
            epoch: info.epoch,
            chain_id: self.chain_id,
            incoming_bundles: incoming_bundles.to_vec(),
            operations: operations.to_vec(),
            previous_block_hash: info.block_hash,
            height: info.next_block_height,
            authenticated_signer: Some(super_owner),
            timestamp,
        };
        let proposal = Box::new(
            BlockProposal::new_initial(
                super_owner,
                Round::Fast,
                proposed_block.clone(),
                self.signer(),
            )
            .await
            .map_err(ChainClientError::signer_failure)?,
        );
        let creating_proposal_ms = creating_proposal_start.elapsed().as_millis() as u64;
        let stage_block_execution_start = Instant::now();
        let block = self
            .client
            .local_node
            .stage_block_execution(proposed_block, None, Vec::new())
            .await?
            .0;
        let stage_block_execution_ms = stage_block_execution_start.elapsed().as_millis() as u64;
        let creating_confirmed_block_start = Instant::now();
        let value = ConfirmedBlock::new(block);
        let creating_confirmed_block_ms =
            creating_confirmed_block_start.elapsed().as_millis() as u64;
        let submitting_block_proposal_start = Instant::now();
        self.client
            .submit_block_proposal(committee, proposal, value)
            .await?;
        let submitting_block_proposal_ms =
            submitting_block_proposal_start.elapsed().as_millis() as u64;
        Ok((
            creating_proposal_ms,
            stage_block_execution_ms,
            creating_confirmed_block_ms,
            submitting_block_proposal_ms,
        ))
    }

    /// Attempts to update all validators about the local chain.
    #[instrument(level = "trace", skip(old_committee))]
    pub async fn update_validators(
        &self,
        old_committee: Option<&Committee>,
    ) -> Result<(), ChainClientError> {
        // Communicate the new certificate now.
        if let Some(old_committee) = old_committee {
            self.communicate_chain_updates(old_committee).await?
        };
        if let Ok(new_committee) = self.local_committee().await {
            if Some(&new_committee) != old_committee {
                // If the configuration just changed, communicate to the new committee as well.
                // (This is actually more important that updating the previous committee.)
                self.communicate_chain_updates(&new_committee).await?;
            }
        }
        Ok(())
    }

    /// Broadcasts certified blocks to validators.
    #[instrument(level = "trace", skip(committee))]
    pub async fn communicate_chain_updates(
        &self,
        committee: &Committee,
    ) -> Result<(), ChainClientError> {
        let delivery = self.options.cross_chain_message_delivery;
        let height = self.chain_info().await?.next_block_height;
        self.client
            .communicate_chain_updates(committee, self.chain_id, height, delivery)
            .await
    }

    /// Processes the results of [`synchronize_received_certificates_from_validator`] and updates
    /// the trackers for the validators.
    #[tracing::instrument(level = "trace", skip(received_certificates_batches))]
    async fn receive_certificates_from_validators(
        &self,
        received_certificates_batches: Vec<ReceivedCertificatesFromValidator>,
    ) {
        let validator_count = received_certificates_batches.len();
        let mut other_sender_chains = BTreeSet::new();
        let mut certificates =
            BTreeMap::<ChainId, BTreeMap<BlockHeight, ConfirmedBlockCertificate>>::new();
        let mut new_trackers = BTreeMap::new();
        for response in received_certificates_batches {
            other_sender_chains.extend(response.other_sender_chains);
            new_trackers.insert(response.public_key, response.tracker);
            for certificate in response.certificates {
                certificates
                    .entry(certificate.block().header.chain_id)
                    .or_default()
                    .insert(certificate.block().header.height, certificate);
            }
        }
        let certificate_count = certificates.values().map(BTreeMap::len).sum::<usize>();

        tracing::info!(
            "Received {certificate_count} certificates from {validator_count} validator(s)."
        );

        // Process the certificates sorted by chain and in ascending order of block height.
        let stream = FuturesUnordered::from_iter(certificates.into_values().map(|certificates| {
            let client = self.client.clone();
            async move {
                for certificate in certificates.into_values() {
                    let hash = certificate.hash();
                    let mode = ReceiveCertificateMode::AlreadyChecked;
                    if let Err(err) = client
                        .receive_sender_certificate(certificate, mode, None)
                        .await
                    {
                        error!("Received invalid certificate {hash}: {err}");
                    }
                }
            }
        }));
        stream.for_each(future::ready).await;

        // Certificates for these chains were omitted from `certificates` because they were
        // already processed locally. If they were processed in a concurrent task, it is not
        // guaranteed that their cross-chain messages were already handled.
        let stream = FuturesUnordered::from_iter(other_sender_chains.into_iter().map(|chain_id| {
            let local_node = self.client.local_node.clone();
            async move {
                if let Err(error) = local_node
                    .retry_pending_cross_chain_requests(chain_id)
                    .await
                {
                    error!("Failed to retry outgoing messages from {chain_id}: {error}");
                }
            }
        }));
        stream.for_each(future::ready).await;

        // Update the trackers.
        if let Err(error) = self
            .client
            .local_node
            .update_received_certificate_trackers(self.chain_id, new_trackers)
            .await
        {
            error!(
                "Failed to update the certificate trackers for chain {:.8}: {error}",
                self.chain_id
            );
        }
    }

    /// Synchronizes all chains that any application on this chain subscribes to.
    /// We always consider the admin chain a relevant publishing chain, for new epochs.
    async fn synchronize_publisher_chains(&self) -> Result<(), ChainClientError> {
        let chain_ids = self
            .chain_state_view()
            .await?
            .execution_state
            .system
            .event_subscriptions
            .indices()
            .await?
            .iter()
            .map(|(chain_id, _)| *chain_id)
            .chain(iter::once(self.client.admin_id))
            .filter(|chain_id| *chain_id != self.chain_id)
            .collect::<BTreeSet<_>>();
        future::try_join_all(
            chain_ids
                .into_iter()
                .map(|chain_id| self.client.synchronize_chain_state(chain_id)),
        )
        .await?;
        Ok(())
    }

    /// Attempts to download new received certificates.
    ///
    /// This is a best effort: it will only find certificates that have been confirmed
    /// amongst sufficiently many validators of the current committee of the target
    /// chain.
    ///
    /// However, this should be the case whenever a sender's chain is still in use and
    /// is regularly upgraded to new committees.
    #[instrument(level = "trace")]
    async fn find_received_certificates(&self) -> Result<(), ChainClientError> {
        #[cfg(with_metrics)]
        let _latency = metrics::FIND_RECEIVED_CERTIFICATES_LATENCY.measure_latency();

        // Use network information from the local chain.
        let chain_id = self.chain_id;
        let (_, committee) = self.admin_committee().await?;
        let nodes = self.client.make_nodes(&committee)?;
        // Proceed to downloading received certificates.
        let result = communicate_with_quorum(
            &nodes,
            &committee,
            |_| (),
            |remote_node| {
                let client = &self.client;
                Box::pin(async move {
                    client
                        .synchronize_received_certificates_from_validator(chain_id, &remote_node)
                        .await
                })
            },
            self.options.grace_period,
        )
        .await;
        let received_certificate_batches = match result {
            Ok(((), received_certificate_batches)) => received_certificate_batches
                .into_iter()
                .map(|(_, batch)| batch)
                .collect(),
            Err(CommunicationError::Trusted(NodeError::InactiveChain(id))) if id == chain_id => {
                // The chain is visibly not active (yet or any more) so there is no need
                // to synchronize received certificates.
                return Ok(());
            }
            Err(error) => {
                return Err(error.into());
            }
        };
        self.receive_certificates_from_validators(received_certificate_batches)
            .await;
        Ok(())
    }

    /// Sends money.
    #[instrument(level = "trace")]
    pub async fn transfer(
        &self,
        owner: AccountOwner,
        amount: Amount,
        recipient: Recipient,
    ) -> Result<ClientOutcome<ConfirmedBlockCertificate>, ChainClientError> {
        // TODO(#467): check the balance of `owner` before signing any block proposal.
        self.execute_operation(SystemOperation::Transfer {
            owner,
            recipient,
            amount,
        })
        .await
    }

    /// Verify if a data blob is readable from storage.
    // TODO(#2490): Consider removing or renaming this.
    #[instrument(level = "trace")]
    pub async fn read_data_blob(
        &self,
        hash: CryptoHash,
    ) -> Result<ClientOutcome<ConfirmedBlockCertificate>, ChainClientError> {
        let blob_id = BlobId {
            hash,
            blob_type: BlobType::Data,
        };
        self.execute_operation(SystemOperation::VerifyBlob { blob_id })
            .await
    }

    /// Claims money in a remote chain.
    #[instrument(level = "trace")]
    pub async fn claim(
        &self,
        owner: AccountOwner,
        target_id: ChainId,
        recipient: Recipient,
        amount: Amount,
    ) -> Result<ClientOutcome<ConfirmedBlockCertificate>, ChainClientError> {
        self.execute_operation(SystemOperation::Claim {
            owner,
            target_id,
            recipient,
            amount,
        })
        .await
    }

    /// Requests a leader timeout vote from all validators. If a quorum signs it, creates a
    /// certificate and sends it to all validators, to make them enter the next round.
    #[instrument(level = "trace")]
    pub async fn request_leader_timeout(&self) -> Result<TimeoutCertificate, ChainClientError> {
        let chain_id = self.chain_id;
        let info = self.chain_info_with_committees().await?;
        let committee = info.current_committee()?;
        let height = info.next_block_height;
        let round = info.manager.current_round;
        let action = CommunicateAction::RequestTimeout { round, chain_id };
        let value = Timeout::new(chain_id, height, info.epoch);
        let certificate = Box::new(
            self.client
                .communicate_chain_action(committee, action, value)
                .await?,
        );
        self.client.process_certificate(certificate.clone()).await?;
        // The block height didn't increase, but this will communicate the timeout as well.
        self.client
            .communicate_chain_updates(
                committee,
                chain_id,
                height,
                CrossChainMessageDelivery::NonBlocking,
            )
            .await?;
        Ok(*certificate)
    }

    /// Downloads and processes any certificates we are missing for the given chain.
    #[instrument(level = "trace", skip_all)]
    pub async fn synchronize_chain_state(
        &self,
        chain_id: ChainId,
    ) -> Result<Box<ChainInfo>, ChainClientError> {
        self.client.synchronize_chain_state(chain_id).await
    }

    /// Executes a list of operations.
    #[instrument(level = "trace", skip(operations, blobs))]
    pub async fn execute_operations(
        &self,
        operations: Vec<Operation>,
        blobs: Vec<Blob>,
    ) -> Result<ClientOutcome<ConfirmedBlockCertificate>, ChainClientError> {
        let timing_start = linera_base::time::Instant::now();

        let result = loop {
            let execute_block_start = linera_base::time::Instant::now();
            // TODO(#2066): Remove boxing once the call-stack is shallower
            match Box::pin(self.execute_block(operations.clone(), blobs.clone())).await {
                Ok(ExecuteBlockOutcome::Executed(certificate)) => {
                    if let Some(sender) = &self.timing_sender {
                        let _ = sender.send((
                            execute_block_start.elapsed().as_millis() as u64,
                            TimingType::ExecuteBlock,
                        ));
                    }
                    break Ok(ClientOutcome::Committed(certificate));
                }
                Ok(ExecuteBlockOutcome::WaitForTimeout(timeout)) => {
                    break Ok(ClientOutcome::WaitForTimeout(timeout));
                }
                Ok(ExecuteBlockOutcome::Conflict(certificate)) => {
                    info!(
                        height = %certificate.block().header.height,
                        "Another block was committed; retrying."
                    );
                }
                Err(ChainClientError::CommunicationError(CommunicationError::Trusted(
                    NodeError::UnexpectedBlockHeight {
                        expected_block_height,
                        found_block_height,
                    },
                ))) if expected_block_height > found_block_height => {
                    tracing::info!(
                        "Local state is outdated; synchronizing chain {:.8}",
                        self.chain_id
                    );
                    self.synchronize_chain_state(self.chain_id).await?;
                }
                Err(err) => return Err(err),
            };
        };

        if let Some(sender) = &self.timing_sender {
            let _ = sender.send((
                timing_start.elapsed().as_millis() as u64,
                TimingType::ExecuteOperations,
            ));
        }

        result
    }

    /// Executes an operation.
    pub async fn execute_operation(
        &self,
        operation: impl Into<Operation>,
    ) -> Result<ClientOutcome<ConfirmedBlockCertificate>, ChainClientError> {
        self.execute_operations(vec![operation.into()], vec![])
            .await
    }

    /// Executes a new block.
    ///
    /// This must be preceded by a call to `prepare_chain()`.
    #[instrument(level = "trace", skip(operations, blobs))]
    async fn execute_block(
        &self,
        operations: Vec<Operation>,
        blobs: Vec<Blob>,
    ) -> Result<ExecuteBlockOutcome, ChainClientError> {
        #[cfg(with_metrics)]
        let _latency = metrics::EXECUTE_BLOCK_LATENCY.measure_latency();

        let mutex = self.state().client_mutex();
        let _guard = mutex.lock_owned().await;
        // TOOD: We shouldn't need to call this explicitly.
        match self.process_pending_block_without_prepare().await? {
            ClientOutcome::Committed(Some(certificate)) => {
                return Ok(ExecuteBlockOutcome::Conflict(certificate))
            }
            ClientOutcome::WaitForTimeout(timeout) => {
                return Ok(ExecuteBlockOutcome::WaitForTimeout(timeout))
            }
            ClientOutcome::Committed(None) => {}
        }

        let incoming_bundles = self.pending_message_bundles().await?;
        let identity = self.identity().await?;
        let confirmed_value = self
            .new_pending_block(incoming_bundles, operations, blobs, identity)
            .await?;

        match self.process_pending_block_without_prepare().await? {
            ClientOutcome::Committed(Some(certificate))
                if certificate.block() == confirmed_value.block() =>
            {
                Ok(ExecuteBlockOutcome::Executed(certificate))
            }
            ClientOutcome::Committed(Some(certificate)) => {
                Ok(ExecuteBlockOutcome::Conflict(certificate))
            }
            // Should be unreachable: We did set a pending block.
            ClientOutcome::Committed(None) => Err(ChainClientError::BlockProposalError(
                "Unexpected block proposal error",
            )),
            ClientOutcome::WaitForTimeout(timeout) => {
                Ok(ExecuteBlockOutcome::WaitForTimeout(timeout))
            }
        }
    }

    /// Creates a new pending block and handles the proposal in the local node.
    /// Next time `process_pending_block_without_prepare` is called, this block will be proposed
    /// to the validators.
    #[instrument(level = "trace", skip(incoming_bundles, operations, blobs))]
    async fn new_pending_block(
        &self,
        incoming_bundles: Vec<IncomingBundle>,
        operations: Vec<Operation>,
        blobs: Vec<Blob>,
        identity: AccountOwner,
    ) -> Result<ConfirmedBlock, ChainClientError> {
        ensure!(
            self.state().pending_proposal().is_none(),
            ChainClientError::BlockProposalError(
                "Client state already has a pending block; \
                    use the `linera retry-pending-block` command to commit that first"
            )
        );
        let info = self.chain_info().await?;
        let timestamp = self.next_timestamp(&incoming_bundles, info.timestamp);
        let proposed_block = ProposedBlock {
            epoch: info.epoch,
            chain_id: self.chain_id,
            incoming_bundles,
            operations,
            previous_block_hash: info.block_hash,
            height: info.next_block_height,
            authenticated_signer: Some(identity),
            timestamp,
        };

        // Use the round number assuming there are oracle responses.
        // Using the round number during execution counts as an oracle.
        // Accessing the round number in single-leader rounds where we are not the leader
        // is not currently supported.
        let round = match Self::round_for_new_proposal(&info, &identity, true)? {
            Either::Left(round) => round.multi_leader(),
            Either::Right(_) => None,
        };
        // Make sure every incoming message succeeds and otherwise remove them.
        // Also, compute the final certified hash while we're at it.
        let (block, _) = self
            .client
            .stage_block_execution_and_discard_failing_messages(
                proposed_block,
                round,
                blobs.clone(),
            )
            .await?;
        let (proposed_block, _) = block.clone().into_proposal();
        self.state_mut().set_pending_proposal(proposed_block, blobs);
        Ok(ConfirmedBlock::new(block))
    }

    /// Returns a suitable timestamp for the next block.
    ///
    /// This will usually be the current time according to the local clock, but may be slightly
    /// ahead to make sure it's not earlier than the incoming messages or the previous block.
    #[instrument(level = "trace", skip(incoming_bundles))]
    fn next_timestamp(
        &self,
        incoming_bundles: &[IncomingBundle],
        block_time: Timestamp,
    ) -> Timestamp {
        let local_time = self.storage_client().clock().current_time();
        incoming_bundles
            .iter()
            .map(|msg| msg.bundle.timestamp)
            .max()
            .map_or(local_time, |timestamp| timestamp.max(local_time))
            .max(block_time)
    }

    /// Queries an application.
    #[instrument(level = "trace", skip(query))]
    pub async fn query_application(&self, query: Query) -> Result<QueryOutcome, ChainClientError> {
        loop {
            let result = self
                .client
                .local_node
                .query_application(self.chain_id, query.clone())
                .await;
            if let Err(LocalNodeError::BlobsNotFound(blob_ids)) = &result {
                self.client
                    .receive_certificates_for_blobs(blob_ids.clone())
                    .await?;
                continue; // We found the missing blob: retry.
            }
            return Ok(result?);
        }
    }

    /// Queries a system application.
    #[instrument(level = "trace", skip(query))]
    pub async fn query_system_application(
        &self,
        query: SystemQuery,
    ) -> Result<QueryOutcome<SystemResponse>, ChainClientError> {
        let QueryOutcome {
            response,
            operations,
        } = self.query_application(Query::System(query)).await?;
        match response {
            QueryResponse::System(response) => Ok(QueryOutcome {
                response,
                operations,
            }),
            _ => Err(ChainClientError::InternalError(
                "Unexpected response for system query",
            )),
        }
    }

    /// Queries a user application.
    #[instrument(level = "trace", skip(application_id, query))]
    pub async fn query_user_application<A: Abi>(
        &self,
        application_id: ApplicationId<A>,
        query: &A::Query,
    ) -> Result<QueryOutcome<A::QueryResponse>, ChainClientError> {
        let query = Query::user(application_id, query)?;
        let QueryOutcome {
            response,
            operations,
        } = self.query_application(query).await?;
        match response {
            QueryResponse::User(response_bytes) => {
                let response = serde_json::from_slice(&response_bytes)?;
                Ok(QueryOutcome {
                    response,
                    operations,
                })
            }
            _ => Err(ChainClientError::InternalError(
                "Unexpected response for user query",
            )),
        }
    }

    /// Obtains the local balance of the chain account after staging the execution of
    /// incoming messages in a new block.
    ///
    /// Does not attempt to synchronize with validators. The result will reflect up to
    /// `max_pending_message_bundles` incoming message bundles and the execution fees for a single
    /// block.
    #[instrument(level = "trace")]
    pub async fn query_balance(&self) -> Result<Amount, ChainClientError> {
        let (balance, _) = self.query_balances_with_owner(AccountOwner::CHAIN).await?;
        Ok(balance)
    }

    /// Obtains the local balance of an account after staging the execution of incoming messages in
    /// a new block.
    ///
    /// Does not attempt to synchronize with validators. The result will reflect up to
    /// `max_pending_message_bundles` incoming message bundles and the execution fees for a single
    /// block.
    #[instrument(level = "trace", skip(owner))]
    pub async fn query_owner_balance(
        &self,
        owner: AccountOwner,
    ) -> Result<Amount, ChainClientError> {
        if owner.is_chain() {
            self.query_balance().await
        } else {
            Ok(self
                .query_balances_with_owner(owner)
                .await?
                .1
                .unwrap_or(Amount::ZERO))
        }
    }

    /// Obtains the local balance of an account and optionally another user after staging the
    /// execution of incoming messages in a new block.
    ///
    /// Does not attempt to synchronize with validators. The result will reflect up to
    /// `max_pending_message_bundles` incoming message bundles and the execution fees for a single
    /// block.
    #[instrument(level = "trace", skip(owner))]
    async fn query_balances_with_owner(
        &self,
        owner: AccountOwner,
    ) -> Result<(Amount, Option<Amount>), ChainClientError> {
        let incoming_bundles = self.pending_message_bundles().await?;
        // Since we disallow empty blocks, and there is no incoming messages,
        // that could change it, we query for the balance immediately.
        if incoming_bundles.is_empty() {
            let chain_balance = self.local_balance().await?;
            let owner_balance = self.local_owner_balance(owner).await?;
            return Ok((chain_balance, Some(owner_balance)));
        }
        let info = self.chain_info().await?;
        let timestamp = self.next_timestamp(&incoming_bundles, info.timestamp);
        let block = ProposedBlock {
            epoch: info.epoch,
            chain_id: self.chain_id,
            incoming_bundles,
            operations: Vec::new(),
            previous_block_hash: info.block_hash,
            height: info.next_block_height,
            authenticated_signer: if owner == AccountOwner::CHAIN {
                None
            } else {
                Some(owner)
            },
            timestamp,
        };
        match self
            .client
            .stage_block_execution_and_discard_failing_messages(block, None, Vec::new())
            .await
        {
            Ok((_, response)) => Ok((
                response.info.chain_balance,
                response.info.requested_owner_balance,
            )),
            Err(ChainClientError::LocalNodeError(LocalNodeError::WorkerError(
                WorkerError::ChainError(error),
            ))) if matches!(
                &*error,
                ChainError::ExecutionError(
                    execution_error,
                    ChainExecutionContext::Block
                ) if matches!(
                    **execution_error,
                    ExecutionError::FeesExceedFunding { .. }
                )
            ) =>
            {
                // We can't even pay for the execution of one empty block. Let's return zero.
                Ok((Amount::ZERO, Some(Amount::ZERO)))
            }
            Err(error) => Err(error),
        }
    }

    /// Reads the local balance of the chain account.
    ///
    /// Does not process the inbox or attempt to synchronize with validators.
    #[instrument(level = "trace")]
    pub async fn local_balance(&self) -> Result<Amount, ChainClientError> {
        let (balance, _) = self.local_balances_with_owner(AccountOwner::CHAIN).await?;
        Ok(balance)
    }

    /// Reads the local balance of a user account.
    ///
    /// Does not process the inbox or attempt to synchronize with validators.
    #[instrument(level = "trace", skip(owner))]
    pub async fn local_owner_balance(
        &self,
        owner: AccountOwner,
    ) -> Result<Amount, ChainClientError> {
        if owner.is_chain() {
            self.local_balance().await
        } else {
            Ok(self
                .local_balances_with_owner(owner)
                .await?
                .1
                .unwrap_or(Amount::ZERO))
        }
    }

    /// Reads the local balance of the chain account and optionally another user.
    ///
    /// Does not process the inbox or attempt to synchronize with validators.
    #[instrument(level = "trace", skip(owner))]
    async fn local_balances_with_owner(
        &self,
        owner: AccountOwner,
    ) -> Result<(Amount, Option<Amount>), ChainClientError> {
        ensure!(
            self.chain_info().await?.next_block_height >= self.initial_next_block_height,
            ChainClientError::WalletSynchronizationError
        );
        let mut query = ChainInfoQuery::new(self.chain_id);
        query.request_owner_balance = owner;
        let response = self
            .client
            .local_node
            .handle_chain_info_query(query)
            .await?;
        Ok((
            response.info.chain_balance,
            response.info.requested_owner_balance,
        ))
    }

    /// Sends tokens to a chain.
    #[instrument(level = "trace")]
    pub async fn transfer_to_account(
        &self,
        from: AccountOwner,
        amount: Amount,
        account: Account,
    ) -> Result<ClientOutcome<ConfirmedBlockCertificate>, ChainClientError> {
        self.transfer(from, amount, Recipient::Account(account))
            .await
    }

    /// Burns tokens.
    #[instrument(level = "trace")]
    pub async fn burn(
        &self,
        owner: AccountOwner,
        amount: Amount,
    ) -> Result<ClientOutcome<ConfirmedBlockCertificate>, ChainClientError> {
        self.transfer(owner, amount, Recipient::Burn).await
    }

    /// Attempts to synchronize chains that have sent us messages and populate our local
    /// inbox.
    ///
    /// To create a block that actually executes the messages in the inbox,
    /// `process_inbox` must be called separately.
    #[instrument(level = "trace")]
    pub async fn synchronize_from_validators(&self) -> Result<Box<ChainInfo>, ChainClientError> {
        let info = self.prepare_chain().await?;
        self.synchronize_publisher_chains().await?;
        self.find_received_certificates().await?;
        Ok(info)
    }

    /// Processes the last pending block
    #[instrument(level = "trace")]
    pub async fn process_pending_block(
        &self,
    ) -> Result<ClientOutcome<Option<ConfirmedBlockCertificate>>, ChainClientError> {
        self.synchronize_from_validators().await?;
        self.process_pending_block_without_prepare().await
    }

    /// Processes the last pending block. Assumes that the local chain is up to date.
    #[instrument(level = "trace")]
    async fn process_pending_block_without_prepare(
        &self,
    ) -> Result<ClientOutcome<Option<ConfirmedBlockCertificate>>, ChainClientError> {
        let info = self.request_leader_timeout_if_needed().await?;

        // If there is a validated block in the current round, finalize it.
        if info.manager.has_locking_block_in_current_round()
            && !info.manager.current_round.is_fast()
        {
            return self.finalize_locking_block(info).await;
        }
        let owner = self.identity().await?;

        let local_node = &self.client.local_node;
        // Otherwise we have to re-propose the highest validated block, if there is one.
        let pending_proposal = self.state().pending_proposal().clone();
        let (block, blobs) = if let Some(locking) = &info.manager.requested_locking {
            match &**locking {
                LockingBlock::Regular(certificate) => {
                    let blob_ids = certificate.block().required_blob_ids();
                    let blobs = local_node
                        .get_locking_blobs(&blob_ids, self.chain_id)
                        .await?
                        .ok_or_else(|| {
                            ChainClientError::InternalError("Missing local locking blobs")
                        })?;
                    debug!("Retrying locking block from round {}", certificate.round);
                    (certificate.block().clone(), blobs)
                }
                LockingBlock::Fast(proposal) => {
                    let proposed_block = proposal.content.block.clone();
                    let blob_ids = proposed_block.published_blob_ids();
                    let blobs = local_node
                        .get_locking_blobs(&blob_ids, self.chain_id)
                        .await?
                        .ok_or_else(|| {
                            ChainClientError::InternalError("Missing local locking blobs")
                        })?;
                    let block = self
                        .client
                        .stage_block_execution(proposed_block, None, blobs.clone())
                        .await?
                        .0;
                    debug!("Retrying locking block from fast round.");
                    (block, blobs)
                }
            }
        } else if let Some(pending_proposal) = pending_proposal {
            // Otherwise we are free to propose our own pending block.
            // Use the round number assuming there are oracle responses.
            // Using the round number during execution counts as an oracle.
            let proposed_block = pending_proposal.block;
            let round = match Self::round_for_new_proposal(&info, &owner, true)? {
                Either::Left(round) => round.multi_leader(),
                Either::Right(_) => None,
            };
            let (block, _) = self
                .client
                .stage_block_execution(proposed_block, round, pending_proposal.blobs.clone())
                .await?;
            debug!("Proposing the local pending block.");
            (block, pending_proposal.blobs)
        } else {
            return Ok(ClientOutcome::Committed(None)); // Nothing to do.
        };

        let has_oracle_responses = block.has_oracle_responses();
        let (proposed_block, outcome) = block.into_proposal();
        let round = match Self::round_for_new_proposal(&info, &owner, has_oracle_responses)? {
            Either::Left(round) => round,
            Either::Right(timeout) => return Ok(ClientOutcome::WaitForTimeout(timeout)),
        };
        debug!("Proposing block for round {}", round);

        let already_handled_locally = info
            .manager
            .already_handled_proposal(round, &proposed_block);
        // Create the final block proposal.
        let proposal = if let Some(locking) = info.manager.requested_locking {
            Box::new(match *locking {
                LockingBlock::Regular(cert) => {
                    BlockProposal::new_retry_regular(owner, round, cert, self.signer())
                        .await
                        .map_err(ChainClientError::signer_failure)?
                }
                LockingBlock::Fast(proposal) => {
                    BlockProposal::new_retry_fast(owner, round, proposal, self.signer())
                        .await
                        .map_err(ChainClientError::signer_failure)?
                }
            })
        } else {
            Box::new(
                BlockProposal::new_initial(owner, round, proposed_block.clone(), self.signer())
                    .await
                    .map_err(ChainClientError::signer_failure)?,
            )
        };
        if !already_handled_locally {
            // Check the final block proposal. This will be cheaper after #1401.
            if let Err(err) = local_node.handle_block_proposal(*proposal.clone()).await {
                match err {
                    LocalNodeError::BlobsNotFound(_) => {
                        local_node
                            .handle_pending_blobs(self.chain_id, blobs)
                            .await?;
                        local_node.handle_block_proposal(*proposal.clone()).await?;
                    }
                    err => return Err(err.into()),
                }
            }
        }
        let committee = self.local_committee().await?;
        let block = Block::new(proposed_block, outcome);
        // Send the query to validators.
        let submit_block_proposal_start = linera_base::time::Instant::now();
        let certificate = if round.is_fast() {
            let hashed_value = ConfirmedBlock::new(block);
            let certificate = self
                .client
                .submit_block_proposal(&committee, proposal, hashed_value)
                .await?;
            self.update_validators(Some(&committee)).await?;
            certificate
        } else {
            let hashed_value = ValidatedBlock::new(block);
            let certificate = self
                .client
                .submit_block_proposal(&committee, proposal, hashed_value.clone())
                .await?;
            self.client.finalize_block(&committee, certificate).await?
        };
        if let Some(sender) = &self.timing_sender {
            let _ = sender.send((
                submit_block_proposal_start.elapsed().as_millis() as u64,
                TimingType::SubmitBlockProposal,
            ));
        }

        debug!(round = %certificate.round, "Sending confirmed block to validators");
        let update_validators_start = linera_base::time::Instant::now();
        self.update_validators(Some(&committee)).await?;
        if let Some(sender) = &self.timing_sender {
            let _ = sender.send((
                update_validators_start.elapsed().as_millis() as u64,
                TimingType::UpdateValidators,
            ));
        }
        Ok(ClientOutcome::Committed(Some(certificate)))
    }

    /// Requests a leader timeout certificate if the current round has timed out. Returns the
    /// chain info for the (possibly new) current round.
    async fn request_leader_timeout_if_needed(&self) -> Result<Box<ChainInfo>, ChainClientError> {
        let mut info = self.chain_info_with_manager_values().await?;
        // If the current round has timed out, we request a timeout certificate and retry in
        // the next round.
        if let Some(round_timeout) = info.manager.round_timeout {
            if round_timeout <= self.storage_client().clock().current_time() {
                self.request_leader_timeout().await?;
                info = self.chain_info_with_manager_values().await?;
            }
        }
        Ok(info)
    }

    /// Finalizes the locking block.
    ///
    /// Panics if there is no locking block; fails if the locking block is not in the current round.
    async fn finalize_locking_block(
        &self,
        info: Box<ChainInfo>,
    ) -> Result<ClientOutcome<Option<ConfirmedBlockCertificate>>, ChainClientError> {
        let locking = info
            .manager
            .requested_locking
            .expect("Should have a locking block");
        let LockingBlock::Regular(certificate) = *locking else {
            panic!("Should have a locking validated block");
        };
        debug!(
            round = %certificate.round,
            "Finalizing locking block"
        );
        let committee = self.local_committee().await?;
        match self
            .client
            .finalize_block(&committee, certificate.clone())
            .await
        {
            Ok(certificate) => Ok(ClientOutcome::Committed(Some(certificate))),
            Err(ChainClientError::CommunicationError(error)) => {
                // Communication errors in this case often mean that someone else already
                // finalized the block or started another round.
                let timestamp = info.manager.round_timeout.ok_or(error)?;
                Ok(ClientOutcome::WaitForTimeout(RoundTimeout {
                    timestamp,
                    current_round: info.manager.current_round,
                    next_block_height: info.next_block_height,
                }))
            }
            Err(error) => Err(error),
        }
    }

    /// Returns a round in which we can propose a new block or the given one, if possible.
    fn round_for_new_proposal(
        info: &ChainInfo,
        identity: &AccountOwner,
        has_oracle_responses: bool,
    ) -> Result<Either<Round, RoundTimeout>, ChainClientError> {
        let manager = &info.manager;
        // If there is a conflicting proposal in the current round, we can only propose if the
        // next round can be started without a timeout, i.e. if we are in a multi-leader round.
        // Similarly, we cannot propose a block that uses oracles in the fast round.
        let conflict = manager
            .requested_proposed
            .as_ref()
            .is_some_and(|proposal| proposal.content.round == manager.current_round)
            || (manager.current_round.is_fast() && has_oracle_responses);
        let round = if !conflict {
            manager.current_round
        } else if let Some(round) = manager
            .ownership
            .next_round(manager.current_round)
            .filter(|_| manager.current_round.is_multi_leader() || manager.current_round.is_fast())
        {
            round
        } else if let Some(timeout) = info.round_timeout() {
            return Ok(Either::Right(timeout));
        } else {
            return Err(ChainClientError::BlockProposalError(
                "Conflicting proposal in the current round",
            ));
        };
        if manager.can_propose(identity, round) {
            return Ok(Either::Left(round));
        }
        if let Some(timeout) = info.round_timeout() {
            return Ok(Either::Right(timeout));
        }
        Err(ChainClientError::BlockProposalError(
            "Not a leader in the current round",
        ))
    }

    /// Clears the information on any operation that previously failed.
    #[instrument(level = "trace")]
    pub fn clear_pending_proposal(&self) {
        self.state_mut().clear_pending_proposal();
    }

    /// Processes a confirmed block for which this chain is a recipient and updates validators.
    #[instrument(
        level = "trace",
        skip(certificate),
        fields(certificate_hash = ?certificate.hash()),
    )]
    pub async fn receive_certificate_and_update_validators(
        &self,
        certificate: ConfirmedBlockCertificate,
    ) -> Result<(), ChainClientError> {
        self.client
            .receive_certificate_and_update_validators(
                certificate,
                ReceiveCertificateMode::NeedsCheck,
            )
            .await
    }

    /// Rotates the key of the chain.
    ///
    /// Replaces current owners of the chain with the new key pair.
    #[instrument(level = "trace")]
    pub async fn rotate_key_pair(
        &self,
        public_key: AccountPublicKey,
    ) -> Result<ClientOutcome<ConfirmedBlockCertificate>, ChainClientError> {
        self.transfer_ownership(public_key.into()).await
    }

    /// Transfers ownership of the chain to a single super owner.
    #[instrument(level = "trace")]
    pub async fn transfer_ownership(
        &self,
        new_owner: AccountOwner,
    ) -> Result<ClientOutcome<ConfirmedBlockCertificate>, ChainClientError> {
        self.execute_operation(SystemOperation::ChangeOwnership {
            super_owners: vec![new_owner],
            owners: Vec::new(),
            multi_leader_rounds: 2,
            open_multi_leader_rounds: false,
            timeout_config: TimeoutConfig::default(),
        })
        .await
    }

    /// Adds another owner to the chain, and turns existing super owners into regular owners.
    #[instrument(level = "trace")]
    pub async fn share_ownership(
        &self,
        new_owner: AccountOwner,
        new_weight: u64,
    ) -> Result<ClientOutcome<ConfirmedBlockCertificate>, ChainClientError> {
        loop {
            let ownership = self.prepare_chain().await?.manager.ownership;
            ensure!(
                ownership.is_active(),
                ChainError::InactiveChain(self.chain_id)
            );
            let mut owners = ownership.owners.into_iter().collect::<Vec<_>>();
            owners.extend(ownership.super_owners.into_iter().zip(iter::repeat(100)));
            owners.push((new_owner, new_weight));
            let operations = vec![Operation::system(SystemOperation::ChangeOwnership {
                super_owners: Vec::new(),
                owners,
                multi_leader_rounds: ownership.multi_leader_rounds,
                open_multi_leader_rounds: ownership.open_multi_leader_rounds,
                timeout_config: ownership.timeout_config,
            })];
            match self.execute_block(operations, vec![]).await? {
                ExecuteBlockOutcome::Executed(certificate) => {
                    return Ok(ClientOutcome::Committed(certificate));
                }
                ExecuteBlockOutcome::Conflict(certificate) => {
                    info!(
                        height = %certificate.block().header.height,
                        "Another block was committed; retrying."
                    );
                }
                ExecuteBlockOutcome::WaitForTimeout(timeout) => {
                    return Ok(ClientOutcome::WaitForTimeout(timeout));
                }
            };
        }
    }

    /// Changes the ownership of this chain. Fails if it would remove existing owners, unless
    /// `remove_owners` is `true`.
    #[instrument(level = "trace")]
    pub async fn change_ownership(
        &self,
        ownership: ChainOwnership,
    ) -> Result<ClientOutcome<ConfirmedBlockCertificate>, ChainClientError> {
        self.execute_operation(SystemOperation::ChangeOwnership {
            super_owners: ownership.super_owners.into_iter().collect(),
            owners: ownership.owners.into_iter().collect(),
            multi_leader_rounds: ownership.multi_leader_rounds,
            open_multi_leader_rounds: ownership.open_multi_leader_rounds,
            timeout_config: ownership.timeout_config.clone(),
        })
        .await
    }

    /// Changes the application permissions configuration on this chain.
    #[instrument(level = "trace", skip(application_permissions))]
    pub async fn change_application_permissions(
        &self,
        application_permissions: ApplicationPermissions,
    ) -> Result<ClientOutcome<ConfirmedBlockCertificate>, ChainClientError> {
        self.execute_operation(SystemOperation::ChangeApplicationPermissions(
            application_permissions,
        ))
        .await
    }

    /// Opens a new chain with a derived UID.
    #[instrument(level = "trace", skip(self))]
    pub async fn open_chain(
        &self,
        ownership: ChainOwnership,
        application_permissions: ApplicationPermissions,
        balance: Amount,
    ) -> Result<ClientOutcome<(ChainDescription, ConfirmedBlockCertificate)>, ChainClientError>
    {
        loop {
            let config = OpenChainConfig {
                ownership: ownership.clone(),
                balance,
                application_permissions: application_permissions.clone(),
            };
            let operation = Operation::system(SystemOperation::OpenChain(config));
            let certificate = match self.execute_block(vec![operation], vec![]).await? {
                ExecuteBlockOutcome::Executed(certificate) => certificate,
                ExecuteBlockOutcome::Conflict(_) => continue,
                ExecuteBlockOutcome::WaitForTimeout(timeout) => {
                    return Ok(ClientOutcome::WaitForTimeout(timeout));
                }
            };
            // The only operation, i.e. the last transaction, created the new chain.
            let chain_blob = certificate
                .block()
                .body
                .blobs
                .last()
                .and_then(|blobs| blobs.last())
                .ok_or_else(|| ChainClientError::InternalError("Failed to create a new chain"))?;
            let description = bcs::from_bytes::<ChainDescription>(chain_blob.bytes())?;
            // Add the new chain to the list of tracked chains
            self.client.track_chain(description.id());
            self.client
                .local_node
                .retry_pending_cross_chain_requests(self.chain_id)
                .await?;
            return Ok(ClientOutcome::Committed((description, certificate)));
        }
    }

    /// Closes the chain (and loses everything in it!!).
    /// Returns `None` if the chain was already closed.
    #[instrument(level = "trace")]
    pub async fn close_chain(
        &self,
    ) -> Result<ClientOutcome<Option<ConfirmedBlockCertificate>>, ChainClientError> {
        match self.execute_operation(SystemOperation::CloseChain).await {
            Ok(outcome) => Ok(outcome.map(Some)),
            Err(ChainClientError::LocalNodeError(LocalNodeError::WorkerError(
                WorkerError::ChainError(chain_error),
            ))) if matches!(*chain_error, ChainError::ClosedChain) => {
                Ok(ClientOutcome::Committed(None)) // Chain is already closed.
            }
            Err(error) => Err(error),
        }
    }

    /// Publishes some module.
    #[cfg(not(target_arch = "wasm32"))]
    #[instrument(level = "trace", skip(contract, service))]
    pub async fn publish_module(
        &self,
        contract: Bytecode,
        service: Bytecode,
        vm_runtime: VmRuntime,
    ) -> Result<ClientOutcome<(ModuleId, ConfirmedBlockCertificate)>, ChainClientError> {
        let (blobs, module_id) = create_bytecode_blobs(contract, service, vm_runtime).await;
        self.publish_module_blobs(blobs, module_id).await
    }

    /// Publishes some module.
    #[cfg(not(target_arch = "wasm32"))]
    #[instrument(level = "trace", skip(blobs, module_id))]
    pub async fn publish_module_blobs(
        &self,
        blobs: Vec<Blob>,
        module_id: ModuleId,
    ) -> Result<ClientOutcome<(ModuleId, ConfirmedBlockCertificate)>, ChainClientError> {
        self.execute_operations(
            vec![Operation::system(SystemOperation::PublishModule {
                module_id,
            })],
            blobs,
        )
        .await?
        .try_map(|certificate| Ok((module_id, certificate)))
    }

    /// Publishes some data blobs.
    #[instrument(level = "trace", skip(bytes))]
    pub async fn publish_data_blobs(
        &self,
        bytes: Vec<Vec<u8>>,
    ) -> Result<ClientOutcome<ConfirmedBlockCertificate>, ChainClientError> {
        let blobs = bytes.into_iter().map(Blob::new_data);
        let publish_blob_operations = blobs
            .clone()
            .map(|blob| {
                Operation::system(SystemOperation::PublishDataBlob {
                    blob_hash: blob.id().hash,
                })
            })
            .collect();
        self.execute_operations(publish_blob_operations, blobs.collect())
            .await
    }

    /// Publishes some data blob.
    #[instrument(level = "trace", skip(bytes))]
    pub async fn publish_data_blob(
        &self,
        bytes: Vec<u8>,
    ) -> Result<ClientOutcome<ConfirmedBlockCertificate>, ChainClientError> {
        self.publish_data_blobs(vec![bytes]).await
    }

    /// Creates an application by instantiating some bytecode.
    #[instrument(
        level = "trace",
        skip(self, parameters, instantiation_argument, required_application_ids)
    )]
    pub async fn create_application<
        A: Abi,
        Parameters: Serialize,
        InstantiationArgument: Serialize,
    >(
        &self,
        module_id: ModuleId<A, Parameters, InstantiationArgument>,
        parameters: &Parameters,
        instantiation_argument: &InstantiationArgument,
        required_application_ids: Vec<ApplicationId>,
    ) -> Result<ClientOutcome<(ApplicationId<A>, ConfirmedBlockCertificate)>, ChainClientError>
    {
        let instantiation_argument = serde_json::to_vec(instantiation_argument)?;
        let parameters = serde_json::to_vec(parameters)?;
        Ok(self
            .create_application_untyped(
                module_id.forget_abi(),
                parameters,
                instantiation_argument,
                required_application_ids,
            )
            .await?
            .map(|(app_id, cert)| (app_id.with_abi(), cert)))
    }

    /// Creates an application by instantiating some bytecode.
    #[instrument(
        level = "trace",
        skip(
            self,
            module_id,
            parameters,
            instantiation_argument,
            required_application_ids
        )
    )]
    pub async fn create_application_untyped(
        &self,
        module_id: ModuleId,
        parameters: Vec<u8>,
        instantiation_argument: Vec<u8>,
        required_application_ids: Vec<ApplicationId>,
    ) -> Result<ClientOutcome<(ApplicationId, ConfirmedBlockCertificate)>, ChainClientError> {
        self.execute_operation(SystemOperation::CreateApplication {
            module_id,
            parameters,
            instantiation_argument,
            required_application_ids,
        })
        .await?
        .try_map(|certificate| {
            // The first message of the only operation created the application.
            let mut creation: Vec<_> = certificate
                .block()
                .created_blob_ids()
                .into_iter()
                .filter(|blob_id| blob_id.blob_type == BlobType::ApplicationDescription)
                .collect();
            if creation.len() > 1 {
                return Err(ChainClientError::InternalError(
                    "Unexpected number of application descriptions published",
                ));
            }
            let blob_id = creation.pop().ok_or(ChainClientError::InternalError(
                "ApplicationDescription blob not found.",
            ))?;
            let id = ApplicationId::new(blob_id.hash);
            Ok((id, certificate))
        })
    }

    /// Creates a new committee and starts using it (admin chains only).
    #[instrument(level = "trace", skip(committee))]
    pub async fn stage_new_committee(
        &self,
        committee: Committee,
    ) -> Result<ClientOutcome<ConfirmedBlockCertificate>, ChainClientError> {
        let blob = Blob::new(BlobContent::new_committee(bcs::to_bytes(&committee)?));
        let blob_hash = blob.id().hash;
        match self
            .execute_operations(
                vec![Operation::system(SystemOperation::Admin(
                    AdminOperation::PublishCommitteeBlob { blob_hash },
                ))],
                vec![blob],
            )
            .await?
        {
            ClientOutcome::Committed(_) => {}
            outcome @ ClientOutcome::WaitForTimeout(_) => return Ok(outcome),
        }
        let epoch = self.chain_info().await?.epoch.try_add_one()?;
        self.execute_operation(SystemOperation::Admin(AdminOperation::CreateCommittee {
            epoch,
            blob_hash,
        }))
        .await
    }

    /// Synchronizes the chain with the validators and creates blocks without any operations to
    /// process all incoming messages. This may require several blocks.
    ///
    /// If not all certificates could be processed due to a timeout, the timestamp for when to retry
    /// is returned, too.
    #[instrument(level = "trace")]
    pub async fn process_inbox(
        &self,
    ) -> Result<(Vec<ConfirmedBlockCertificate>, Option<RoundTimeout>), ChainClientError> {
        self.prepare_chain().await?;
        self.process_inbox_without_prepare().await
    }

    /// Creates blocks without any operations to process all incoming messages. This may require
    /// several blocks.
    ///
    /// If not all certificates could be processed due to a timeout, the timestamp for when to retry
    /// is returned, too.
    #[instrument(level = "trace")]
    pub async fn process_inbox_without_prepare(
        &self,
    ) -> Result<(Vec<ConfirmedBlockCertificate>, Option<RoundTimeout>), ChainClientError> {
        #[cfg(with_metrics)]
        let _latency = metrics::PROCESS_INBOX_WITHOUT_PREPARE_LATENCY.measure_latency();

        let mut epoch_change_ops = self.collect_epoch_changes().await?.into_iter();

        let mut certificates = Vec::new();
        loop {
            let incoming_bundles = self.pending_message_bundles().await?;
            let stream_updates = self.collect_stream_updates().await?;
            let block_operations = stream_updates
                .into_iter()
                .chain(epoch_change_ops.next())
                .collect::<Vec<_>>();
            if incoming_bundles.is_empty() && block_operations.is_empty() {
                return Ok((certificates, None));
            }
            match self.execute_block(block_operations, vec![]).await {
                Ok(ExecuteBlockOutcome::Executed(certificate))
                | Ok(ExecuteBlockOutcome::Conflict(certificate)) => certificates.push(certificate),
                Ok(ExecuteBlockOutcome::WaitForTimeout(timeout)) => {
                    return Ok((certificates, Some(timeout)));
                }
                Err(error) => return Err(error),
            };
        }
    }

    /// Returns operations to process all pending epoch changes: first the new epochs, in order,
    /// then the removed epochs, in order.
    async fn collect_epoch_changes(&self) -> Result<Vec<Operation>, ChainClientError> {
        let (mut min_epoch, mut next_epoch) = {
            let (epoch, committees) = self.epoch_and_committees().await?;
            let min_epoch = *committees.keys().next().unwrap_or(&Epoch::ZERO);
            (min_epoch, epoch.try_add_one()?)
        };
        let mut epoch_change_ops = Vec::new();
        while self
            .has_admin_event(EPOCH_STREAM_NAME, next_epoch.0)
            .await?
        {
            epoch_change_ops.push(Operation::system(SystemOperation::ProcessNewEpoch(
                next_epoch,
            )));
            next_epoch.try_add_assign_one()?;
        }
        while self
            .has_admin_event(REMOVED_EPOCH_STREAM_NAME, min_epoch.0)
            .await?
        {
            epoch_change_ops.push(Operation::system(SystemOperation::ProcessRemovedEpoch(
                min_epoch,
            )));
            min_epoch.try_add_assign_one()?;
        }
        Ok(epoch_change_ops)
    }

    /// Returns whether the system event on the admin chain with the given stream name and key
    /// exists in storage.
    async fn has_admin_event(
        &self,
        stream_name: &[u8],
        index: u32,
    ) -> Result<bool, ChainClientError> {
        let event_id = EventId {
            chain_id: self.client.admin_id,
            stream_id: StreamId::system(stream_name),
            index,
        };
        Ok(self
            .client
            .storage_client()
            .read_event(event_id)
            .await?
            .is_some())
    }

    /// Returns the indices and events from the storage
    pub async fn events_from_index(
        &self,
        stream_id: StreamId,
        start_index: u32,
    ) -> Result<Vec<IndexAndEvent>, ChainClientError> {
        Ok(self
            .client
            .storage_client()
            .read_events_from_index(&self.chain_id, &stream_id, start_index)
            .await?)
    }

    /// Deprecates all the configurations of voting rights up to the given one (admin chains
    /// only). Currently, each individual chain is still entitled to wait before accepting
    /// this command. However, it is expected that deprecated validators stop functioning
    /// shortly after such command is issued.
    #[instrument(level = "trace")]
    pub async fn revoke_epochs(
        &self,
        revoked_epoch: Epoch,
    ) -> Result<ClientOutcome<ConfirmedBlockCertificate>, ChainClientError> {
        self.prepare_chain().await?;
        let (current_epoch, committees) = self.epoch_and_committees().await?;
        ensure!(
            revoked_epoch < current_epoch,
            ChainClientError::CannotRevokeCurrentEpoch(current_epoch)
        );
        ensure!(
            committees.contains_key(&revoked_epoch),
            ChainClientError::EpochAlreadyRevoked
        );
        let operations = committees
            .keys()
            .filter_map(|epoch| {
                if *epoch <= revoked_epoch {
                    Some(Operation::system(SystemOperation::Admin(
                        AdminOperation::RemoveCommittee { epoch: *epoch },
                    )))
                } else {
                    None
                }
            })
            .collect();
        self.execute_operations(operations, vec![]).await
    }

    /// Sends money to a chain.
    /// Do not check balance. (This may block the client)
    /// Do not confirm the transaction.
    #[instrument(level = "trace")]
    pub async fn transfer_to_account_unsafe_unconfirmed(
        &self,
        owner: AccountOwner,
        amount: Amount,
        account: Account,
    ) -> Result<ClientOutcome<ConfirmedBlockCertificate>, ChainClientError> {
        self.execute_operation(SystemOperation::Transfer {
            owner,
            recipient: Recipient::Account(account),
            amount,
        })
        .await
    }

    #[instrument(level = "trace", skip(hash))]
    pub async fn read_confirmed_block(
        &self,
        hash: CryptoHash,
    ) -> Result<ConfirmedBlock, ChainClientError> {
        let block = self
            .client
            .storage_client()
            .read_confirmed_block(hash)
            .await?;
        block.ok_or(ChainClientError::MissingConfirmedBlock(hash))
    }

    /// Handles any cross-chain requests for any pending outgoing messages.
    #[instrument(level = "trace")]
    pub async fn retry_pending_outgoing_messages(&self) -> Result<(), ChainClientError> {
        self.client
            .local_node
            .retry_pending_cross_chain_requests(self.chain_id)
            .await?;
        Ok(())
    }

    #[instrument(level = "trace", skip(local_node))]
    async fn local_chain_info(
        &self,
        chain_id: ChainId,
        local_node: &mut LocalNodeClient<Env::Storage>,
<<<<<<< HEAD
    ) -> Result<Option<Box<ChainInfo>>, ChainClientError> {
        match local_node.chain_info(chain_id).await {
            Ok(info) => {
                // Useful in case `chain_id` is the same as a local chain.
                self.client.update_from_info(&info);
                Ok(Some(info))
            }
            Err(LocalNodeError::BlobsNotFound(_) | LocalNodeError::InactiveChain(_)) => Ok(None),
            Err(err) => Err(err.into()),
        }
=======
    ) -> Option<Box<ChainInfo>> {
        let info = match local_node.chain_info(chain_id).await {
            Ok(info) => info,
            Err(error) => {
                error!("Fail to read local chain info for {chain_id}: {error}");
                return None;
            }
        };
        // Useful in case `chain_id` is the same as the local chain.
        self.client.update_from_info(&info);
        Some(info)
>>>>>>> 602d3d9d
    }

    #[instrument(level = "trace", skip(chain_id, local_node))]
    async fn local_next_block_height(
        &self,
        chain_id: ChainId,
        local_node: &mut LocalNodeClient<Env::Storage>,
    ) -> Result<BlockHeight, ChainClientError> {
        Ok(self
            .local_chain_info(chain_id, local_node)
            .await?
            .map_or(BlockHeight::ZERO, |info| info.next_block_height))
    }

    /// Returns the next height we expect to receive from the given sender chain, according to the
    /// local inbox.
    #[instrument(level = "trace")]
    async fn local_next_height_to_receive(
        &self,
        origin: ChainId,
    ) -> Result<BlockHeight, ChainClientError> {
        let chain = self.chain_state_view().await?;
        Ok(match chain.inboxes.try_load_entry(&origin).await? {
            Some(inbox) => inbox.next_block_height_to_receive()?,
            None => BlockHeight::ZERO,
        })
    }

    #[instrument(level = "trace", skip(remote_node, local_node, notification))]
    async fn process_notification(
        &self,
        remote_node: RemoteNode<Env::ValidatorNode>,
        mut local_node: LocalNodeClient<Env::Storage>,
        notification: Notification,
    ) -> Result<(), ChainClientError> {
        match notification.reason {
            Reason::NewIncomingBundle { origin, height } => {
                if self.local_next_height_to_receive(origin).await? > height {
                    debug!(
                        chain_id = %self.chain_id,
                        "Accepting redundant notification for new message"
                    );
                    return Ok(());
                }
                self.find_received_certificates_from_validator(remote_node)
                    .await?;
                if self.local_next_height_to_receive(origin).await? <= height {
                    warn!(
                        chain_id = %self.chain_id,
                        "NewIncomingBundle: Fail to synchronize new message after notification"
                    );
                }
            }
            Reason::NewBlock { height, .. } => {
                let chain_id = notification.chain_id;
                if self
                    .local_next_block_height(chain_id, &mut local_node)
                    .await?
                    > height
                {
                    debug!(
                        chain_id = %self.chain_id,
                        "Accepting redundant notification for new block"
                    );
                    return Ok(());
                }
                self.client
                    .synchronize_chain_state_from(&remote_node, chain_id)
                    .await?;
                if self
                    .local_next_block_height(chain_id, &mut local_node)
                    .await?
                    <= height
                {
                    error!("NewBlock: Fail to synchronize new block after notification");
                }
            }
            Reason::NewRound { height, round } => {
                let chain_id = notification.chain_id;
                if let Some(info) = self.local_chain_info(chain_id, &mut local_node).await? {
                    if (info.next_block_height, info.manager.current_round) >= (height, round) {
                        debug!(
                            chain_id = %self.chain_id,
                            "Accepting redundant notification for new round"
                        );
                        return Ok(());
                    }
                }
                self.client
                    .synchronize_chain_state_from(&remote_node, chain_id)
                    .await?;
                let Some(info) = self.local_chain_info(chain_id, &mut local_node).await? else {
                    error!(
                        chain_id = %self.chain_id,
                        "NewRound: Fail to read local chain info for {chain_id}"
                    );
                    return Ok(());
                };
                if (info.next_block_height, info.manager.current_round) < (height, round) {
                    error!(
                        chain_id = %self.chain_id,
                        "NewRound: Fail to synchronize new block after notification"
                    );
                }
            }
        }
        Ok(())
    }

    /// Returns whether this chain is tracked by the client, i.e. we are updating its inbox.
    pub fn is_tracked(&self) -> bool {
        self.client
            .tracked_chains
            .read()
            .unwrap()
            .contains(&self.chain_id)
    }

    /// Spawns a task that listens to notifications about the current chain from all validators,
    /// and synchronizes the local state accordingly.
    #[instrument(level = "trace", fields(chain_id = ?self.chain_id))]
    pub async fn listen(
        &self,
    ) -> Result<(impl Future<Output = ()>, AbortOnDrop, NotificationStream), ChainClientError> {
        use future::FutureExt as _;

        async fn await_while_polling<F: FusedFuture>(
            future: F,
            background_work: impl FusedStream<Item = ()>,
        ) -> F::Output {
            tokio::pin!(future);
            tokio::pin!(background_work);
            loop {
                futures::select! {
                    _ = background_work.next() => (),
                    result = future => return result,
                }
            }
        }

        let mut senders = HashMap::new(); // Senders to cancel notification streams.
        let notifications = self.subscribe().await?;
        let (abortable_notifications, abort) = stream::abortable(self.subscribe().await?);
        let sync_result = if self.is_tracked() {
            self.synchronize_from_validators().await
        } else {
            self.synchronize_chain_state(self.chain_id).await
        };
        if let Err(error) = sync_result {
            error!("Failed to synchronize from validators: {}", error);
        }

        // Beware: if this future ceases to make progress, notification processing will
        // deadlock, because of the issue described in
        // https://github.com/linera-io/linera-protocol/pull/1173.

        // TODO(#2013): replace this lock with an asynchronous communication channel

        let mut process_notifications = FuturesUnordered::new();

        match self.update_notification_streams(&mut senders).await {
            Ok(handler) => process_notifications.push(handler),
            Err(error) => error!("Failed to update committee: {error}"),
        };

        let this = self.clone();
        let update_streams = async move {
            let mut abortable_notifications = abortable_notifications.fuse();

            while let Some(notification) =
                await_while_polling(abortable_notifications.next(), &mut process_notifications)
                    .await
            {
                if let Reason::NewBlock { .. } = notification.reason {
                    match await_while_polling(
                        this.update_notification_streams(&mut senders).fuse(),
                        &mut process_notifications,
                    )
                    .await
                    {
                        Ok(handler) => process_notifications.push(handler),
                        Err(error) => error!("Failed to update committee: {error}"),
                    }
                }
            }

            for abort in senders.into_values() {
                abort.abort();
            }

            let () = process_notifications.collect().await;
        }
        .in_current_span();

        Ok((update_streams, AbortOnDrop(abort), notifications))
    }

    #[instrument(level = "trace", skip(senders))]
    async fn update_notification_streams(
        &self,
        senders: &mut HashMap<ValidatorPublicKey, AbortHandle>,
    ) -> Result<impl Future<Output = ()>, ChainClientError> {
        let (chain_id, nodes, local_node) = {
            let committee = self.local_committee().await?;
            let nodes: HashMap<_, _> = self
                .client
                .validator_node_provider()
                .make_nodes(&committee)?
                .collect();
            (self.chain_id, nodes, self.client.local_node.clone())
        };
        // Drop removed validators.
        senders.retain(|validator, abort| {
            if !nodes.contains_key(validator) {
                abort.abort();
            }
            !abort.is_aborted()
        });
        // Add tasks for new validators.
        let validator_tasks = FuturesUnordered::new();
        for (public_key, node) in nodes {
            let hash_map::Entry::Vacant(entry) = senders.entry(public_key) else {
                continue;
            };
            let stream = stream::once({
                let node = node.clone();
                async move { node.subscribe(vec![chain_id]).await }
            })
            .filter_map(move |result| async move {
                if let Err(error) = &result {
                    warn!(?error, "Could not connect to validator {public_key}");
                } else {
                    info!("Connected to validator {public_key}");
                }
                result.ok()
            })
            .flatten();
            let (stream, abort) = stream::abortable(stream);
            let mut stream = Box::pin(stream);
            let this = self.clone();
            let local_node = local_node.clone();
            let remote_node = RemoteNode { public_key, node };
            validator_tasks.push(async move {
                while let Some(notification) = stream.next().await {
                    if let Err(err) = this
                        .process_notification(
                            remote_node.clone(),
                            local_node.clone(),
                            notification.clone(),
                        )
                        .await
                    {
                        tracing::warn!(
                            chain_id = %this.chain_id,
                            validator_public_key = ?remote_node.public_key,
                            ?notification,
                            "Failed to process notification: {err}",
                        );
                    }
                }
            });
            entry.insert(abort);
        }
        Ok(validator_tasks.collect())
    }

    /// Attempts to download new received certificates from a particular validator.
    ///
    /// This is similar to `find_received_certificates` but for only one validator.
    /// We also don't try to synchronize the admin chain.
    #[instrument(level = "trace")]
    async fn find_received_certificates_from_validator(
        &self,
        remote_node: RemoteNode<Env::ValidatorNode>,
    ) -> Result<(), ChainClientError> {
        let chain_id = self.chain_id;
        // Proceed to downloading received certificates.
        let received_certificates = self
            .client
            .synchronize_received_certificates_from_validator(chain_id, &remote_node)
            .await?;
        // Process received certificates. If the client state has changed during the
        // network calls, we should still be fine.
        self.receive_certificates_from_validators(vec![received_certificates])
            .await;
        Ok(())
    }

    /// Attempts to update a validator with the local information.
    #[instrument(level = "trace", skip(remote_node))]
    pub async fn sync_validator(
        &self,
        remote_node: Env::ValidatorNode,
    ) -> Result<(), ChainClientError> {
        let validator_next_block_height = match remote_node
            .handle_chain_info_query(ChainInfoQuery::new(self.chain_id))
            .await
        {
            Ok(info) => info.info.next_block_height.0,
            Err(NodeError::BlobsNotFound(_)) => 0,
            Err(err) => return Err(err.into()),
        };
        let local_chain_state = self.chain_info().await?;

        let Some(missing_certificate_count) = local_chain_state
            .next_block_height
            .0
            .checked_sub(validator_next_block_height)
            .filter(|count| *count > 0)
        else {
            debug!("Validator is up-to-date with local state");
            return Ok(());
        };

        let missing_certificates_end = usize::try_from(local_chain_state.next_block_height.0)
            .expect("`usize` should be at least `u64`");
        let missing_certificates_start = missing_certificates_end
            - usize::try_from(missing_certificate_count).expect("`usize` should be at least `u64`");

        let missing_certificate_hashes = self
            .chain_state_view()
            .await?
            .confirmed_log
            .read(missing_certificates_start..missing_certificates_end)
            .await?;

        let certificates = self
            .client
            .storage_client()
            .read_certificates(missing_certificate_hashes.clone())
            .await?;
        let certificates =
            match ResultReadCertificates::new(certificates, missing_certificate_hashes) {
                ResultReadCertificates::Certificates(certificates) => certificates,
                ResultReadCertificates::InvalidHashes(hashes) => {
                    return Err(ChainClientError::ReadCertificatesError(hashes))
                }
            };
        for certificate in certificates {
            match remote_node
                .handle_confirmed_certificate(
                    certificate.clone(),
                    CrossChainMessageDelivery::NonBlocking,
                )
                .await
            {
                Ok(_) => (),
                Err(NodeError::BlobsNotFound(missing_blob_ids)) => {
                    // Upload the missing blobs we have and retry.
                    let missing_blobs: Vec<_> = self
                        .client
                        .storage_client()
                        .read_blobs(&missing_blob_ids)
                        .await?
                        .into_iter()
                        .flatten()
                        .collect();
                    remote_node.upload_blobs(missing_blobs).await?;
                    remote_node
                        .handle_confirmed_certificate(
                            certificate,
                            CrossChainMessageDelivery::NonBlocking,
                        )
                        .await?;
                }
                Err(err) => return Err(err.into()),
            }
        }

        Ok(())
    }

    /// Returns whether the given ownership includes anyone whose secret key we don't have.
    fn has_other_owners(&self, ownership: &ChainOwnership) -> bool {
        ownership
            .all_owners()
            .any(|owner| Some(owner) != self.preferred_owner.as_ref())
    }
}

#[cfg(with_testing)]
impl<Env: Environment> ChainClient<Env> {
    pub async fn process_notification_from(
        &self,
        notification: Notification,
        validator: (ValidatorPublicKey, &str),
    ) {
        let mut node_list = self
            .client
            .validator_node_provider()
            .make_nodes_from_list(vec![validator])
            .unwrap();
        let (public_key, node) = node_list.next().unwrap();
        let remote_node = RemoteNode { node, public_key };
        let local_node = self.client.local_node.clone();
        self.process_notification(remote_node, local_node, notification)
            .await
            .unwrap();
    }
}

/// The outcome of trying to commit a list of incoming messages and operations to the chain.
#[derive(Debug)]
enum ExecuteBlockOutcome {
    /// A block with the messages and operations was committed.
    Executed(ConfirmedBlockCertificate),
    /// A different block was already proposed and got committed. Check whether the messages and
    /// operations are still suitable, and try again at the next block height.
    Conflict(ConfirmedBlockCertificate),
    /// We are not the round leader and cannot do anything. Try again at the specified time or
    /// or whenever the round or block height changes.
    WaitForTimeout(RoundTimeout),
}

/// Wrapper for `AbortHandle` that aborts when its dropped.
#[must_use]
pub struct AbortOnDrop(pub AbortHandle);

impl Drop for AbortOnDrop {
    #[instrument(level = "trace", skip(self))]
    fn drop(&mut self) {
        self.0.abort();
    }
}

/// The result of `synchronize_received_certificates_from_validator`.
struct ReceivedCertificatesFromValidator {
    /// The name of the validator we downloaded from.
    public_key: ValidatorPublicKey,
    /// The new tracker value for that validator.
    tracker: u64,
    /// The downloaded certificates. The signatures were already checked and they are ready
    /// to be processed.
    certificates: Vec<ConfirmedBlockCertificate>,
    /// Sender chains that were already up to date locally. We need to ensure their messages
    /// are delivered.
    other_sender_chains: Vec<ChainId>,
}

/// A pending proposed block, together with its published blobs.
#[derive(Clone, Serialize, Deserialize)]
pub struct PendingProposal {
    pub block: ProposedBlock,
    pub blobs: Vec<Blob>,
}

enum ReceiveCertificateMode {
    NeedsCheck,
    AlreadyChecked,
}

enum CheckCertificateResult {
    OldEpoch,
    New,
    FutureEpoch,
}

impl CheckCertificateResult {
    fn into_result(self) -> Result<(), ChainClientError> {
        match self {
            Self::OldEpoch => Err(ChainClientError::CommitteeDeprecationError),
            Self::New => Ok(()),
            Self::FutureEpoch => Err(ChainClientError::CommitteeSynchronizationError),
        }
    }
}

/// Creates a compressed Contract, Service and bytecode.
#[cfg(not(target_arch = "wasm32"))]
pub async fn create_bytecode_blobs(
    contract: Bytecode,
    service: Bytecode,
    vm_runtime: VmRuntime,
) -> (Vec<Blob>, ModuleId) {
    match vm_runtime {
        VmRuntime::Wasm => {
            let (compressed_contract, compressed_service) =
                tokio::task::spawn_blocking(move || (contract.compress(), service.compress()))
                    .await
                    .expect("Compression should not panic");
            let contract_blob = Blob::new_contract_bytecode(compressed_contract);
            let service_blob = Blob::new_service_bytecode(compressed_service);
            let module_id =
                ModuleId::new(contract_blob.id().hash, service_blob.id().hash, vm_runtime);
            (vec![contract_blob, service_blob], module_id)
        }
        VmRuntime::Evm => {
            let compressed_contract = contract.compress();
            let evm_contract_blob = Blob::new_evm_bytecode(compressed_contract);
            let module_id = ModuleId::new(
                evm_contract_blob.id().hash,
                evm_contract_blob.id().hash,
                vm_runtime,
            );
            (vec![evm_contract_blob], module_id)
        }
    }
}<|MERGE_RESOLUTION|>--- conflicted
+++ resolved
@@ -3537,7 +3537,6 @@
         &self,
         chain_id: ChainId,
         local_node: &mut LocalNodeClient<Env::Storage>,
-<<<<<<< HEAD
     ) -> Result<Option<Box<ChainInfo>>, ChainClientError> {
         match local_node.chain_info(chain_id).await {
             Ok(info) => {
@@ -3548,19 +3547,6 @@
             Err(LocalNodeError::BlobsNotFound(_) | LocalNodeError::InactiveChain(_)) => Ok(None),
             Err(err) => Err(err.into()),
         }
-=======
-    ) -> Option<Box<ChainInfo>> {
-        let info = match local_node.chain_info(chain_id).await {
-            Ok(info) => info,
-            Err(error) => {
-                error!("Fail to read local chain info for {chain_id}: {error}");
-                return None;
-            }
-        };
-        // Useful in case `chain_id` is the same as the local chain.
-        self.client.update_from_info(&info);
-        Some(info)
->>>>>>> 602d3d9d
     }
 
     #[instrument(level = "trace", skip(chain_id, local_node))]
