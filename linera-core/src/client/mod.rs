// Copyright (c) Facebook, Inc. and its affiliates.
// Copyright (c) Zefchain Labs, Inc.
// SPDX-License-Identifier: Apache-2.0

use std::{
    collections::{hash_map, BTreeMap, BTreeSet, HashMap, HashSet},
    convert::Infallible,
    iter,
    num::NonZeroUsize,
    ops::{Deref, DerefMut},
    sync::{Arc, RwLock},
    time::Duration,
};

use chain_client_state::ChainClientState;
use custom_debug_derive::Debug;
use dashmap::{
    mapref::one::{MappedRef as DashMapMappedRef, Ref as DashMapRef, RefMut as DashMapRefMut},
    DashMap,
};
use futures::{
    future::{self, try_join_all, Either, FusedFuture, Future},
    stream::{self, AbortHandle, FusedStream, FuturesUnordered, StreamExt},
};
#[cfg(with_metrics)]
use linera_base::prometheus_util::MeasureLatency as _;
use linera_base::{
    abi::Abi,
    crypto::{AccountPublicKey, AccountSecretKey, CryptoHash, ValidatorPublicKey},
    data_types::{
        Amount, ApplicationPermissions, ArithmeticError, Blob, BlockHeight, Round, Timestamp,
    },
    ensure,
    hashed::Hashed,
    identifiers::{
        Account, AccountOwner, ApplicationId, BlobId, BlobType, ChainId, MessageId, ModuleId,
        Owner, UserApplicationId,
    },
    ownership::{ChainOwnership, TimeoutConfig},
};
#[cfg(not(target_arch = "wasm32"))]
use linera_base::{data_types::Bytecode, vm::VmRuntime};
use linera_chain::{
    data_types::{
        BlockProposal, ChainAndHeight, ExecutedBlock, IncomingBundle, LiteVote, MessageAction,
        ProposedBlock,
    },
    manager::LockingBlock,
    types::{
        CertificateValue, ConfirmedBlock, ConfirmedBlockCertificate, GenericCertificate,
        LiteCertificate, Timeout, TimeoutCertificate, ValidatedBlock, ValidatedBlockCertificate,
    },
    ChainError, ChainExecutionContext, ChainStateView, ExecutionResultExt as _,
};
use linera_execution::{
    committee::{Committee, Epoch},
    system::{
        AdminOperation, OpenChainConfig, Recipient, SystemChannel, SystemOperation,
        OPEN_CHAIN_MESSAGE_INDEX,
    },
    ExecutionError, Operation, Query, QueryOutcome, QueryResponse, SystemExecutionError,
    SystemQuery, SystemResponse,
};
use linera_storage::{Clock as _, Storage};
use linera_views::views::ViewError;
use rand::prelude::SliceRandom as _;
use serde::{Deserialize, Serialize};
use thiserror::Error;
use tokio::sync::OwnedRwLockReadGuard;
use tokio_stream::wrappers::UnboundedReceiverStream;
use tracing::{debug, error, info, instrument, warn, Instrument as _};

use crate::{
    data_types::{
        BlockHeightRange, ChainInfo, ChainInfoQuery, ChainInfoResponse, ClientOutcome, RoundTimeout,
    },
    local_node::{LocalNodeClient, LocalNodeError},
    node::{
        CrossChainMessageDelivery, NodeError, NotificationStream, ValidatorNode,
        ValidatorNodeProvider,
    },
    notifier::ChannelNotifier,
    remote_node::RemoteNode,
    updater::{communicate_with_quorum, CommunicateAction, CommunicationError, ValidatorUpdater},
    worker::{Notification, ProcessableCertificate, Reason, WorkerError, WorkerState},
};

mod chain_client_state;
#[cfg(test)]
#[path = "../unit_tests/client_tests.rs"]
mod client_tests;

#[cfg(with_metrics)]
mod metrics {
    use std::sync::LazyLock;

    use linera_base::prometheus_util::{exponential_bucket_latencies, register_histogram_vec};
    use prometheus::HistogramVec;

    pub static PROCESS_INBOX_WITHOUT_PREPARE_LATENCY: LazyLock<HistogramVec> =
        LazyLock::new(|| {
            register_histogram_vec(
                "process_inbox_latency",
                "process_inbox latency",
                &[],
                exponential_bucket_latencies(500.0),
            )
        });

    pub static PREPARE_CHAIN_LATENCY: LazyLock<HistogramVec> = LazyLock::new(|| {
        register_histogram_vec(
            "prepare_chain_latency",
            "prepare_chain latency",
            &[],
            exponential_bucket_latencies(500.0),
        )
    });

    pub static SYNCHRONIZE_CHAIN_STATE_LATENCY: LazyLock<HistogramVec> = LazyLock::new(|| {
        register_histogram_vec(
            "synchronize_chain_state_latency",
            "synchronize_chain_state latency",
            &[],
            exponential_bucket_latencies(500.0),
        )
    });

    pub static EXECUTE_BLOCK_LATENCY: LazyLock<HistogramVec> = LazyLock::new(|| {
        register_histogram_vec(
            "execute_block_latency",
            "execute_block latency",
            &[],
            exponential_bucket_latencies(500.0),
        )
    });

    pub static FIND_RECEIVED_CERTIFICATES_LATENCY: LazyLock<HistogramVec> = LazyLock::new(|| {
        register_histogram_vec(
            "find_received_certificates_latency",
            "find_received_certificates latency",
            &[],
            exponential_bucket_latencies(500.0),
        )
    });
}

/// A builder that creates [`ChainClient`]s which share the cache and notifiers.
pub struct Client<ValidatorNodeProvider, Storage>
where
    Storage: linera_storage::Storage,
{
    /// How to talk to the validators.
    validator_node_provider: ValidatorNodeProvider,
    /// Local node to manage the execution state and the local storage of the chains that we are
    /// tracking.
    local_node: LocalNodeClient<Storage>,
    /// Maximum number of pending message bundles processed at a time in a block.
    max_pending_message_bundles: usize,
    /// The policy for automatically handling incoming messages.
    message_policy: MessagePolicy,
    /// Whether to block on cross-chain message delivery.
    cross_chain_message_delivery: CrossChainMessageDelivery,
    /// An additional delay, after reaching a quorum, to wait for additional validator signatures,
    /// as a fraction of time taken to reach quorum.
    grace_period: f64,
    /// Chains that should be tracked by the client.
    // TODO(#2412): Merge with set of chains the client is receiving notifications from validators
    tracked_chains: Arc<RwLock<HashSet<ChainId>>>,
    /// References to clients waiting for chain notifications.
    notifier: Arc<ChannelNotifier<Notification>>,
    /// A copy of the storage client so that we don't have to lock the local node client
    /// to retrieve it.
    storage: Storage,
    /// Chain state for the managed chains.
    chains: DashMap<ChainId, ChainClientState>,
    /// The maximum active chain workers.
    max_loaded_chains: NonZeroUsize,
    /// The delay when downloading a blob, after which we try a second validator.
    blob_download_timeout: Duration,
}

impl<P, S: Storage + Clone> Client<P, S> {
    /// Creates a new `Client` with a new cache and notifiers.
    #[allow(clippy::too_many_arguments)]
    #[instrument(level = "trace", skip_all)]
    pub fn new(
        validator_node_provider: P,
        storage: S,
        max_pending_message_bundles: usize,
        cross_chain_message_delivery: CrossChainMessageDelivery,
        long_lived_services: bool,
        tracked_chains: impl IntoIterator<Item = ChainId>,
        name: impl Into<String>,
        max_loaded_chains: NonZeroUsize,
        grace_period: f64,
        blob_download_timeout: Duration,
    ) -> Self {
        let tracked_chains = Arc::new(RwLock::new(tracked_chains.into_iter().collect()));
        let state = WorkerState::new_for_client(
            name.into(),
            storage.clone(),
            tracked_chains.clone(),
            max_loaded_chains,
        )
        .with_long_lived_services(long_lived_services)
        .with_allow_inactive_chains(true)
        .with_allow_messages_from_deprecated_epochs(true);
        let local_node = LocalNodeClient::new(state);

        Self {
            validator_node_provider,
            local_node,
            chains: DashMap::new(),
            max_pending_message_bundles,
            message_policy: MessagePolicy::new(BlanketMessagePolicy::Accept, None),
            cross_chain_message_delivery,
            grace_period,
            tracked_chains,
            notifier: Arc::new(ChannelNotifier::default()),
            storage,
            max_loaded_chains,
            blob_download_timeout,
        }
    }

    /// Returns a clone with a different set of tracked chains.
    pub fn clone_with(
        &self,
        validator_node_provider: P,
        name: impl Into<String>,
        tracked_chains: impl IntoIterator<Item = ChainId>,
        long_lived_services: bool,
    ) -> Self {
        let tracked_chains = Arc::new(RwLock::new(tracked_chains.into_iter().collect()));
        let state = WorkerState::new_for_client(
            name.into(),
            self.storage.clone(),
            tracked_chains.clone(),
            self.max_loaded_chains,
        )
        .with_long_lived_services(long_lived_services)
        .with_allow_inactive_chains(true)
        .with_allow_messages_from_deprecated_epochs(true);
        let local_node = LocalNodeClient::new(state);
        Self {
            validator_node_provider,
            local_node,
            chains: DashMap::new(),
            max_pending_message_bundles: self.max_pending_message_bundles,
            message_policy: MessagePolicy::new(BlanketMessagePolicy::Accept, None),
            cross_chain_message_delivery: self.cross_chain_message_delivery,
            grace_period: self.grace_period,
            tracked_chains,
            notifier: Arc::new(ChannelNotifier::default()),
            storage: self.storage.clone(),
            max_loaded_chains: self.max_loaded_chains,
            blob_download_timeout: self.blob_download_timeout,
        }
    }

    /// Returns the storage client used by this client's local node.
    #[instrument(level = "trace", skip(self))]
    pub fn storage_client(&self) -> &S {
        &self.storage
    }

    /// Returns a reference to the [`LocalNodeClient`] of the client.
    #[instrument(level = "trace", skip(self))]
    pub fn local_node(&self) -> &LocalNodeClient<S> {
        &self.local_node
    }

    /// Adds a chain to the set of chains tracked by the local node.
    #[instrument(level = "trace", skip(self))]
    pub fn track_chain(&self, chain_id: ChainId) {
        self.tracked_chains
            .write()
            .expect("Panics should not happen while holding a lock to `tracked_chains`")
            .insert(chain_id);
    }

    /// Creates a new `ChainClient`.
    #[instrument(level = "trace", skip_all, fields(chain_id, next_block_height))]
    #[expect(clippy::too_many_arguments)]
    pub fn create_chain_client(
        self: &Arc<Self>,
        chain_id: ChainId,
        known_key_pairs: Vec<AccountSecretKey>,
        admin_id: ChainId,
        block_hash: Option<CryptoHash>,
        timestamp: Timestamp,
        next_block_height: BlockHeight,
        pending_proposal: Option<PendingProposal>,
    ) -> ChainClient<P, S> {
        // If the entry already exists we assume that the entry is more up to date than
        // the arguments: If they were read from the wallet file, they might be stale.
        if let dashmap::mapref::entry::Entry::Vacant(e) = self.chains.entry(chain_id) {
            e.insert(ChainClientState::new(
                known_key_pairs,
                block_hash,
                timestamp,
                next_block_height,
                pending_proposal,
            ));
        }

        ChainClient {
            client: self.clone(),
            chain_id,
            admin_id,
            options: ChainClientOptions {
                max_pending_message_bundles: self.max_pending_message_bundles,
                message_policy: self.message_policy.clone(),
                cross_chain_message_delivery: self.cross_chain_message_delivery,
                grace_period: self.grace_period,
                blob_download_timeout: self.blob_download_timeout,
            },
        }
    }
}

impl<P, S> Client<P, S>
where
    P: ValidatorNodeProvider + Sync + 'static,
    S: Storage + Sync + Send + Clone + 'static,
{
    /// Downloads and processes all certificates up to (excluding) the specified height.
    #[instrument(level = "trace", skip(self, validators))]
    pub async fn download_certificates(
        &self,
        validators: &[RemoteNode<impl ValidatorNode>],
        chain_id: ChainId,
        target_next_block_height: BlockHeight,
    ) -> Result<Box<ChainInfo>, ChainClientError> {
        // Sequentially try each validator in random order.
        let mut validators = validators.iter().collect::<Vec<_>>();
        validators.shuffle(&mut rand::thread_rng());
        for remote_node in validators {
            let info = self.local_node.chain_info(chain_id).await?;
            if target_next_block_height <= info.next_block_height {
                return Ok(info);
            }
            self.try_download_certificates_from(
                remote_node,
                chain_id,
                info.next_block_height,
                target_next_block_height,
            )
            .await?;
        }
        let info = self.local_node.chain_info(chain_id).await?;
        if target_next_block_height <= info.next_block_height {
            Ok(info)
        } else {
            Err(ChainClientError::CannotDownloadCertificates {
                chain_id,
                target_next_block_height,
            })
        }
    }

    /// Downloads and processes all certificates up to (excluding) the specified height from the
    /// given validator.
    #[instrument(level = "trace", skip_all)]
    async fn try_download_certificates_from(
        &self,
        remote_node: &RemoteNode<impl ValidatorNode>,
        chain_id: ChainId,
        mut start: BlockHeight,
        stop: BlockHeight,
    ) -> Result<(), ChainClientError> {
        while start < stop {
            // TODO(#2045): Analyze network errors instead of guessing the batch size.
            let limit = u64::from(stop)
                .checked_sub(u64::from(start))
                .ok_or(ArithmeticError::Overflow)?
                .min(1000);
            let Some(certificates) = remote_node
                .try_query_certificates_from(chain_id, start, limit)
                .await?
            else {
                break;
            };
            let Some(info) = self
                .try_process_certificates(remote_node, chain_id, certificates)
                .await
            else {
                break;
            };
            assert!(info.next_block_height > start);
            start = info.next_block_height;
        }
        Ok(())
    }

    /// Tries to process all the certificates, requesting any missing blobs from the given node.
    /// Returns the chain info of the last successfully processed certificate.
    #[instrument(level = "trace", skip_all)]
    pub async fn try_process_certificates(
        &self,
        remote_node: &RemoteNode<impl ValidatorNode>,
        chain_id: ChainId,
        certificates: Vec<ConfirmedBlockCertificate>,
    ) -> Option<Box<ChainInfo>> {
        let mut info = None;
        for certificate in certificates {
            let hash = certificate.hash();
            if certificate.block().header.chain_id != chain_id {
                // The certificate is not as expected. Give up.
                warn!("Failed to process network certificate {}", hash);
                return info;
            }
            let mut result = self.handle_certificate(certificate.clone()).await;

            let mut old_missing_blob_ids = vec![];
            while let Err(LocalNodeError::BlobsNotFound(blob_ids)) = &result {
                if blob_ids == &old_missing_blob_ids {
                    // looks like we haven't been able to download any missing blobs
                    break;
                }
                // save for future checks if we're making any progress
                old_missing_blob_ids = blob_ids.clone();
                if let Some(blobs) = remote_node.try_download_blobs(blob_ids).await {
                    let _ = self.local_node.store_blobs(&blobs).await;
                    result = self.handle_certificate(certificate.clone()).await;
                }
            }

            match result {
                Ok(response) => info = Some(response.info),
                Err(error) => {
                    // The certificate is not as expected. Give up.
                    warn!("Failed to process network certificate {}: {}", hash, error);
                    return info;
                }
            };
        }
        // Done with all certificates.
        info
    }

    async fn handle_certificate<T: ProcessableCertificate>(
        &self,
        certificate: GenericCertificate<T>,
    ) -> Result<ChainInfoResponse, LocalNodeError> {
        self.local_node
            .handle_certificate(certificate.clone(), &self.notifier)
            .await
    }
}

/// Policies for automatically handling incoming messages.
#[derive(Clone, Debug)]
pub struct MessagePolicy {
    /// The blanket policy applied to all messages.
    blanket: BlanketMessagePolicy,
    /// A collection of chains which restrict the origin of messages to be
    /// accepted. `Option::None` means that messages from all chains are accepted. An empty
    /// `HashSet` denotes that messages from no chains are accepted.
    restrict_chain_ids_to: Option<HashSet<ChainId>>,
}

#[derive(Copy, Clone, Debug, clap::ValueEnum)]
pub enum BlanketMessagePolicy {
    /// Automatically accept all incoming messages. Reject them only if execution fails.
    Accept,
    /// Automatically reject tracked messages, ignore or skip untracked messages, but accept
    /// protected ones.
    Reject,
    /// Don't include any messages in blocks, and don't make any decision whether to accept or
    /// reject.
    Ignore,
}

impl MessagePolicy {
    pub fn new(
        blanket: BlanketMessagePolicy,
        restrict_chain_ids_to: Option<HashSet<ChainId>>,
    ) -> Self {
        Self {
            blanket,
            restrict_chain_ids_to,
        }
    }

    #[instrument(level = "trace", skip(self))]
    fn must_handle(&self, bundle: &mut IncomingBundle) -> bool {
        if self.is_reject() {
            if bundle.bundle.is_skippable() {
                return false;
            } else if bundle.bundle.is_tracked() {
                bundle.action = MessageAction::Reject;
            }
        }
        let sender = bundle.origin.sender;
        match &self.restrict_chain_ids_to {
            None => true,
            Some(chains) => chains.contains(&sender),
        }
    }

    #[instrument(level = "trace", skip(self))]
    fn is_ignore(&self) -> bool {
        matches!(self.blanket, BlanketMessagePolicy::Ignore)
    }

    #[instrument(level = "trace", skip(self))]
    fn is_reject(&self) -> bool {
        matches!(self.blanket, BlanketMessagePolicy::Reject)
    }
}

#[non_exhaustive]
#[derive(Debug, Clone)]
pub struct ChainClientOptions {
    /// Maximum number of pending message bundles processed at a time in a block.
    pub max_pending_message_bundles: usize,
    /// The policy for automatically handling incoming messages.
    pub message_policy: MessagePolicy,
    /// Whether to block on cross-chain message delivery.
    pub cross_chain_message_delivery: CrossChainMessageDelivery,
    /// An additional delay, after reaching a quorum, to wait for additional validator signatures,
    /// as a fraction of time taken to reach quorum.
    pub grace_period: f64,
    /// The delay when downloading a blob, after which we try a second validator.
    pub blob_download_timeout: Duration,
}

/// Client to operate a chain by interacting with validators and the given local storage
/// implementation.
/// * The chain being operated is called the "local chain" or just the "chain".
/// * As a rule, operations are considered successful (and communication may stop) when
///   they succeeded in gathering a quorum of responses.
#[derive(Debug)]
pub struct ChainClient<ValidatorNodeProvider, Storage>
where
    Storage: linera_storage::Storage,
{
    /// The Linera [`Client`] that manages operations for this chain client.
    #[debug(skip)]
    client: Arc<Client<ValidatorNodeProvider, Storage>>,
    /// The off-chain chain ID.
    chain_id: ChainId,
    /// The ID of the admin chain.
    #[debug(skip)]
    admin_id: ChainId,
    /// The client options.
    #[debug(skip)]
    options: ChainClientOptions,
}

impl<P, S> Clone for ChainClient<P, S>
where
    S: linera_storage::Storage,
{
    fn clone(&self) -> Self {
        Self {
            client: self.client.clone(),
            chain_id: self.chain_id,
            admin_id: self.admin_id,
            options: self.options.clone(),
        }
    }
}

/// Error type for [`ChainClient`].
#[derive(Debug, Error)]
pub enum ChainClientError {
    #[error("Local node operation failed: {0}")]
    LocalNodeError(#[from] LocalNodeError),

    #[error("Remote node operation failed: {0}")]
    RemoteNodeError(#[from] NodeError),

    #[error(transparent)]
    ArithmeticError(#[from] ArithmeticError),

    #[error("JSON (de)serialization error: {0}")]
    JsonError(#[from] serde_json::Error),

    #[error("Chain operation failed: {0}")]
    ChainError(#[from] ChainError),

    #[error(transparent)]
    CommunicationError(#[from] CommunicationError<NodeError>),

    #[error("Internal error within chain client: {0}")]
    InternalError(&'static str),

    #[error(
        "Cannot accept a certificate from an unknown committee in the future. \
         Please synchronize the local view of the admin chain"
    )]
    CommitteeSynchronizationError,

    #[error("The local node is behind the trusted state in wallet and needs synchronization with validators")]
    WalletSynchronizationError,

    #[error("The state of the client is incompatible with the proposed block: {0}")]
    BlockProposalError(&'static str),

    #[error(
        "Cannot accept a certificate from a committee that was retired. \
         Try a newer certificate from the same origin"
    )]
    CommitteeDeprecationError,

    #[error("Protocol error within chain client: {0}")]
    ProtocolError(&'static str),

    #[error("No key available to interact with chain {0}")]
    CannotFindKeyForChain(ChainId),

    #[error("Found several possible identities to interact with chain {0}")]
    FoundMultipleKeysForChain(ChainId),

    #[error(transparent)]
    ViewError(#[from] ViewError),

    #[error(
        "Failed to download certificates and update local node to the next height \
         {target_next_block_height} of chain {chain_id:?}"
    )]
    CannotDownloadCertificates {
        chain_id: ChainId,
        target_next_block_height: BlockHeight,
    },
}

impl From<Infallible> for ChainClientError {
    fn from(infallible: Infallible) -> Self {
        match infallible {}
    }
}

// We never want to pass the DashMap references over an `await` point, for fear of
// deadlocks. The following construct will cause a (relatively) helpful error if we do.

pub struct Unsend<T> {
    inner: T,
    _phantom: std::marker::PhantomData<*mut u8>,
}

impl<T> Unsend<T> {
    fn new(inner: T) -> Self {
        Self {
            inner,
            _phantom: Default::default(),
        }
    }
}

impl<T: Deref> Deref for Unsend<T> {
    type Target = T::Target;
    fn deref(&self) -> &T::Target {
        self.inner.deref()
    }
}

impl<T: DerefMut> DerefMut for Unsend<T> {
    fn deref_mut(&mut self) -> &mut T::Target {
        self.inner.deref_mut()
    }
}

pub type ChainGuard<'a, T> = Unsend<DashMapRef<'a, ChainId, T>>;
pub type ChainGuardMut<'a, T> = Unsend<DashMapRefMut<'a, ChainId, T>>;
pub type ChainGuardMapped<'a, T> = Unsend<DashMapMappedRef<'a, ChainId, ChainClientState, T>>;

impl<P: 'static, S: Storage> ChainClient<P, S> {
    /// Gets a shared reference to the chain's state.
    #[instrument(level = "trace", skip(self))]
    pub fn state(&self) -> ChainGuard<ChainClientState> {
        Unsend::new(
            self.client
                .chains
                .get(&self.chain_id)
                .expect("Chain client constructed for invalid chain"),
        )
    }

    /// Gets a mutable reference to the state.
    /// Beware: this will block any other reference to any chain's state!
    #[instrument(level = "trace", skip(self))]
    fn state_mut(&self) -> ChainGuardMut<ChainClientState> {
        Unsend::new(
            self.client
                .chains
                .get_mut(&self.chain_id)
                .expect("Chain client constructed for invalid chain"),
        )
    }

    /// Gets a mutable reference to the per-`ChainClient` options.
    #[instrument(level = "trace", skip(self))]
    pub fn options_mut(&mut self) -> &mut ChainClientOptions {
        &mut self.options
    }

    /// Gets a reference to the per-`ChainClient` options.
    #[instrument(level = "trace", skip(self))]
    pub fn options(&self) -> &ChainClientOptions {
        &self.options
    }

    /// Gets the ID of the associated chain.
    #[instrument(level = "trace", skip(self))]
    pub fn chain_id(&self) -> ChainId {
        self.chain_id
    }

    /// Gets the hash of the latest known block.
    #[instrument(level = "trace", skip(self))]
    pub fn block_hash(&self) -> Option<CryptoHash> {
        self.state().block_hash()
    }

    /// Gets the earliest possible timestamp for the next block.
    #[instrument(level = "trace", skip(self))]
    pub fn timestamp(&self) -> Timestamp {
        self.state().timestamp()
    }

    /// Gets the next block height.
    #[instrument(level = "trace", skip(self))]
    pub fn next_block_height(&self) -> BlockHeight {
        self.state().next_block_height()
    }

    /// Gets a guarded reference to the next pending block.
    #[instrument(level = "trace", skip(self))]
    pub fn pending_proposal(&self) -> ChainGuardMapped<Option<PendingProposal>> {
        Unsend::new(self.state().inner.map(|state| state.pending_proposal()))
    }
}

enum ReceiveCertificateMode {
    NeedsCheck,
    AlreadyChecked,
}

enum CheckCertificateResult {
    OldEpoch,
    New,
    FutureEpoch,
}

/// Creates a compressed Contract, Service and bytecode.
#[cfg(not(target_arch = "wasm32"))]
pub async fn create_bytecode_blobs(
    contract: Bytecode,
    service: Bytecode,
    vm_runtime: VmRuntime,
) -> (Blob, Blob, ModuleId) {
    let (compressed_contract, compressed_service) =
        tokio::task::spawn_blocking(move || (contract.compress(), service.compress()))
            .await
            .expect("Compression should not panic");
    let contract_blob = Blob::new_contract_bytecode(compressed_contract);
    let service_blob = Blob::new_service_bytecode(compressed_service);
    let module_id = ModuleId::new(contract_blob.id().hash, service_blob.id().hash, vm_runtime);
    (contract_blob, service_blob, module_id)
}

impl<P, S> ChainClient<P, S>
where
    P: ValidatorNodeProvider + Sync + 'static,
    S: Storage + Clone + Send + Sync + 'static,
{
    /// Obtains a `ChainStateView` for this client's chain.
    #[instrument(level = "trace")]
    pub async fn chain_state_view(
        &self,
    ) -> Result<OwnedRwLockReadGuard<ChainStateView<S::Context>>, LocalNodeError> {
        self.client.local_node.chain_state_view(self.chain_id).await
    }

    /// Subscribes to notifications from this client's chain.
    #[instrument(level = "trace")]
    pub async fn subscribe(&self) -> Result<NotificationStream, LocalNodeError> {
        Ok(Box::pin(UnboundedReceiverStream::new(
            self.client.notifier.subscribe(vec![self.chain_id]),
        )))
    }

    /// Returns the storage client used by this client's local node.
    #[instrument(level = "trace")]
    pub fn storage_client(&self) -> S {
        self.client.storage_client().clone()
    }

    /// Obtains the basic `ChainInfo` data for the local chain.
    #[instrument(level = "trace")]
    pub async fn chain_info(&self) -> Result<Box<ChainInfo>, LocalNodeError> {
        let query = ChainInfoQuery::new(self.chain_id);
        let response = self
            .client
            .local_node
            .handle_chain_info_query(query)
            .await?;
        self.update_from_info(&response.info);
        Ok(response.info)
    }

    /// Obtains the basic `ChainInfo` data for the local chain, with chain manager values.
    #[instrument(level = "trace")]
    pub async fn chain_info_with_manager_values(&self) -> Result<Box<ChainInfo>, LocalNodeError> {
        let query = ChainInfoQuery::new(self.chain_id).with_manager_values();
        let response = self
            .client
            .local_node
            .handle_chain_info_query(query)
            .await?;
        self.update_from_info(&response.info);
        Ok(response.info)
    }

    /// Obtains up to `self.options.max_pending_message_bundles` pending message bundles for the
    /// local chain.
    #[instrument(level = "trace")]
    async fn pending_message_bundles(&self) -> Result<Vec<IncomingBundle>, ChainClientError> {
        let query = ChainInfoQuery::new(self.chain_id).with_pending_message_bundles();
        let info = self
            .client
            .local_node
            .handle_chain_info_query(query)
            .await?
            .info;
        {
            let state = self.state();
            ensure!(
                state.has_other_owners(&info.manager.ownership)
                    || info.next_block_height == state.next_block_height(),
                ChainClientError::WalletSynchronizationError
            );
        }
        if info.next_block_height != BlockHeight::ZERO && self.options.message_policy.is_ignore() {
            return Ok(Vec::new()); // OpenChain is already received, others are ignored.
        }

        let mut rearranged = false;
        let mut pending_message_bundles = info.requested_pending_message_bundles;

        // The first incoming message of any child chain must be `OpenChain`. We must have it in
        // our inbox, and include it before all other messages.
        if info.next_block_height == BlockHeight::ZERO
            && info
                .description
                .ok_or_else(|| LocalNodeError::InactiveChain(self.chain_id))?
                .is_child()
        {
            // The first incoming message of any child chain must be `OpenChain`. We must have it in
            // our inbox, and include it before all other messages.
            rearranged = IncomingBundle::put_openchain_at_front(&mut pending_message_bundles);
            ensure!(rearranged, LocalNodeError::InactiveChain(self.chain_id));
        }

        if self.options.message_policy.is_ignore() {
            // Ignore messages other than OpenChain.
            if rearranged {
                return Ok(pending_message_bundles[0..1].to_vec());
            } else {
                return Ok(Vec::new());
            }
        }

        Ok(pending_message_bundles
            .into_iter()
            .filter_map(|mut bundle| {
                self.options
                    .message_policy
                    .must_handle(&mut bundle)
                    .then_some(bundle)
            })
            .take(self.options.max_pending_message_bundles)
            .collect())
    }

    /// Obtains the current epoch of the given chain as well as its set of trusted committees.
    #[instrument(level = "trace")]
    pub async fn epoch_and_committees(
        &self,
        chain_id: ChainId,
    ) -> Result<(Option<Epoch>, BTreeMap<Epoch, Committee>), LocalNodeError> {
        let query = ChainInfoQuery::new(chain_id).with_committees();
        let info = self
            .client
            .local_node
            .handle_chain_info_query(query)
            .await?
            .info;
        let epoch = info.epoch;
        let committees = info
            .requested_committees
            .ok_or(LocalNodeError::InvalidChainInfoResponse)?;
        Ok((epoch, committees))
    }

    /// Obtains the epochs of the committees trusted by the local chain.
    #[instrument(level = "trace")]
    pub async fn epochs(&self) -> Result<Vec<Epoch>, LocalNodeError> {
        let (_epoch, committees) = self.epoch_and_committees(self.chain_id).await?;
        Ok(committees.into_keys().collect())
    }

    /// Obtains the committee for the current epoch of the local chain.
    #[instrument(level = "trace")]
    pub async fn local_committee(&self) -> Result<Committee, LocalNodeError> {
        let (epoch, mut committees) = self.epoch_and_committees(self.chain_id).await?;
        committees
            .remove(
                epoch
                    .as_ref()
                    .ok_or(LocalNodeError::InactiveChain(self.chain_id))?,
            )
            .ok_or(LocalNodeError::InactiveChain(self.chain_id))
    }

    /// Obtains all the committees trusted by either the local chain or its admin chain. Also
    /// return the latest trusted epoch.
    #[instrument(level = "trace")]
    async fn known_committees(
        &self,
    ) -> Result<(BTreeMap<Epoch, Committee>, Epoch), LocalNodeError> {
        let (epoch, mut committees) = self.epoch_and_committees(self.chain_id).await?;
        let (admin_epoch, admin_committees) = self.epoch_and_committees(self.admin_id).await?;
        committees.extend(admin_committees);
        let epoch = std::cmp::max(epoch.unwrap_or_default(), admin_epoch.unwrap_or_default());
        Ok((committees, epoch))
    }

    #[instrument(level = "trace")]
    fn make_nodes(&self, committee: &Committee) -> Result<Vec<RemoteNode<P::Node>>, NodeError> {
        Ok(self
            .client
            .validator_node_provider
            .make_nodes(committee)?
            .map(|(public_key, node)| RemoteNode { public_key, node })
            .collect())
    }

    /// Obtains the validators trusted by the local chain.
    #[instrument(level = "trace")]
    async fn validator_nodes(&self) -> Result<Vec<RemoteNode<P::Node>>, ChainClientError> {
        match self.local_committee().await {
            Ok(committee) => Ok(self.make_nodes(&committee)?),
            Err(LocalNodeError::InactiveChain(_)) => Ok(Vec::new()),
            Err(LocalNodeError::WorkerError(WorkerError::ChainError(error)))
                if matches!(*error, ChainError::InactiveChain(_)) =>
            {
                Ok(Vec::new())
            }
            Err(e) => Err(e.into()),
        }
    }

    /// Obtains the current epoch of the local chain.
    #[instrument(level = "trace")]
    async fn epoch(&self) -> Result<Epoch, LocalNodeError> {
        self.chain_info()
            .await?
            .epoch
            .ok_or(LocalNodeError::InactiveChain(self.chain_id))
    }

    /// Obtains the identity of the current owner of the chain. Returns an error if we have the
    /// private key for more than one identity.
    #[instrument(level = "trace")]
    pub async fn identity(&self) -> Result<Owner, ChainClientError> {
        let manager = self.chain_info().await?.manager;
        ensure!(
            manager.ownership.is_active(),
            LocalNodeError::InactiveChain(self.chain_id)
        );
        let state = self.state();
        let mut our_identities = manager
            .ownership
            .all_owners()
            .chain(&manager.leader)
            .filter(|owner| state.known_key_pairs().contains_key(owner));
        let Some(identity) = our_identities.next() else {
            return Err(ChainClientError::CannotFindKeyForChain(self.chain_id));
        };
        ensure!(
            our_identities.all(|id| id == identity),
            ChainClientError::FoundMultipleKeysForChain(self.chain_id)
        );
        Ok(*identity)
    }

    /// Obtains the key pair associated to the current identity.
    #[instrument(level = "trace")]
    pub async fn key_pair(&self) -> Result<AccountSecretKey, ChainClientError> {
        let id = self.identity().await?;
        Ok(self
            .state()
            .known_key_pairs()
            .get(&id)
            .expect("key should be known at this point")
            .copy())
    }

    /// Obtains the public key associated to the current identity.
    #[instrument(level = "trace")]
    pub async fn public_key(&self) -> Result<AccountPublicKey, ChainClientError> {
        Ok(self.key_pair().await?.public())
    }

    /// Prepares the chain for the next operation, i.e. makes sure we have synchronized it up to
    /// its current height and are not missing any received messages from the inbox.
    #[instrument(level = "trace")]
    pub async fn prepare_chain(&self) -> Result<Box<ChainInfo>, ChainClientError> {
        #[cfg(with_metrics)]
        let _latency = metrics::PREPARE_CHAIN_LATENCY.measure_latency();

        let mut info = self.synchronize_until(self.next_block_height()).await?;

        if self.state().has_other_owners(&info.manager.ownership) {
            // For chains with any owner other than ourselves, we could be missing recent
            // certificates created by other owners. Further synchronize blocks from the network.
            // This is a best-effort that depends on network conditions.
            info = self.synchronize_chain_state(self.chain_id).await?;
        }

        let result = self
            .chain_state_view()
            .await?
            .validate_incoming_bundles()
            .await;
        if matches!(result, Err(ChainError::MissingCrossChainUpdate { .. })) {
            self.find_received_certificates().await?;
        }
        self.update_from_info(&info);
        Ok(info)
    }

    // Verifies that our local storage contains enough history compared to the
    // expected block height. Otherwise, downloads the missing history from the
    // network.
    pub async fn synchronize_until(
        &self,
        next_block_height: BlockHeight,
    ) -> Result<Box<ChainInfo>, ChainClientError> {
        let nodes = self.validator_nodes().await?;
        let info = self
            .client
            .download_certificates(&nodes, self.chain_id, next_block_height)
            .await?;
        if info.next_block_height == next_block_height {
            // Check that our local node has the expected block hash.
            ensure!(
                self.block_hash() == info.block_hash,
                ChainClientError::InternalError("Invalid chain of blocks in local node")
            );
        }
        Ok(info)
    }

    /// Submits a validated block for finalization and returns the confirmed block certificate.
    #[instrument(level = "trace", skip(committee, certificate))]
    async fn finalize_block(
        &self,
        committee: &Committee,
        certificate: ValidatedBlockCertificate,
    ) -> Result<ConfirmedBlockCertificate, ChainClientError> {
        let hashed_value = Hashed::new(ConfirmedBlock::new(
            certificate.inner().block().clone().into(),
        ));
        let finalize_action = CommunicateAction::FinalizeBlock {
            certificate,
            delivery: self.options.cross_chain_message_delivery,
        };
        let certificate = self
            .communicate_chain_action(committee, finalize_action, hashed_value)
            .await?;
        self.receive_certificate_and_update_validators_internal(
            certificate.clone(),
            ReceiveCertificateMode::AlreadyChecked,
        )
        .await?;
        Ok(certificate)
    }

    /// Submits a block proposal to the validators.
    #[instrument(level = "trace", skip(committee, proposal, value))]
    pub async fn submit_block_proposal<T: ProcessableCertificate>(
        &self,
        committee: &Committee,
        proposal: Box<BlockProposal>,
        value: Hashed<T>,
    ) -> Result<GenericCertificate<T>, ChainClientError> {
        let submit_action = CommunicateAction::SubmitBlock {
            proposal,
            blob_ids: value.inner().required_blob_ids().into_iter().collect(),
        };
        let certificate = self
            .communicate_chain_action(committee, submit_action, value)
            .await?;
        self.process_certificate(certificate.clone()).await?;
        Ok(certificate)
    }

    /// Attempts to update all validators about the local chain.
    #[instrument(level = "trace", skip(old_committee))]
    pub async fn update_validators(
        &self,
        old_committee: Option<&Committee>,
    ) -> Result<(), ChainClientError> {
        // Communicate the new certificate now.
        let next_block_height = self.next_block_height();
        if let Some(old_committee) = old_committee {
            self.communicate_chain_updates(
                old_committee,
                self.chain_id,
                next_block_height,
                self.options.cross_chain_message_delivery,
            )
            .await?
        };
        if let Ok(new_committee) = self.local_committee().await {
            if Some(&new_committee) != old_committee {
                // If the configuration just changed, communicate to the new committee as well.
                // (This is actually more important that updating the previous committee.)
                let next_block_height = self.next_block_height();
                self.communicate_chain_updates(
                    &new_committee,
                    self.chain_id,
                    next_block_height,
                    self.options.cross_chain_message_delivery,
                )
                .await?;
            }
        }
        Ok(())
    }

    /// Broadcasts certified blocks to validators.
    #[instrument(level = "trace", skip(committee, delivery))]
    pub async fn communicate_chain_updates(
        &self,
        committee: &Committee,
        chain_id: ChainId,
        height: BlockHeight,
        delivery: CrossChainMessageDelivery,
    ) -> Result<(), ChainClientError> {
        let local_node = self.client.local_node.clone();
        let nodes = self.make_nodes(committee)?;
        let n_validators = nodes.len();
        let chain_worker_count =
            std::cmp::max(1, self.client.max_loaded_chains.get() / n_validators);
        communicate_with_quorum(
            &nodes,
            committee,
            |_: &()| (),
            |remote_node| {
                let mut updater = ValidatorUpdater {
                    chain_worker_count,
                    remote_node,
                    local_node: local_node.clone(),
                };
                Box::pin(async move {
                    updater
                        .send_chain_information(chain_id, height, delivery)
                        .await
                })
            },
            self.options.grace_period,
        )
        .await?;
        Ok(())
    }

    /// Broadcasts certified blocks and optionally a block proposal, certificate or
    /// leader timeout request.
    ///
    /// In that case, it verifies that the validator votes are for the provided value,
    /// and returns a certificate.
    #[instrument(level = "trace", skip(committee, action, value))]
    async fn communicate_chain_action<T: CertificateValue>(
        &self,
        committee: &Committee,
        action: CommunicateAction,
        value: Hashed<T>,
    ) -> Result<GenericCertificate<T>, ChainClientError> {
        let local_node = self.client.local_node.clone();
        let nodes = self.make_nodes(committee)?;
        let n_validators = nodes.len();
        let chain_worker_count =
            std::cmp::max(1, self.client.max_loaded_chains.get() / n_validators);
        let ((votes_hash, votes_round), votes) = communicate_with_quorum(
            &nodes,
            committee,
            |vote: &LiteVote| (vote.value.value_hash, vote.round),
            |remote_node| {
                let mut updater = ValidatorUpdater {
                    chain_worker_count,
                    remote_node,
                    local_node: local_node.clone(),
                };
                let action = action.clone();
                Box::pin(async move { updater.send_chain_update(action).await })
            },
            self.options.grace_period,
        )
        .await?;
        ensure!(
            (votes_hash, votes_round) == (value.hash(), action.round()),
            ChainClientError::ProtocolError("Unexpected response from validators")
        );
        // Certificate is valid because
        // * `communicate_with_quorum` ensured a sufficient "weight" of
        // (non-error) answers were returned by validators.
        // * each answer is a vote signed by the expected validator.
        let certificate = LiteCertificate::try_from_votes(votes)
            .ok_or_else(|| {
                ChainClientError::InternalError("Vote values or rounds don't match; this is a bug")
            })?
            .with_value(value)
            .ok_or_else(|| {
                ChainClientError::ProtocolError("A quorum voted for an unexpected value")
            })?;
        Ok(certificate)
    }

    /// Processes the confirmed block certificate and its ancestors in the local node, then
    /// updates the validators up to that certificate.
    #[instrument(level = "trace", skip(certificate, mode))]
    async fn receive_certificate_and_update_validators_internal(
        &self,
        certificate: ConfirmedBlockCertificate,
        mode: ReceiveCertificateMode,
    ) -> Result<(), ChainClientError> {
        let block_chain_id = certificate.block().header.chain_id;
        let block_height = certificate.block().header.height;

        self.receive_certificate_internal(certificate, mode, None)
            .await?;

        // Make sure a quorum of validators (according to our new local committee) are up-to-date
        // for data availability.
        let local_committee = self.local_committee().await?;
        self.communicate_chain_updates(
            &local_committee,
            block_chain_id,
            block_height.try_add_one()?,
            CrossChainMessageDelivery::Blocking,
        )
        .await?;
        Ok(())
    }

    /// Processes the confirmed block certificate in the local node. Also downloads and processes
    /// all ancestors that are still missing.
    #[instrument(level = "trace", skip(certificate, mode))]
    async fn receive_certificate_internal(
        &self,
        certificate: ConfirmedBlockCertificate,
        mode: ReceiveCertificateMode,
        nodes: Option<Vec<RemoteNode<P::Node>>>,
    ) -> Result<(), ChainClientError> {
        let block = certificate.block();

        // Verify the certificate before doing any expensive networking.
        let (committees, max_epoch) = self.known_committees().await?;
        ensure!(
            block.header.epoch <= max_epoch,
            ChainClientError::CommitteeSynchronizationError
        );
        let remote_committee = committees
            .get(&block.header.epoch)
            .ok_or_else(|| ChainClientError::CommitteeDeprecationError)?;
        if let ReceiveCertificateMode::NeedsCheck = mode {
            certificate.check(remote_committee)?;
        }
        // Recover history from the network.
        let nodes = if let Some(nodes) = nodes {
            nodes
        } else {
            // We assume that the committee that signed the certificate is still active.
            self.make_nodes(remote_committee)?
        };
        self.client
            .download_certificates(&nodes, block.header.chain_id, block.header.height)
            .await?;
        // Process the received operations. Download required hashed certificate values if
        // necessary.
        if let Err(err) = self.process_certificate(certificate.clone()).await {
            match &err {
                LocalNodeError::BlobsNotFound(blob_ids) => {
                    let blobs = RemoteNode::download_blobs(
                        blob_ids,
                        &nodes,
                        self.client.blob_download_timeout,
                    )
                    .await
                    .ok_or(err)?;
                    self.client.local_node.store_blobs(&blobs).await?;
                    self.process_certificate(certificate).await?;
                }
                _ => {
                    // The certificate is not as expected. Give up.
                    warn!("Failed to process network hashed certificate value");
                    return Err(err.into());
                }
            }
        }

        Ok(())
    }

    /// Downloads and processes all confirmed block certificates that sent any message to this
    /// chain, including their ancestors.
    #[instrument(level = "trace")]
    async fn synchronize_received_certificates_from_validator(
        &self,
        chain_id: ChainId,
        remote_node: &RemoteNode<P::Node>,
        chain_worker_limit: usize,
    ) -> Result<ReceivedCertificatesFromValidator, ChainClientError> {
        let mut tracker = self
            .chain_state_view()
            .await?
            .received_certificate_trackers
            .get()
            .get(&remote_node.public_key)
            .copied()
            .unwrap_or(0);
        let (committees, max_epoch) = self.known_committees().await?;

        // Retrieve the list of newly received certificates from this validator.
        let query = ChainInfoQuery::new(chain_id).with_received_log_excluding_first_n(tracker);
        let info = remote_node.handle_chain_info_query(query).await?;
        let remote_log = info.requested_received_log;
        let remote_max_heights = Self::max_height_per_chain(&remote_log);

        // Obtain the next block height we need in the local node, for each chain.
        let local_next_heights = self
            .client
            .local_node
            .next_block_heights(remote_max_heights.keys(), chain_worker_limit)
            .await?;

        // We keep track of the height we've successfully downloaded and checked, per chain.
        let mut downloaded_heights = BTreeMap::new();
        // And we make a list of chains we already fully have locally. We need to make sure to
        // put all their sent messages into the inbox.
        let mut other_sender_chains = Vec::new();

        let certificate_hashes = future::try_join_all(remote_max_heights.into_iter().filter_map(
            |(sender_chain_id, remote_height)| {
                let local_next = *local_next_heights.get(&sender_chain_id)?;
                if let Ok(height) = local_next.try_sub_one() {
                    downloaded_heights.insert(sender_chain_id, height);
                }

                let Some(diff) = remote_height.0.checked_sub(local_next.0) else {
                    // Our highest, locally-known block is higher than any block height
                    // from the current batch. Skip this batch, but remember to wait for
                    // the messages to be delivered to the inboxes.
                    other_sender_chains.push(sender_chain_id);
                    return None;
                };

                // Find the hashes of the blocks we need.
                let range = BlockHeightRange::multi(local_next, diff.saturating_add(1));
                Some(remote_node.fetch_sent_certificate_hashes(sender_chain_id, range))
            },
        ))
        .await?
        .into_iter()
        .flatten()
        .collect();

        // Download the block certificates.
        let remote_certificates = remote_node
            .download_certificates(certificate_hashes)
            .await?;

        // Check the signatures and keep only the ones that are valid.
        let mut certificates = Vec::new();
        for confirmed_block_certificate in remote_certificates {
            let block_header = &confirmed_block_certificate.inner().block().header;
            let sender_chain_id = block_header.chain_id;
            let height = block_header.height;
            let epoch = block_header.epoch;
            match self.check_certificate(max_epoch, &committees, &confirmed_block_certificate)? {
                CheckCertificateResult::FutureEpoch => {
                    warn!(
                        "Postponing received certificate from {sender_chain_id:.8} at height \
                         {height} from future epoch {epoch}"
                    );
                    // Do not process this certificate now. It can still be
                    // downloaded later, once our committee is updated.
                }
                CheckCertificateResult::OldEpoch => {
                    // This epoch is not recognized any more. Let's skip the certificate.
                    // If a higher block with a recognized epoch comes up later from the
                    // same chain, the call to `receive_certificate` below will download
                    // the skipped certificate again.
                    warn!("Skipping received certificate from past epoch {epoch:?}");
                }
                CheckCertificateResult::New => {
                    downloaded_heights
                        .entry(sender_chain_id)
                        .and_modify(|h| *h = height.max(*h))
                        .or_insert(height);
                    certificates.push(confirmed_block_certificate);
                }
            }
        }

        // Increase the tracker up to the first position we haven't downloaded.
        for entry in remote_log {
            if downloaded_heights
                .get(&entry.chain_id)
                .is_some_and(|h| *h >= entry.height)
            {
                tracker += 1;
            } else {
                break;
            }
        }

        Ok(ReceivedCertificatesFromValidator {
            public_key: remote_node.public_key,
            tracker,
            certificates,
            other_sender_chains,
        })
    }

    #[instrument(
        level = "trace", skip_all,
        fields(certificate_hash = ?incoming_certificate.hash()),
    )]
    fn check_certificate(
        &self,
        highest_known_epoch: Epoch,
        committees: &BTreeMap<Epoch, Committee>,
        incoming_certificate: &ConfirmedBlockCertificate,
    ) -> Result<CheckCertificateResult, NodeError> {
        let block = incoming_certificate.block();
        // Check that certificates are valid w.r.t one of our trusted committees.
        if block.header.epoch > highest_known_epoch {
            return Ok(CheckCertificateResult::FutureEpoch);
        }
        if let Some(known_committee) = committees.get(&block.header.epoch) {
            // This epoch is recognized by our chain. Let's verify the
            // certificate.
            incoming_certificate.check(known_committee)?;
            Ok(CheckCertificateResult::New)
        } else {
            // We don't accept a certificate from a committee that was retired.
            Ok(CheckCertificateResult::OldEpoch)
        }
    }

    /// Processes the results of [`synchronize_received_certificates_from_validator`] and updates
    /// the trackers for the validators.
    #[tracing::instrument(level = "trace", skip(received_certificates_batches))]
    async fn receive_certificates_from_validators(
        &self,
        received_certificates_batches: Vec<ReceivedCertificatesFromValidator>,
    ) {
        let validator_count = received_certificates_batches.len();
        let mut other_sender_chains = BTreeSet::new();
        let mut certificates =
            BTreeMap::<ChainId, BTreeMap<BlockHeight, ConfirmedBlockCertificate>>::new();
        let mut new_trackers = BTreeMap::new();
        for response in received_certificates_batches {
            other_sender_chains.extend(response.other_sender_chains);
            new_trackers.insert(response.public_key, response.tracker);
            for certificate in response.certificates {
                certificates
                    .entry(certificate.block().header.chain_id)
                    .or_default()
                    .insert(certificate.block().header.height, certificate);
            }
        }
        let certificate_count = certificates.values().map(BTreeMap::len).sum::<usize>();

        tracing::info!(
            "Received {certificate_count} certificates from {validator_count} validator(s)."
        );

        // We would like to use all chain workers, but we need to keep some of them free, because
        // handling the certificates can trigger messages to other chains, and putting these in
        // the inbox requires the recipient chain's worker, too.
        let chain_worker_limit = (self.client.max_loaded_chains.get() / 2).max(1);

        // Process the certificates sorted by chain and in ascending order of block height.
        let stream = stream::iter(certificates.into_values().map(|certificates| {
            let client = self.clone();
            async move {
                for certificate in certificates.into_values() {
                    let hash = certificate.hash();
                    let mode = ReceiveCertificateMode::AlreadyChecked;
                    if let Err(e) = client
                        .receive_certificate_internal(certificate, mode, None)
                        .await
                    {
                        warn!("Received invalid certificate {hash}: {e}");
                    }
                }
            }
        }))
        .buffer_unordered(chain_worker_limit);
        stream.for_each(future::ready).await;

        // Certificates for these chains were omitted from `certificates` because they were
        // already processed locally. If they were processed in a concurrent task, it is not
        // guaranteed that their cross-chain messages were already handled.
        let stream = stream::iter(other_sender_chains.into_iter().map(|chain_id| {
            let local_node = self.client.local_node.clone();
            async move {
                if let Err(error) = local_node
                    .retry_pending_cross_chain_requests(chain_id)
                    .await
                {
                    error!("Failed to retry outgoing messages from {chain_id}: {error}");
                }
            }
        }))
        .buffer_unordered(chain_worker_limit);
        stream.for_each(future::ready).await;

        // Update the trackers.
        if let Err(error) = self
            .client
            .local_node
            .update_received_certificate_trackers(self.chain_id, new_trackers)
            .await
        {
            error!(
                "Failed to update the certificate trackers for chain {:.8}: {error}",
                self.chain_id
            );
        }
    }

    /// Attempts to download new received certificates.
    ///
    /// This is a best effort: it will only find certificates that have been confirmed
    /// amongst sufficiently many validators of the current committee of the target
    /// chain.
    ///
    /// However, this should be the case whenever a sender's chain is still in use and
    /// is regularly upgraded to new committees.
    #[instrument(level = "trace")]
    async fn find_received_certificates(&self) -> Result<(), ChainClientError> {
        #[cfg(with_metrics)]
        let _latency = metrics::FIND_RECEIVED_CERTIFICATES_LATENCY.measure_latency();

        // Use network information from the local chain.
        let chain_id = self.chain_id;
        let local_committee = self.local_committee().await?;
        let nodes = self.make_nodes(&local_committee)?;
        let client = self.clone();
        // Proceed to downloading received certificates. Split the available chain workers so that
        // the tasks don't use more than the limit in total.
        let chain_worker_limit =
            (self.client.max_loaded_chains.get() / local_committee.validators().len()).max(1);
        let result = communicate_with_quorum(
            &nodes,
            &local_committee,
            |_| (),
            |remote_node| {
                let client = client.clone();
                Box::pin(async move {
                    client
                        .synchronize_received_certificates_from_validator(
                            chain_id,
                            &remote_node,
                            chain_worker_limit,
                        )
                        .await
                })
            },
            self.options.grace_period,
        )
        .await;
        let received_certificate_batches = match result {
            Ok(((), received_certificate_batches)) => received_certificate_batches,
            Err(CommunicationError::Trusted(NodeError::InactiveChain(id))) if id == chain_id => {
                // The chain is visibly not active (yet or any more) so there is no need
                // to synchronize received certificates.
                return Ok(());
            }
            Err(error) => {
                return Err(error.into());
            }
        };
        self.receive_certificates_from_validators(received_certificate_batches)
            .await;
        Ok(())
    }

    /// Sends money.
    #[instrument(level = "trace")]
    pub async fn transfer(
        &self,
        owner: Option<Owner>,
        amount: Amount,
        recipient: Recipient,
    ) -> Result<ClientOutcome<ConfirmedBlockCertificate>, ChainClientError> {
        // TODO(#467): check the balance of `owner` before signing any block proposal.
        self.execute_operation(Operation::System(SystemOperation::Transfer {
            owner,
            recipient,
            amount,
        }))
        .await
    }

    /// Verify if a data blob is readable from storage.
    // TODO(#2490): Consider removing or renaming this.
    #[instrument(level = "trace")]
    pub async fn read_data_blob(
        &self,
        hash: CryptoHash,
    ) -> Result<ClientOutcome<ConfirmedBlockCertificate>, ChainClientError> {
        let blob_id = BlobId {
            hash,
            blob_type: BlobType::Data,
        };
        self.execute_operation(Operation::System(SystemOperation::ReadBlob { blob_id }))
            .await
    }

    /// Claims money in a remote chain.
    #[instrument(level = "trace")]
    pub async fn claim(
        &self,
        owner: Owner,
        target_id: ChainId,
        recipient: Recipient,
        amount: Amount,
    ) -> Result<ClientOutcome<ConfirmedBlockCertificate>, ChainClientError> {
        self.execute_operation(Operation::System(SystemOperation::Claim {
            owner,
            target_id,
            recipient,
            amount,
        }))
        .await
    }

    /// Handles the certificate in the local node and the resulting notifications.
    #[instrument(level = "trace", skip(certificate))]
    pub async fn process_certificate<T: ProcessableCertificate>(
        &self,
        certificate: GenericCertificate<T>,
    ) -> Result<(), LocalNodeError> {
        let info = self.client.handle_certificate(certificate).await?.info;
        self.update_from_info(&info);
        Ok(())
    }

    /// Updates the latest block and next block height and round information from the chain info.
    #[instrument(level = "trace", skip(info))]
    fn update_from_info(&self, info: &ChainInfo) {
        if info.chain_id == self.chain_id {
            self.state_mut().update_from_info(info);
        }
    }

    /// Requests a leader timeout vote from all validators. If a quorum signs it, creates a
    /// certificate and sends it to all validators, to make them enter the next round.
    #[instrument(level = "trace")]
    pub async fn request_leader_timeout(&self) -> Result<TimeoutCertificate, ChainClientError> {
        let chain_id = self.chain_id;
        let query = ChainInfoQuery::new(chain_id).with_committees();
        let info = self
            .client
            .local_node
            .handle_chain_info_query(query)
            .await?
            .info;
        let epoch = info.epoch.ok_or(LocalNodeError::InactiveChain(chain_id))?;
        let committee = info
            .requested_committees
            .ok_or(LocalNodeError::InvalidChainInfoResponse)?
            .remove(&epoch)
            .ok_or(LocalNodeError::InactiveChain(chain_id))?;
        let height = info.next_block_height;
        let round = info.manager.current_round;
        let action = CommunicateAction::RequestTimeout {
            height,
            round,
            chain_id,
        };
        let value: Hashed<Timeout> = Hashed::new(Timeout::new(chain_id, height, epoch));
        let certificate = self
            .communicate_chain_action(&committee, action, value)
            .await?;
        self.process_certificate(certificate.clone()).await?;
        // The block height didn't increase, but this will communicate the timeout as well.
        self.communicate_chain_updates(
            &committee,
            chain_id,
            height,
            CrossChainMessageDelivery::NonBlocking,
        )
        .await?;
        Ok(certificate)
    }

    /// Downloads and processes any certificates we are missing for the given chain.
    #[instrument(level = "trace", skip_all)]
    async fn synchronize_chain_state(
        &self,
        chain_id: ChainId,
    ) -> Result<Box<ChainInfo>, ChainClientError> {
        #[cfg(with_metrics)]
        let _latency = metrics::SYNCHRONIZE_CHAIN_STATE_LATENCY.measure_latency();

        let (epoch, mut committees) = self.epoch_and_committees(chain_id).await?;
        let committee = committees
            .remove(&epoch.ok_or(LocalNodeError::InvalidChainInfoResponse)?)
            .ok_or(LocalNodeError::InvalidChainInfoResponse)?;
        let validators = self.make_nodes(&committee)?;
        communicate_with_quorum(
            &validators,
            &committee,
            |_: &()| (),
            |remote_node| {
                let client = self.clone();
                async move {
                    client
                        .try_synchronize_chain_state_from(&remote_node, chain_id)
                        .await
                }
            },
            self.options.grace_period,
        )
        .await?;

        self.client
            .local_node
            .chain_info(chain_id)
            .await
            .map_err(Into::into)
    }

    /// Downloads any certificates from the specified validator that we are missing for the given
    /// chain, and processes them.
    #[instrument(level = "trace", skip(self, remote_node, chain_id))]
    async fn try_synchronize_chain_state_from(
        &self,
        remote_node: &RemoteNode<P::Node>,
        chain_id: ChainId,
    ) -> Result<(), ChainClientError> {
        let local_info = self.client.local_node.chain_info(chain_id).await?;
        let range = BlockHeightRange {
            start: local_info.next_block_height,
            limit: None,
        };
        let query = ChainInfoQuery::new(chain_id)
            .with_sent_certificate_hashes_in_range(range)
            .with_manager_values();
        let info = remote_node.handle_chain_info_query(query).await?;
        if info.next_block_height < local_info.next_block_height {
            return Ok(());
        }

        let certificates: Vec<ConfirmedBlockCertificate> = remote_node
            .download_certificates(info.requested_sent_certificate_hashes)
            .await?;

        if !certificates.is_empty()
            && self
                .client
                .try_process_certificates(remote_node, chain_id, certificates)
                .await
                .is_none()
        {
            return Ok(());
        };
        let mut proposals = Vec::new();
        if let Some(proposal) = info.manager.requested_proposed {
            proposals.push(*proposal);
        }
        if let Some(locking) = info.manager.requested_locking {
            match *locking {
                LockingBlock::Fast(proposal) => {
                    proposals.push(proposal);
                }
                LockingBlock::Regular(cert) => {
                    let hash = cert.hash();
                    if let Err(err) = self.try_process_locking_block_from(remote_node, cert).await {
                        warn!(
                            "Skipping certificate {hash} from validator {}: {err}",
                            remote_node.public_key
                        );
                    }
                }
            }
        }
        for proposal in proposals {
            let owner: Owner = proposal.public_key.into();
            if let Err(mut err) = self
                .client
                .local_node
                .handle_block_proposal(proposal.clone())
                .await
            {
                if let LocalNodeError::BlobsNotFound(_) = &err {
                    let required_blob_ids = proposal.required_blob_ids().collect::<Vec<_>>();
                    if !required_blob_ids.is_empty() {
                        let mut blobs = Vec::new();
                        for blob_id in required_blob_ids {
                            let blob_content = match remote_node
                                .node
                                .download_pending_blob(chain_id, blob_id)
                                .await
                            {
                                Ok(content) => content,
                                Err(err) => {
                                    let public_key = &remote_node.public_key;
                                    warn!("Skipping proposal from {owner} and validator {public_key}: {err}");
                                    continue;
                                }
                            };
                            blobs.push(Blob::new(blob_content));
                        }
                        self.client
                            .local_node
                            .handle_pending_blobs(chain_id, blobs)
                            .await?;
                        // We found the missing blobs: retry.
                        if let Err(new_err) = self
                            .client
                            .local_node
                            .handle_block_proposal(proposal.clone())
                            .await
                        {
                            err = new_err;
                        } else {
                            continue;
                        }
                    }
                    if let LocalNodeError::BlobsNotFound(blob_ids) = &err {
                        self.update_local_node_with_blobs_from(blob_ids.clone(), remote_node)
                            .await?;
                        // We found the missing blobs: retry.
                        if let Err(new_err) = self
                            .client
                            .local_node
                            .handle_block_proposal(proposal.clone())
                            .await
                        {
                            err = new_err;
                        } else {
                            continue;
                        }
                    }
                }

                let public_key = &remote_node.public_key;
                warn!("Skipping proposal from {owner} and validator {public_key}: {err}");
            }
        }
        Ok(())
    }

    async fn try_process_locking_block_from(
        &self,
        remote_node: &RemoteNode<P::Node>,
        certificate: GenericCertificate<ValidatedBlock>,
    ) -> Result<(), ChainClientError> {
        let chain_id = certificate.inner().chain_id();
        match self.process_certificate(certificate.clone()).await {
            Err(LocalNodeError::BlobsNotFound(blob_ids)) => {
                let mut blobs = Vec::new();
                for blob_id in blob_ids {
                    let blob_content = remote_node
                        .node
                        .download_pending_blob(chain_id, blob_id)
                        .await?;
                    blobs.push(Blob::new(blob_content));
                }
                self.client
                    .local_node
                    .handle_pending_blobs(chain_id, blobs)
                    .await?;
                self.process_certificate(certificate).await?;
                Ok(())
            }
            Err(err) => Err(err.into()),
            Ok(()) => Ok(()),
        }
    }

    /// Downloads and processes from the specified validator a confirmed block certificates that
    /// use the given blobs. If this succeeds, the blob will be in our storage.
    async fn update_local_node_with_blobs_from(
        &self,
        blob_ids: Vec<BlobId>,
        remote_node: &RemoteNode<P::Node>,
    ) -> Result<(), ChainClientError> {
        try_join_all(blob_ids.into_iter().map(|blob_id| async move {
            let certificate = remote_node.download_certificate_for_blob(blob_id).await?;
            // This will download all ancestors of the certificate and process all of them locally.
            self.receive_certificate(certificate).await
        }))
        .await?;

        Ok(())
    }

    /// Downloads and processes a confirmed block certificate that uses the given blob.
    /// If this succeeds, the blob will be in our storage.
    pub async fn receive_certificate_for_blob(
        &self,
        blob_id: BlobId,
    ) -> Result<(), ChainClientError> {
        self.receive_certificates_for_blobs(vec![blob_id]).await
    }

    /// Downloads and processes confirmed block certificates that use the given blobs.
    /// If this succeeds, the blobs will be in our storage.
    pub async fn receive_certificates_for_blobs(
        &self,
        blob_ids: Vec<BlobId>,
    ) -> Result<(), ChainClientError> {
        // Deduplicate IDs.
        let blob_ids = blob_ids.into_iter().collect::<BTreeSet<_>>();
        let validators = self.validator_nodes().await?;

        let mut missing_blobs = Vec::new();
        for blob_id in blob_ids {
            let mut certificate_stream = validators
                .iter()
                .map(|remote_node| async move {
                    let cert = remote_node.download_certificate_for_blob(blob_id).await?;
                    Ok::<_, NodeError>((remote_node.clone(), cert))
                })
                .collect::<FuturesUnordered<_>>();
            loop {
                let Some(result) = certificate_stream.next().await else {
                    missing_blobs.push(blob_id);
                    break;
                };
                if let Ok((remote_node, cert)) = result {
                    if self
                        .receive_certificate_internal(
                            cert,
                            ReceiveCertificateMode::NeedsCheck,
                            Some(vec![remote_node]),
                        )
                        .await
                        .is_ok()
                    {
                        break;
                    }
                }
            }
        }

        if missing_blobs.is_empty() {
            Ok(())
        } else {
            Err(NodeError::BlobsNotFound(missing_blobs).into())
        }
    }

    /// Attempts to execute the block locally. If any incoming message execution fails, that
    /// message is rejected and execution is retried, until the block accepts only messages
    /// that succeed.
    // TODO(#2806): Measure how failing messages affect the execution times.
    #[tracing::instrument(level = "trace", skip(block))]
    async fn stage_block_execution_and_discard_failing_messages(
        &self,
        mut block: ProposedBlock,
        round: Option<u32>,
    ) -> Result<(ExecutedBlock, ChainInfoResponse), ChainClientError> {
        loop {
            let result = self.stage_block_execution(block.clone(), round).await;
            if let Err(ChainClientError::LocalNodeError(LocalNodeError::WorkerError(
                WorkerError::ChainError(chain_error),
            ))) = &result
            {
                if let ChainError::ExecutionError(
                    error,
                    ChainExecutionContext::IncomingBundle(index),
                ) = &**chain_error
                {
                    let message = block
                        .incoming_bundles
                        .get_mut(*index as usize)
                        .expect("Message at given index should exist");
                    if message.bundle.is_protected() {
                        error!("Protected incoming message failed to execute locally: {message:?}");
                    } else {
                        // Reject the faulty message from the block and continue.
                        // TODO(#1420): This is potentially a bit heavy-handed for
                        // retryable errors.
                        info!(
                            %error, origin = ?message.origin,
                            "Message failed to execute locally and will be rejected."
                        );
                        message.action = MessageAction::Reject;
                        continue;
                    }
                }
            }
            return result;
        }
    }

    /// Attempts to execute the block locally. If any attempt to read a blob fails, the blob is
    /// downloaded and execution is retried.
    #[instrument(level = "trace", skip(block))]
    async fn stage_block_execution(
        &self,
        block: ProposedBlock,
        round: Option<u32>,
    ) -> Result<(ExecutedBlock, ChainInfoResponse), ChainClientError> {
        loop {
            let result = self
                .client
                .local_node
                .stage_block_execution(block.clone(), round)
                .await;
            if let Err(LocalNodeError::BlobsNotFound(blob_ids)) = &result {
                self.receive_certificates_for_blobs(blob_ids.clone())
                    .await?;
                continue; // We found the missing blob: retry.
            }
            return Ok(result?);
        }
    }

    /// Executes a list of operations.
    #[instrument(level = "trace", skip(operations, blobs))]
    pub async fn execute_operations(
        &self,
        operations: Vec<Operation>,
        blobs: Vec<Blob>,
    ) -> Result<ClientOutcome<ConfirmedBlockCertificate>, ChainClientError> {
        loop {
            // TODO(#2066): Remove boxing once the call-stack is shallower
            match Box::pin(self.execute_block(operations.clone(), blobs.clone())).await? {
                ExecuteBlockOutcome::Executed(certificate) => {
                    return Ok(ClientOutcome::Committed(certificate));
                }
                ExecuteBlockOutcome::WaitForTimeout(timeout) => {
                    return Ok(ClientOutcome::WaitForTimeout(timeout));
                }
                ExecuteBlockOutcome::Conflict(certificate) => {
                    info!(
                        height = %certificate.block().header.height,
                        "Another block was committed; retrying."
                    );
                }
            };
        }
    }

    /// Executes an operation.
    #[instrument(level = "trace", skip(operation))]
    pub async fn execute_operation(
        &self,
        operation: Operation,
    ) -> Result<ClientOutcome<ConfirmedBlockCertificate>, ChainClientError> {
        self.execute_operations(vec![operation], vec![]).await
    }

    /// Executes a new block.
    ///
    /// This must be preceded by a call to `prepare_chain()`.
    #[instrument(level = "trace", skip(operations, blobs))]
    async fn execute_block(
        &self,
        operations: Vec<Operation>,
        blobs: Vec<Blob>,
    ) -> Result<ExecuteBlockOutcome, ChainClientError> {
        #[cfg(with_metrics)]
        let _latency = metrics::EXECUTE_BLOCK_LATENCY.measure_latency();

        let mutex = self.state().client_mutex();
        let _guard = mutex.lock_owned().await;
        match self.process_pending_block_without_prepare().await? {
            ClientOutcome::Committed(Some(certificate)) => {
                return Ok(ExecuteBlockOutcome::Conflict(certificate))
            }
            ClientOutcome::WaitForTimeout(timeout) => {
                return Ok(ExecuteBlockOutcome::WaitForTimeout(timeout))
            }
            ClientOutcome::Committed(None) => {}
        }

        let incoming_bundles = self.pending_message_bundles().await?;
        let identity = self.identity().await?;
        let confirmed_value = self
            .new_pending_block(incoming_bundles, operations, blobs, identity)
            .await?;

        match self.process_pending_block_without_prepare().await? {
            ClientOutcome::Committed(Some(certificate))
                if certificate.block() == confirmed_value.inner().block() =>
            {
                Ok(ExecuteBlockOutcome::Executed(certificate))
            }
            ClientOutcome::Committed(Some(certificate)) => {
                Ok(ExecuteBlockOutcome::Conflict(certificate))
            }
            // Should be unreachable: We did set a pending block.
            ClientOutcome::Committed(None) => Err(ChainClientError::BlockProposalError(
                "Unexpected block proposal error",
            )),
            ClientOutcome::WaitForTimeout(timeout) => {
                Ok(ExecuteBlockOutcome::WaitForTimeout(timeout))
            }
        }
    }

    /// Creates a new pending block and handles the proposal in the local node.
    /// Next time `process_pending_block_without_prepare` is called, this block will be proposed
    /// to the validators.
    #[instrument(level = "trace", skip(incoming_bundles, operations, blobs))]
    async fn new_pending_block(
        &self,
        incoming_bundles: Vec<IncomingBundle>,
        operations: Vec<Operation>,
        blobs: Vec<Blob>,
        identity: Owner,
    ) -> Result<Hashed<ConfirmedBlock>, ChainClientError> {
        let (previous_block_hash, height, timestamp) = {
            let state = self.state();
            ensure!(
                state.pending_proposal().is_none(),
                ChainClientError::BlockProposalError(
                    "Client state already has a pending block; \
                    use the `linera retry-pending-block` command to commit that first"
                )
            );
            (
                state.block_hash(),
                state.next_block_height(),
                self.next_timestamp(&incoming_bundles, state.timestamp()),
            )
        };
        let block = ProposedBlock {
            epoch: self.epoch().await?,
            chain_id: self.chain_id,
            incoming_bundles,
            operations,
            previous_block_hash,
            height,
            authenticated_signer: Some(identity),
            timestamp,
        };
        // Make sure every incoming message succeeds and otherwise remove them.
        // Also, compute the final certified hash while we're at it.

        let info = self.chain_info().await?;
        // Use the round number assuming there are oracle responses.
        // Using the round number during execution counts as an oracle.
        // Accessing the round number in single-leader rounds where we are not the leader
        // is not currently supported.
        let published_blob_ids = block.published_blob_ids();
        let round = match Self::round_for_new_proposal(&info, &identity, &block, true)? {
            Either::Left(round) => round.multi_leader(),
            Either::Right(_) => None,
        };
        let (executed_block, _) = self
            .stage_block_execution_and_discard_failing_messages(block, round)
            .await?;
        let block = &executed_block.block;
        let committee = self.local_committee().await?;
        let max_size = committee.policy().maximum_block_proposal_size;
        block.check_proposal_size(max_size)?;
        for blob in &blobs {
            if published_blob_ids.contains(&blob.id()) {
                committee
                    .policy()
                    .check_blob_size(blob.content())
                    .with_execution_context(ChainExecutionContext::Block)?;
            }
        }
        self.state_mut().set_pending_proposal(block.clone(), blobs);
        Ok(Hashed::new(ConfirmedBlock::new(executed_block)))
    }

    /// Returns a suitable timestamp for the next block.
    ///
    /// This will usually be the current time according to the local clock, but may be slightly
    /// ahead to make sure it's not earlier than the incoming messages or the previous block.
    #[instrument(level = "trace", skip(incoming_bundles))]
    fn next_timestamp(
        &self,
        incoming_bundles: &[IncomingBundle],
        block_time: Timestamp,
    ) -> Timestamp {
        let local_time = self.storage_client().clock().current_time();
        incoming_bundles
            .iter()
            .map(|msg| msg.bundle.timestamp)
            .max()
            .map_or(local_time, |timestamp| timestamp.max(local_time))
            .max(block_time)
    }

    /// Queries an application.
    #[instrument(level = "trace", skip(query))]
    pub async fn query_application(&self, query: Query) -> Result<QueryOutcome, ChainClientError> {
        loop {
            let result = self
                .client
                .local_node
                .query_application(self.chain_id, query.clone())
                .await;
            if let Err(LocalNodeError::BlobsNotFound(blob_ids)) = &result {
                self.receive_certificates_for_blobs(blob_ids.clone())
                    .await?;
                continue; // We found the missing blob: retry.
            }
            return Ok(result?);
        }
    }

    /// Queries a system application.
    #[instrument(level = "trace", skip(query))]
    pub async fn query_system_application(
        &self,
        query: SystemQuery,
    ) -> Result<QueryOutcome<SystemResponse>, ChainClientError> {
        let QueryOutcome {
            response,
            operations,
        } = self
            .client
            .local_node
            .query_application(self.chain_id, Query::System(query))
            .await?;
        match response {
            QueryResponse::System(response) => Ok(QueryOutcome {
                response,
                operations,
            }),
            _ => Err(ChainClientError::InternalError(
                "Unexpected response for system query",
            )),
        }
    }

    /// Queries a user application.
    #[instrument(level = "trace", skip(application_id, query))]
    pub async fn query_user_application<A: Abi>(
        &self,
        application_id: UserApplicationId<A>,
        query: &A::Query,
    ) -> Result<QueryOutcome<A::QueryResponse>, ChainClientError> {
        let query = Query::user(application_id, query)?;
        let QueryOutcome {
            response,
            operations,
        } = self
            .client
            .local_node
            .query_application(self.chain_id, query)
            .await?;
        match response {
            QueryResponse::User(response_bytes) => {
                let response = serde_json::from_slice(&response_bytes)?;
                Ok(QueryOutcome {
                    response,
                    operations,
                })
            }
            _ => Err(ChainClientError::InternalError(
                "Unexpected response for user query",
            )),
        }
    }

    /// Obtains the local balance of the chain account after staging the execution of
    /// incoming messages in a new block.
    ///
    /// Does not attempt to synchronize with validators. The result will reflect up to
    /// `max_pending_message_bundles` incoming message bundles and the execution fees for a single
    /// block.
    #[instrument(level = "trace")]
    pub async fn query_balance(&self) -> Result<Amount, ChainClientError> {
        let (balance, _) = self.query_balances_with_owner(None).await?;
        Ok(balance)
    }

    /// Obtains the local balance of an account after staging the execution of incoming messages in
    /// a new block.
    ///
    /// Does not attempt to synchronize with validators. The result will reflect up to
    /// `max_pending_message_bundles` incoming message bundles and the execution fees for a single
    /// block.
    #[instrument(level = "trace", skip(owner))]
    pub async fn query_owner_balance(
        &self,
        owner: AccountOwner,
    ) -> Result<Amount, ChainClientError> {
        Ok(self
            .query_balances_with_owner(Some(owner))
            .await?
            .1
            .unwrap_or(Amount::ZERO))
    }

    /// Obtains the local balance of an account and optionally another user after staging the
    /// execution of incoming messages in a new block.
    ///
    /// Does not attempt to synchronize with validators. The result will reflect up to
    /// `max_pending_message_bundles` incoming message bundles and the execution fees for a single
    /// block.
    #[instrument(level = "trace", skip(owner))]
    async fn query_balances_with_owner(
        &self,
        owner: Option<AccountOwner>,
    ) -> Result<(Amount, Option<Amount>), ChainClientError> {
        let incoming_bundles = self.pending_message_bundles().await?;
        let (previous_block_hash, height, timestamp) = {
            let state = self.state();
            (
                state.block_hash(),
                state.next_block_height(),
                self.next_timestamp(&incoming_bundles, state.timestamp()),
            )
        };
        let block = ProposedBlock {
            epoch: self.epoch().await?,
            chain_id: self.chain_id,
            incoming_bundles,
            operations: Vec::new(),
            previous_block_hash,
            height,
            authenticated_signer: owner.and_then(|owner| match owner {
                AccountOwner::User(user) => Some(user),
                AccountOwner::Application(_) => None,
            }),
            timestamp,
        };
        match self
            .stage_block_execution_and_discard_failing_messages(block, None)
            .await
        {
            Ok((_, response)) => Ok((
                response.info.chain_balance,
                response.info.requested_owner_balance,
            )),
            Err(ChainClientError::LocalNodeError(LocalNodeError::WorkerError(
                WorkerError::ChainError(error),
            ))) if matches!(
                &*error,
                ChainError::ExecutionError(
                    execution_error,
                    ChainExecutionContext::Block
                ) if matches!(**execution_error, ExecutionError::SystemError(
                    SystemExecutionError::InsufficientFundingForFees { .. }
                ))
            ) =>
            {
                // We can't even pay for the execution of one empty block. Let's return zero.
                Ok((Amount::ZERO, Some(Amount::ZERO)))
            }
            Err(error) => Err(error),
        }
    }

    /// Reads the local balance of the chain account.
    ///
    /// Does not process the inbox or attempt to synchronize with validators.
    #[instrument(level = "trace")]
    pub async fn local_balance(&self) -> Result<Amount, ChainClientError> {
        let (balance, _) = self.local_balances_with_owner(None).await?;
        Ok(balance)
    }

    /// Reads the local balance of a user account.
    ///
    /// Does not process the inbox or attempt to synchronize with validators.
    #[instrument(level = "trace", skip(owner))]
    pub async fn local_owner_balance(
        &self,
        owner: AccountOwner,
    ) -> Result<Amount, ChainClientError> {
        Ok(self
            .local_balances_with_owner(Some(owner))
            .await?
            .1
            .unwrap_or(Amount::ZERO))
    }

    /// Reads the local balance of the chain account and optionally another user.
    ///
    /// Does not process the inbox or attempt to synchronize with validators.
    #[instrument(level = "trace", skip(owner))]
    async fn local_balances_with_owner(
        &self,
        owner: Option<AccountOwner>,
    ) -> Result<(Amount, Option<Amount>), ChainClientError> {
        let next_block_height = self.next_block_height();
        ensure!(
            self.chain_info().await?.next_block_height == next_block_height,
            ChainClientError::WalletSynchronizationError
        );
        let mut query = ChainInfoQuery::new(self.chain_id);
        query.request_owner_balance = owner;
        let response = self
            .client
            .local_node
            .handle_chain_info_query(query)
            .await?;
        Ok((
            response.info.chain_balance,
            response.info.requested_owner_balance,
        ))
    }

    /// Sends tokens to a chain.
    #[instrument(level = "trace")]
    pub async fn transfer_to_account(
        &self,
        owner: Option<Owner>,
        amount: Amount,
        account: Account,
    ) -> Result<ClientOutcome<ConfirmedBlockCertificate>, ChainClientError> {
        self.transfer(owner, amount, Recipient::Account(account))
            .await
    }

    /// Burns tokens.
    #[instrument(level = "trace")]
    pub async fn burn(
        &self,
        owner: Option<Owner>,
        amount: Amount,
    ) -> Result<ClientOutcome<ConfirmedBlockCertificate>, ChainClientError> {
        self.transfer(owner, amount, Recipient::Burn).await
    }

    /// Attempts to synchronize chains that have sent us messages and populate our local
    /// inbox.
    ///
    /// To create a block that actually executes the messages in the inbox,
    /// `process_inbox` must be called separately.
    #[instrument(level = "trace")]
    pub async fn synchronize_from_validators(&self) -> Result<Box<ChainInfo>, ChainClientError> {
        if self.chain_id != self.admin_id {
            // Synchronize the state of the admin chain from the network.
            self.synchronize_chain_state(self.admin_id).await?;
        }
        let info = self.prepare_chain().await?;
        self.find_received_certificates().await?;
        Ok(info)
    }

    /// Processes the last pending block
    #[instrument(level = "trace")]
    pub async fn process_pending_block(
        &self,
    ) -> Result<ClientOutcome<Option<ConfirmedBlockCertificate>>, ChainClientError> {
        self.synchronize_from_validators().await?;
        self.process_pending_block_without_prepare().await
    }

    /// Processes the last pending block. Assumes that the local chain is up to date.
    #[instrument(level = "trace")]
    async fn process_pending_block_without_prepare(
        &self,
    ) -> Result<ClientOutcome<Option<ConfirmedBlockCertificate>>, ChainClientError> {
        let info = self.request_leader_timeout_if_needed().await?;

        // If there is a validated block in the current round, finalize it.
        if info.manager.has_locking_block_in_current_round()
            && !info.manager.current_round.is_fast()
        {
            return self.finalize_locking_block(info).await;
        }
        let identity = self.identity().await?;

        let local_node = &self.client.local_node;
        // Otherwise we have to re-propose the highest validated block, if there is one.
        let pending_proposal = self.state().pending_proposal().clone();
        let (executed_block, blobs) = if let Some(locking) = &info.manager.requested_locking {
            let (executed_block, blob_ids) = match &**locking {
                LockingBlock::Regular(certificate) => (
                    certificate.block().clone().into(),
                    certificate.block().required_blob_ids(),
                ),
                LockingBlock::Fast(proposal) => {
                    let block = proposal.content.block.clone();
                    let blob_ids = block.published_blob_ids();
                    (self.stage_block_execution(block, None).await?.0, blob_ids)
                }
            };
            let blobs = local_node
                .get_locking_blobs(&blob_ids, self.chain_id)
                .await?
                .ok_or_else(|| ChainClientError::InternalError("Missing local locking blobs"))?;
            (executed_block, blobs)
        } else if let Some(pending_proposal) = pending_proposal {
            // Otherwise we are free to propose our own pending block.
            // Use the round number assuming there are oracle responses.
            // Using the round number during execution counts as an oracle.
            let block = pending_proposal.block;
            let round = match Self::round_for_new_proposal(&info, &identity, &block, true)? {
                Either::Left(round) => round.multi_leader(),
                Either::Right(_) => None,
            };
            let executed_block = self.stage_block_execution(block, round).await?.0;
            (executed_block, pending_proposal.blobs)
        } else {
            return Ok(ClientOutcome::Committed(None)); // Nothing to do.
        };

        let round = match Self::round_for_new_proposal(
            &info,
            &identity,
            &executed_block.block,
            executed_block.outcome.has_oracle_responses(),
        )? {
            Either::Left(round) => round,
            Either::Right(timeout) => return Ok(ClientOutcome::WaitForTimeout(timeout)),
        };

        let already_handled_locally = info
            .manager
            .already_handled_proposal(round, &executed_block.block);
        let key_pair = self.key_pair().await?;
        // Create the final block proposal.
        let proposal = if let Some(locking) = info.manager.requested_locking {
            Box::new(match *locking {
                LockingBlock::Regular(cert) => BlockProposal::new_retry(round, cert, &key_pair),
                LockingBlock::Fast(proposal) => {
                    BlockProposal::new_initial(round, proposal.content.block, &key_pair)
                }
            })
        } else {
            let block = executed_block.block.clone();
            Box::new(BlockProposal::new_initial(round, block, &key_pair))
        };
        if !already_handled_locally {
            // Check the final block proposal. This will be cheaper after #1401.
            if let Err(err) = local_node.handle_block_proposal(*proposal.clone()).await {
                match err {
                    LocalNodeError::BlobsNotFound(_) => {
                        local_node
                            .handle_pending_blobs(self.chain_id, blobs)
                            .await?;
                        local_node.handle_block_proposal(*proposal.clone()).await?;
                    }
                    err => return Err(err.into()),
                }
            }
        }
        let committee = self.local_committee().await?;
        // Send the query to validators.
        let certificate = if round.is_fast() {
            let hashed_value = Hashed::new(ConfirmedBlock::new(executed_block));
            self.submit_block_proposal(&committee, proposal, hashed_value)
                .await?
        } else {
            let hashed_value = Hashed::new(ValidatedBlock::new(executed_block));
            let certificate = self
                .submit_block_proposal(&committee, proposal, hashed_value.clone())
                .await?;
            self.finalize_block(&committee, certificate).await?
        };
        self.update_validators(Some(&committee)).await?;
        Ok(ClientOutcome::Committed(Some(certificate)))
    }

    /// Checks that the current height and hash match the `ChainClientState`. Then requests a
    /// leader timeout certificate if the current round has timed out. Returns the chain info for
    /// the (possibly new) current round.
    async fn request_leader_timeout_if_needed(&self) -> Result<Box<ChainInfo>, ChainClientError> {
        let mut info = self.chain_info_with_manager_values().await?;
        self.state().check_info_is_up_to_date(&info)?;
        // If the current round has timed out, we request a timeout certificate and retry in
        // the next round.
        if let Some(round_timeout) = info.manager.round_timeout {
            if round_timeout <= self.storage_client().clock().current_time() {
                self.request_leader_timeout().await?;
                info = self.chain_info_with_manager_values().await?;
            }
        }
        Ok(info)
    }

    /// Finalizes the locking block.
    ///
    /// Panics if there is no locking block; fails if the locking block is not in the current round.
    async fn finalize_locking_block(
        &self,
        info: Box<ChainInfo>,
    ) -> Result<ClientOutcome<Option<ConfirmedBlockCertificate>>, ChainClientError> {
        let locking = info
            .manager
            .requested_locking
            .expect("Should have a locking block");
        let LockingBlock::Regular(certificate) = *locking else {
            panic!("Should have a locking validated block");
        };
        let committee = self.local_committee().await?;
        match self.finalize_block(&committee, certificate.clone()).await {
            Ok(certificate) => Ok(ClientOutcome::Committed(Some(certificate))),
            Err(ChainClientError::CommunicationError(error)) => {
                // Communication errors in this case often mean that someone else already
                // finalized the block or started another round.
                let timestamp = info.manager.round_timeout.ok_or(error)?;
                Ok(ClientOutcome::WaitForTimeout(RoundTimeout {
                    timestamp,
                    current_round: info.manager.current_round,
                    next_block_height: info.next_block_height,
                }))
            }
            Err(error) => Err(error),
        }
    }

    /// Returns a round in which we can propose a new block or the given one, if possible.
    fn round_for_new_proposal(
        info: &ChainInfo,
        identity: &Owner,
        block: &ProposedBlock,
        has_oracle_responses: bool,
    ) -> Result<Either<Round, RoundTimeout>, ChainClientError> {
        let manager = &info.manager;
        // If there is a conflicting proposal in the current round, we can only propose if the
        // next round can be started without a timeout, i.e. if we are in a multi-leader round.
        // Similarly, we cannot propose a block that uses oracles in the fast round.
        let conflict = manager.requested_proposed.as_ref().is_some_and(|proposal| {
            proposal.content.round == manager.current_round && proposal.content.block != *block
        }) || (manager.current_round.is_fast() && has_oracle_responses);
        let round = if !conflict {
            manager.current_round
        } else if let Some(round) = manager
            .ownership
            .next_round(manager.current_round)
            .filter(|_| manager.current_round.is_multi_leader() || manager.current_round.is_fast())
        {
            round
        } else if let Some(timeout) = info.round_timeout() {
            return Ok(Either::Right(timeout));
        } else {
            return Err(ChainClientError::BlockProposalError(
                "Conflicting proposal in the current round",
            ));
        };
        if manager.can_propose(identity, round) {
            return Ok(Either::Left(round));
        }
        if let Some(timeout) = info.round_timeout() {
            return Ok(Either::Right(timeout));
        }
        Err(ChainClientError::BlockProposalError(
            "Not a leader in the current round",
        ))
    }

    /// Clears the information on any operation that previously failed.
    #[instrument(level = "trace")]
    pub fn clear_pending_proposal(&self) {
        self.state_mut().clear_pending_proposal();
    }

    /// Processes a confirmed block for which this chain is a recipient and updates validators.
    #[instrument(
        level = "trace",
        skip(certificate),
        fields(certificate_hash = ?certificate.hash()),
    )]
    pub async fn receive_certificate_and_update_validators(
        &self,
        certificate: ConfirmedBlockCertificate,
    ) -> Result<(), ChainClientError> {
        self.receive_certificate_and_update_validators_internal(
            certificate,
            ReceiveCertificateMode::NeedsCheck,
        )
        .await
    }

    /// Processes confirmed operation for which this chain is a recipient.
    #[instrument(
        level = "trace",
        skip(certificate),
        fields(certificate_hash = ?certificate.hash()),
    )]
    pub async fn receive_certificate(
        &self,
        certificate: ConfirmedBlockCertificate,
    ) -> Result<(), ChainClientError> {
        self.receive_certificate_internal(certificate, ReceiveCertificateMode::NeedsCheck, None)
            .await
    }

    /// Rotates the key of the chain.
    #[instrument(level = "trace", skip(key_pair))]
    pub async fn rotate_key_pair(
        &self,
        key_pair: AccountSecretKey,
    ) -> Result<ClientOutcome<ConfirmedBlockCertificate>, ChainClientError> {
        let new_public_key = self.state_mut().insert_known_key_pair(key_pair);
        self.transfer_ownership(new_public_key.into()).await
    }

    /// Transfers ownership of the chain to a single super owner.
    #[instrument(level = "trace")]
    pub async fn transfer_ownership(
        &self,
        new_owner: Owner,
    ) -> Result<ClientOutcome<ConfirmedBlockCertificate>, ChainClientError> {
        self.execute_operation(Operation::System(SystemOperation::ChangeOwnership {
            super_owners: vec![new_owner],
            owners: Vec::new(),
            multi_leader_rounds: 2,
            open_multi_leader_rounds: false,
            timeout_config: TimeoutConfig::default(),
        }))
        .await
    }

    /// Adds another owner to the chain, and turns existing super owners into regular owners.
    #[instrument(level = "trace")]
    pub async fn share_ownership(
        &self,
        new_owner: Owner,
        new_weight: u64,
    ) -> Result<ClientOutcome<ConfirmedBlockCertificate>, ChainClientError> {
        loop {
            let ownership = self.prepare_chain().await?.manager.ownership;
            ensure!(
                ownership.is_active(),
                ChainError::InactiveChain(self.chain_id)
            );
            let mut owners = ownership.owners.into_iter().collect::<Vec<_>>();
            owners.extend(ownership.super_owners.into_iter().zip(iter::repeat(100)));
            owners.push((new_owner, new_weight));
            let operations = vec![Operation::System(SystemOperation::ChangeOwnership {
                super_owners: Vec::new(),
                owners,
                multi_leader_rounds: ownership.multi_leader_rounds,
                open_multi_leader_rounds: ownership.open_multi_leader_rounds,
                timeout_config: ownership.timeout_config,
            })];
            match self.execute_block(operations, vec![]).await? {
                ExecuteBlockOutcome::Executed(certificate) => {
                    return Ok(ClientOutcome::Committed(certificate));
                }
                ExecuteBlockOutcome::Conflict(certificate) => {
                    info!(
                        height = %certificate.block().header.height,
                        "Another block was committed; retrying."
                    );
                }
                ExecuteBlockOutcome::WaitForTimeout(timeout) => {
                    return Ok(ClientOutcome::WaitForTimeout(timeout));
                }
            };
        }
    }

    /// Changes the ownership of this chain. Fails if it would remove existing owners, unless
    /// `remove_owners` is `true`.
    #[instrument(level = "trace")]
    pub async fn change_ownership(
        &self,
        ownership: ChainOwnership,
    ) -> Result<ClientOutcome<ConfirmedBlockCertificate>, ChainClientError> {
        self.execute_operation(Operation::System(SystemOperation::ChangeOwnership {
            super_owners: ownership.super_owners.into_iter().collect(),
            owners: ownership.owners.into_iter().collect(),
            multi_leader_rounds: ownership.multi_leader_rounds,
            open_multi_leader_rounds: ownership.open_multi_leader_rounds,
            timeout_config: ownership.timeout_config.clone(),
        }))
        .await
    }

    /// Changes the application permissions configuration on this chain.
    #[instrument(level = "trace", skip(application_permissions))]
    pub async fn change_application_permissions(
        &self,
        application_permissions: ApplicationPermissions,
    ) -> Result<ClientOutcome<ConfirmedBlockCertificate>, ChainClientError> {
        let operation = SystemOperation::ChangeApplicationPermissions(application_permissions);
        self.execute_operation(operation.into()).await
    }

    /// Opens a new chain with a derived UID.
    #[instrument(level = "trace", skip(self))]
    pub async fn open_chain(
        &self,
        ownership: ChainOwnership,
        application_permissions: ApplicationPermissions,
        balance: Amount,
    ) -> Result<ClientOutcome<(MessageId, ConfirmedBlockCertificate)>, ChainClientError> {
        loop {
            let (epoch, committees) = self.epoch_and_committees(self.chain_id).await?;
            let epoch = epoch.ok_or(LocalNodeError::InactiveChain(self.chain_id))?;
            let config = OpenChainConfig {
                ownership: ownership.clone(),
                committees,
                admin_id: self.admin_id,
                epoch,
                balance,
                application_permissions: application_permissions.clone(),
            };
            let operation = Operation::System(SystemOperation::OpenChain(config));
            let certificate = match self.execute_block(vec![operation], vec![]).await? {
                ExecuteBlockOutcome::Executed(certificate) => certificate,
                ExecuteBlockOutcome::Conflict(_) => continue,
                ExecuteBlockOutcome::WaitForTimeout(timeout) => {
                    return Ok(ClientOutcome::WaitForTimeout(timeout));
                }
            };
            // The first message of the only operation created the new chain.
            let message_id = certificate
                .block()
                .message_id_for_operation(0, OPEN_CHAIN_MESSAGE_INDEX)
                .ok_or_else(|| ChainClientError::InternalError("Failed to create new chain"))?;
            // Add the new chain to the list of tracked chains
            self.client.track_chain(ChainId::child(message_id));
            self.client
                .local_node
                .retry_pending_cross_chain_requests(self.chain_id)
                .await?;
            return Ok(ClientOutcome::Committed((message_id, certificate)));
        }
    }

    /// Closes the chain (and loses everything in it!!).
    /// Returns `None` if the chain was already closed.
    #[instrument(level = "trace")]
    pub async fn close_chain(
        &self,
    ) -> Result<ClientOutcome<Option<ConfirmedBlockCertificate>>, ChainClientError> {
        let operation = Operation::System(SystemOperation::CloseChain);
        match self.execute_operation(operation).await {
            Ok(outcome) => Ok(outcome.map(Some)),
            Err(ChainClientError::LocalNodeError(LocalNodeError::WorkerError(
                WorkerError::ChainError(chain_error),
            ))) if matches!(*chain_error, ChainError::ClosedChain) => {
                Ok(ClientOutcome::Committed(None)) // Chain is already closed.
            }
            Err(error) => Err(error),
        }
    }

    /// Publishes some module.
    #[cfg(not(target_arch = "wasm32"))]
    #[instrument(level = "trace", skip(contract, service))]
    pub async fn publish_module(
        &self,
        contract: Bytecode,
        service: Bytecode,
        vm_runtime: VmRuntime,
    ) -> Result<ClientOutcome<(ModuleId, ConfirmedBlockCertificate)>, ChainClientError> {
        let (contract_blob, service_blob, module_id) =
            create_bytecode_blobs(contract, service, vm_runtime).await;
        self.publish_module_blobs(contract_blob, service_blob, module_id)
            .await
    }

    /// Publishes some module.
    #[cfg(not(target_arch = "wasm32"))]
    #[instrument(level = "trace", skip(contract_blob, service_blob, module_id))]
    pub async fn publish_module_blobs(
        &self,
        contract_blob: Blob,
        service_blob: Blob,
        module_id: ModuleId,
    ) -> Result<ClientOutcome<(ModuleId, ConfirmedBlockCertificate)>, ChainClientError> {
        self.execute_operations(
            vec![Operation::System(SystemOperation::PublishModule {
                module_id,
            })],
            vec![contract_blob, service_blob],
        )
        .await?
        .try_map(|certificate| Ok((module_id, certificate)))
    }

    /// Publishes some data blobs.
    #[instrument(level = "trace", skip(bytes))]
    pub async fn publish_data_blobs(
        &self,
        bytes: Vec<Vec<u8>>,
    ) -> Result<ClientOutcome<ConfirmedBlockCertificate>, ChainClientError> {
        let blobs = bytes.into_iter().map(Blob::new_data);
        let publish_blob_operations = blobs
            .clone()
            .map(|blob| {
                Operation::System(SystemOperation::PublishDataBlob {
                    blob_hash: blob.id().hash,
                })
            })
            .collect();
        self.execute_operations(publish_blob_operations, blobs.collect())
            .await
    }

    /// Publishes some data blob.
    #[instrument(level = "trace", skip(bytes))]
    pub async fn publish_data_blob(
        &self,
        bytes: Vec<u8>,
    ) -> Result<ClientOutcome<ConfirmedBlockCertificate>, ChainClientError> {
        self.publish_data_blobs(vec![bytes]).await
    }

    /// Creates an application by instantiating some bytecode.
    #[instrument(
        level = "trace",
        skip(self, parameters, instantiation_argument, required_application_ids)
    )]
    pub async fn create_application<
        A: Abi,
        Parameters: Serialize,
        InstantiationArgument: Serialize,
    >(
        &self,
        module_id: ModuleId<A, Parameters, InstantiationArgument>,
        parameters: &Parameters,
        instantiation_argument: &InstantiationArgument,
        required_application_ids: Vec<UserApplicationId>,
    ) -> Result<ClientOutcome<(UserApplicationId<A>, ConfirmedBlockCertificate)>, ChainClientError>
    {
        let instantiation_argument = serde_json::to_vec(instantiation_argument)?;
        let parameters = serde_json::to_vec(parameters)?;
        Ok(self
            .create_application_untyped(
                module_id.forget_abi(),
                parameters,
                instantiation_argument,
                required_application_ids,
            )
            .await?
            .map(|(app_id, cert)| (app_id.with_abi(), cert)))
    }

    /// Creates an application by instantiating some bytecode.
    #[instrument(
        level = "trace",
        skip(
            self,
            module_id,
            parameters,
            instantiation_argument,
            required_application_ids
        )
    )]
    pub async fn create_application_untyped(
        &self,
        module_id: ModuleId,
        parameters: Vec<u8>,
        instantiation_argument: Vec<u8>,
        required_application_ids: Vec<UserApplicationId>,
    ) -> Result<ClientOutcome<(UserApplicationId, ConfirmedBlockCertificate)>, ChainClientError>
    {
        self.execute_operation(Operation::System(SystemOperation::CreateApplication {
            module_id,
            parameters,
            instantiation_argument,
            required_application_ids,
        }))
        .await?
        .try_map(|certificate| {
            // The first message of the only operation created the application.
            let mut creation: Vec<_> = certificate
                .block()
                .created_blob_ids()
                .into_iter()
                .filter(|blob_id| blob_id.blob_type == BlobType::ApplicationDescription)
                .collect();
            if creation.len() > 1 {
                return Err(ChainClientError::InternalError(
                    "Unexpected number of application descriptions published",
                ));
            }
            let blob_id = creation.pop().ok_or(ChainClientError::InternalError(
                "ApplicationDescription blob not found.",
            ))?;
            let id = ApplicationId {
<<<<<<< HEAD
                application_description_hash: blob_id.hash,
                bytecode_id,
=======
                creation,
                module_id,
>>>>>>> 93f39160
            };
            Ok((id, certificate))
        })
    }

    /// Creates a new committee and starts using it (admin chains only).
    #[instrument(level = "trace", skip(committee))]
    pub async fn stage_new_committee(
        &self,
        committee: Committee,
    ) -> Result<ClientOutcome<ConfirmedBlockCertificate>, ChainClientError> {
        loop {
            let epoch = self.epoch().await?;
            match self
                .execute_block(
                    vec![Operation::System(SystemOperation::Admin(
                        AdminOperation::CreateCommittee {
                            epoch: epoch.try_add_one()?,
                            committee: committee.clone(),
                        },
                    ))],
                    vec![],
                )
                .await?
            {
                ExecuteBlockOutcome::Executed(certificate) => {
                    return Ok(ClientOutcome::Committed(certificate))
                }
                ExecuteBlockOutcome::Conflict(_) => continue,
                ExecuteBlockOutcome::WaitForTimeout(timeout) => {
                    return Ok(ClientOutcome::WaitForTimeout(timeout));
                }
            };
        }
    }

    /// Synchronizes the chain with the validators and creates blocks without any operations to
    /// process all incoming messages. This may require several blocks.
    ///
    /// If not all certificates could be processed due to a timeout, the timestamp for when to retry
    /// is returned, too.
    #[instrument(level = "trace")]
    pub async fn process_inbox(
        &self,
    ) -> Result<(Vec<ConfirmedBlockCertificate>, Option<RoundTimeout>), ChainClientError> {
        self.prepare_chain().await?;
        self.process_inbox_without_prepare().await
    }

    /// Creates blocks without any operations to process all incoming messages. This may require
    /// several blocks.
    ///
    /// If not all certificates could be processed due to a timeout, the timestamp for when to retry
    /// is returned, too.
    #[instrument(level = "trace")]
    pub async fn process_inbox_without_prepare(
        &self,
    ) -> Result<(Vec<ConfirmedBlockCertificate>, Option<RoundTimeout>), ChainClientError> {
        #[cfg(with_metrics)]
        let _latency = metrics::PROCESS_INBOX_WITHOUT_PREPARE_LATENCY.measure_latency();

        let mut certificates = Vec::new();
        loop {
            let incoming_bundles = self.pending_message_bundles().await?;
            if incoming_bundles.is_empty() {
                return Ok((certificates, None));
            }
            match self.execute_block(vec![], vec![]).await {
                Ok(ExecuteBlockOutcome::Executed(certificate))
                | Ok(ExecuteBlockOutcome::Conflict(certificate)) => certificates.push(certificate),
                Ok(ExecuteBlockOutcome::WaitForTimeout(timeout)) => {
                    return Ok((certificates, Some(timeout)));
                }
                Err(error) => return Err(error),
            };
        }
    }

    /// Starts listening to the admin chain for new committees. (This is only useful for
    /// other genesis chains or for testing.)
    #[instrument(level = "trace")]
    pub async fn subscribe_to_new_committees(
        &self,
    ) -> Result<ClientOutcome<ConfirmedBlockCertificate>, ChainClientError> {
        let operation = SystemOperation::Subscribe {
            chain_id: self.admin_id,
            channel: SystemChannel::Admin,
        };
        self.execute_operation(Operation::System(operation)).await
    }

    /// Stops listening to the admin chain for new committees. (This is only useful for
    /// testing.)
    #[instrument(level = "trace")]
    pub async fn unsubscribe_from_new_committees(
        &self,
    ) -> Result<ClientOutcome<ConfirmedBlockCertificate>, ChainClientError> {
        let operation = SystemOperation::Unsubscribe {
            chain_id: self.admin_id,
            channel: SystemChannel::Admin,
        };
        self.execute_operation(Operation::System(operation)).await
    }

    /// Deprecates all the configurations of voting rights but the last one (admin chains
    /// only). Currently, each individual chain is still entitled to wait before accepting
    /// this command. However, it is expected that deprecated validators stop functioning
    /// shortly after such command is issued.
    #[instrument(level = "trace")]
    pub async fn finalize_committee(
        &self,
    ) -> Result<ClientOutcome<ConfirmedBlockCertificate>, ChainClientError> {
        self.prepare_chain().await?;
        let (current_epoch, committees) = self.epoch_and_committees(self.chain_id).await?;
        let current_epoch = current_epoch.ok_or(LocalNodeError::InactiveChain(self.chain_id))?;
        let operations = committees
            .keys()
            .filter_map(|epoch| {
                if *epoch != current_epoch {
                    Some(Operation::System(SystemOperation::Admin(
                        AdminOperation::RemoveCommittee { epoch: *epoch },
                    )))
                } else {
                    None
                }
            })
            .collect();
        self.execute_operations(operations, vec![]).await
    }

    /// Sends money to a chain.
    /// Do not check balance. (This may block the client)
    /// Do not confirm the transaction.
    #[instrument(level = "trace")]
    pub async fn transfer_to_account_unsafe_unconfirmed(
        &self,
        owner: Option<Owner>,
        amount: Amount,
        account: Account,
    ) -> Result<ClientOutcome<ConfirmedBlockCertificate>, ChainClientError> {
        self.execute_operation(Operation::System(SystemOperation::Transfer {
            owner,
            recipient: Recipient::Account(account),
            amount,
        }))
        .await
    }

    #[instrument(level = "trace", skip(hash))]
    pub async fn read_hashed_confirmed_block(
        &self,
        hash: CryptoHash,
    ) -> Result<Hashed<ConfirmedBlock>, ViewError> {
        self.client
            .storage_client()
            .read_hashed_confirmed_block(hash)
            .await
    }

    /// Handles any cross-chain requests for any pending outgoing messages.
    #[instrument(level = "trace")]
    pub async fn retry_pending_outgoing_messages(&self) -> Result<(), ChainClientError> {
        self.client
            .local_node
            .retry_pending_cross_chain_requests(self.chain_id)
            .await?;
        Ok(())
    }

    #[instrument(level = "trace", skip(from, limit))]
    pub async fn read_hashed_confirmed_blocks_downward(
        &self,
        from: CryptoHash,
        limit: u32,
    ) -> Result<Vec<Hashed<ConfirmedBlock>>, ViewError> {
        self.client
            .storage_client()
            .read_hashed_confirmed_blocks_downward(from, limit)
            .await
    }

    #[instrument(level = "trace", skip(local_node))]
    async fn local_chain_info(
        &self,
        chain_id: ChainId,
        local_node: &mut LocalNodeClient<S>,
    ) -> Option<Box<ChainInfo>> {
        let Ok(info) = local_node.chain_info(chain_id).await else {
            error!("Fail to read local chain info for {chain_id}");
            return None;
        };
        // Useful in case `chain_id` is the same as the local chain.
        self.update_from_info(&info);
        Some(info)
    }

    #[instrument(level = "trace", skip(chain_id, local_node))]
    async fn local_next_block_height(
        &self,
        chain_id: ChainId,
        local_node: &mut LocalNodeClient<S>,
    ) -> Option<BlockHeight> {
        let info = self.local_chain_info(chain_id, local_node).await?;
        Some(info.next_block_height)
    }

    #[instrument(level = "trace", skip(remote_node, local_node, notification))]
    async fn process_notification(
        &self,
        remote_node: RemoteNode<P::Node>,
        mut local_node: LocalNodeClient<S>,
        notification: Notification,
    ) {
        match notification.reason {
            Reason::NewIncomingBundle { origin, height } => {
                if self
                    .local_next_block_height(origin.sender, &mut local_node)
                    .await
                    > Some(height)
                {
                    debug!("Accepting redundant notification for new message");
                    return;
                }
                if let Err(error) = self
                    .find_received_certificates_from_validator(remote_node)
                    .await
                {
                    error!("Fail to process notification: {error}");
                    return;
                }
                if self
                    .local_next_block_height(origin.sender, &mut local_node)
                    .await
                    <= Some(height)
                {
                    error!("Fail to synchronize new message after notification");
                }
            }
            Reason::NewBlock { height, .. } => {
                let chain_id = notification.chain_id;
                if self
                    .local_next_block_height(chain_id, &mut local_node)
                    .await
                    > Some(height)
                {
                    debug!("Accepting redundant notification for new block");
                    return;
                }
                if let Err(error) = self
                    .try_synchronize_chain_state_from(&remote_node, chain_id)
                    .await
                {
                    error!("Fail to process notification: {error}");
                    return;
                }
                let local_height = self
                    .local_next_block_height(chain_id, &mut local_node)
                    .await;
                if local_height <= Some(height) {
                    error!("Fail to synchronize new block after notification");
                }
            }
            Reason::NewRound { height, round } => {
                let chain_id = notification.chain_id;
                if let Some(info) = self.local_chain_info(chain_id, &mut local_node).await {
                    if (info.next_block_height, info.manager.current_round) >= (height, round) {
                        debug!("Accepting redundant notification for new round");
                        return;
                    }
                }
                if let Err(error) = self
                    .try_synchronize_chain_state_from(&remote_node, chain_id)
                    .await
                {
                    error!("Fail to process notification: {error}");
                    return;
                }
                let Some(info) = self.local_chain_info(chain_id, &mut local_node).await else {
                    error!("Fail to read local chain info for {chain_id}");
                    return;
                };
                if (info.next_block_height, info.manager.current_round) < (height, round) {
                    error!("Fail to synchronize new block after notification");
                }
            }
        }
    }

    /// Spawns a task that listens to notifications about the current chain from all validators,
    /// and synchronizes the local state accordingly.
    #[instrument(level = "trace", fields(chain_id = ?self.chain_id))]
    pub async fn listen(
        &self,
    ) -> Result<(impl Future<Output = ()>, AbortOnDrop, NotificationStream), ChainClientError> {
        use future::FutureExt as _;

        async fn await_while_polling<F: FusedFuture>(
            future: F,
            background_work: impl FusedStream<Item = ()>,
        ) -> F::Output {
            tokio::pin!(future);
            tokio::pin!(background_work);
            loop {
                futures::select! {
                    _ = background_work.next() => (),
                    result = future => return result,
                }
            }
        }

        let mut senders = HashMap::new(); // Senders to cancel notification streams.
        let notifications = self.subscribe().await?;
        let (abortable_notifications, abort) = stream::abortable(self.subscribe().await?);
        if let Err(error) = self.synchronize_from_validators().await {
            error!("Failed to synchronize from validators: {}", error);
        }

        // Beware: if this future ceases to make progress, notification processing will
        // deadlock, because of the issue described in
        // https://github.com/linera-io/linera-protocol/pull/1173.

        // TODO(#2013): replace this lock with an asynchronous communication channel

        let mut process_notifications = FuturesUnordered::new();

        match self.update_streams(&mut senders).await {
            Ok(handler) => process_notifications.push(handler),
            Err(error) => error!("Failed to update committee: {error}"),
        };

        let this = self.clone();
        let update_streams = async move {
            let mut abortable_notifications = abortable_notifications.fuse();

            while let Some(notification) =
                await_while_polling(abortable_notifications.next(), &mut process_notifications)
                    .await
            {
                if let Reason::NewBlock { .. } = notification.reason {
                    match await_while_polling(
                        this.update_streams(&mut senders).fuse(),
                        &mut process_notifications,
                    )
                    .await
                    {
                        Ok(handler) => process_notifications.push(handler),
                        Err(error) => error!("Failed to update committee: {error}"),
                    }
                }
            }

            for abort in senders.into_values() {
                abort.abort();
            }

            let () = process_notifications.collect().await;
        }
        .in_current_span();

        Ok((update_streams, AbortOnDrop(abort), notifications))
    }

    #[instrument(level = "trace", skip(senders))]
    async fn update_streams(
        &self,
        senders: &mut HashMap<ValidatorPublicKey, AbortHandle>,
    ) -> Result<impl Future<Output = ()>, ChainClientError> {
        let (chain_id, nodes, local_node) = {
            let committee = self.local_committee().await?;
            let nodes: HashMap<_, _> = self
                .client
                .validator_node_provider
                .make_nodes(&committee)?
                .collect();
            (self.chain_id, nodes, self.client.local_node.clone())
        };
        // Drop removed validators.
        senders.retain(|validator, abort| {
            if !nodes.contains_key(validator) {
                abort.abort();
            }
            !abort.is_aborted()
        });
        // Add tasks for new validators.
        let validator_tasks = FuturesUnordered::new();
        for (public_key, node) in nodes {
            let hash_map::Entry::Vacant(entry) = senders.entry(public_key) else {
                continue;
            };
            let stream = stream::once({
                let node = node.clone();
                async move { node.subscribe(vec![chain_id]).await }
            })
            .filter_map(move |result| async move {
                if let Err(error) = &result {
                    warn!(?error, "Could not connect to validator {public_key}");
                } else {
                    info!("Connected to validator {public_key}");
                }
                result.ok()
            })
            .flatten();
            let (stream, abort) = stream::abortable(stream);
            let mut stream = Box::pin(stream);
            let this = self.clone();
            let local_node = local_node.clone();
            let remote_node = RemoteNode { public_key, node };
            validator_tasks.push(async move {
                while let Some(notification) = stream.next().await {
                    this.process_notification(
                        remote_node.clone(),
                        local_node.clone(),
                        notification,
                    )
                    .await;
                }
            });
            entry.insert(abort);
        }
        Ok(validator_tasks.collect())
    }

    /// Attempts to download new received certificates from a particular validator.
    ///
    /// This is similar to `find_received_certificates` but for only one validator.
    /// We also don't try to synchronize the admin chain.
    #[instrument(level = "trace")]
    async fn find_received_certificates_from_validator(
        &self,
        remote_node: RemoteNode<P::Node>,
    ) -> Result<(), ChainClientError> {
        let chain_id = self.chain_id;
        // Proceed to downloading received certificates.
        let received_certificates = self
            .synchronize_received_certificates_from_validator(
                chain_id,
                &remote_node,
                self.client.max_loaded_chains.into(),
            )
            .await?;
        // Process received certificates. If the client state has changed during the
        // network calls, we should still be fine.
        self.receive_certificates_from_validators(vec![received_certificates])
            .await;
        Ok(())
    }

    /// Given a set of chain ID-block height pairs, returns a map that assigns to each chain ID
    /// the highest height seen.
    fn max_height_per_chain(remote_log: &[ChainAndHeight]) -> BTreeMap<ChainId, BlockHeight> {
        remote_log.iter().fold(
            BTreeMap::<ChainId, BlockHeight>::new(),
            |mut chain_to_info, entry| {
                chain_to_info
                    .entry(entry.chain_id)
                    .and_modify(|h| *h = entry.height.max(*h))
                    .or_insert(entry.height);
                chain_to_info
            },
        )
    }

    /// Attempts to update a validator with the local information.
    #[instrument(level = "trace", skip(remote_node))]
    pub async fn sync_validator(&self, remote_node: P::Node) -> Result<(), ChainClientError> {
        let validator_chain_state = remote_node
            .handle_chain_info_query(ChainInfoQuery::new(self.chain_id))
            .await?;
        let local_chain_state = self.client.local_node.chain_info(self.chain_id).await?;

        let Some(missing_certificate_count) = local_chain_state
            .next_block_height
            .0
            .checked_sub(validator_chain_state.info.next_block_height.0)
            .filter(|count| *count > 0)
        else {
            debug!("Validator is up-to-date with local state");
            return Ok(());
        };

        let missing_certificates_end = usize::try_from(local_chain_state.next_block_height.0)
            .expect("`usize` should be at least `u64`");
        let missing_certificates_start = missing_certificates_end
            - usize::try_from(missing_certificate_count).expect("`usize` should be at least `u64`");

        let missing_certificate_hashes = self
            .client
            .local_node
            .chain_state_view(self.chain_id)
            .await?
            .confirmed_log
            .read(missing_certificates_start..missing_certificates_end)
            .await?;

        let certificates = self
            .client
            .storage
            .read_certificates(missing_certificate_hashes)
            .await?;

        for certificate in certificates {
            remote_node
                .handle_confirmed_certificate(certificate, CrossChainMessageDelivery::NonBlocking)
                .await?;
        }

        Ok(())
    }
}

/// The outcome of trying to commit a list of incoming messages and operations to the chain.
#[derive(Debug)]
enum ExecuteBlockOutcome {
    /// A block with the messages and operations was committed.
    Executed(ConfirmedBlockCertificate),
    /// A different block was already proposed and got committed. Check whether the messages and
    /// operations are still suitable, and try again at the next block height.
    Conflict(ConfirmedBlockCertificate),
    /// We are not the round leader and cannot do anything. Try again at the specified time or
    /// or whenever the round or block height changes.
    WaitForTimeout(RoundTimeout),
}

/// Wrapper for `AbortHandle` that aborts when its dropped.
#[must_use]
pub struct AbortOnDrop(AbortHandle);

impl Drop for AbortOnDrop {
    #[instrument(level = "trace", skip(self))]
    fn drop(&mut self) {
        self.0.abort();
    }
}

/// The result of `synchronize_received_certificates_from_validator`.
struct ReceivedCertificatesFromValidator {
    /// The name of the validator we downloaded from.
    public_key: ValidatorPublicKey,
    /// The new tracker value for that validator.
    tracker: u64,
    /// The downloaded certificates. The signatures were already checked and they are ready
    /// to be processed.
    certificates: Vec<ConfirmedBlockCertificate>,
    /// Sender chains that were already up to date locally. We need to ensure their messages
    /// are delivered.
    other_sender_chains: Vec<ChainId>,
}

/// A pending proposed block, together with its published blobs.
#[derive(Clone, Serialize, Deserialize)]
pub struct PendingProposal {
    pub block: ProposedBlock,
    pub blobs: Vec<Blob>,
}<|MERGE_RESOLUTION|>--- conflicted
+++ resolved
@@ -2982,13 +2982,8 @@
                 "ApplicationDescription blob not found.",
             ))?;
             let id = ApplicationId {
-<<<<<<< HEAD
                 application_description_hash: blob_id.hash,
-                bytecode_id,
-=======
-                creation,
                 module_id,
->>>>>>> 93f39160
             };
             Ok((id, certificate))
         })
