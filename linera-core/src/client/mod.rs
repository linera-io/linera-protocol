// Copyright (c) Facebook, Inc. and its affiliates.
// Copyright (c) Zefchain Labs, Inc.
// SPDX-License-Identifier: Apache-2.0

use std::{
    collections::{hash_map, BTreeMap, BTreeSet, HashMap, HashSet},
    convert::Infallible,
    iter,
    num::NonZeroUsize,
    ops::{Deref, DerefMut},
    sync::{Arc, RwLock},
};

use chain_client_state::ChainClientState;
use custom_debug_derive::Debug;
use dashmap::{
    mapref::one::{MappedRef as DashMapMappedRef, Ref as DashMapRef, RefMut as DashMapRefMut},
    DashMap,
};
use futures::{
    future::{self, try_join_all, Either, FusedFuture, Future},
    stream::{self, AbortHandle, FusedStream, FuturesUnordered, StreamExt},
};
#[cfg(not(target_arch = "wasm32"))]
use linera_base::data_types::Bytecode;
#[cfg(with_metrics)]
use linera_base::prometheus_util::MeasureLatency as _;
use linera_base::{
    abi::Abi,
    crypto::{CryptoHash, KeyPair, PublicKey},
    data_types::{
        Amount, ApplicationPermissions, ArithmeticError, Blob, BlockHeight, Round, Timestamp,
    },
    ensure,
    identifiers::{
        Account, ApplicationId, BlobId, BlobType, BytecodeId, ChainId, MessageId, Owner,
        UserApplicationId,
    },
    ownership::{ChainOwnership, TimeoutConfig},
};
use linera_chain::{
    data_types::{
        Block, BlockProposal, ChainAndHeight, ExecutedBlock, IncomingBundle, LiteVote,
        MessageAction,
    },
    types::{
        Certificate, CertificateValueT, ConfirmedBlock, ConfirmedBlockCertificate,
        GenericCertificate, Hashed, HashedCertificateValue, LiteCertificate, Timeout,
        TimeoutCertificate, ValidatedBlock, ValidatedBlockCertificate,
    },
    ChainError, ChainExecutionContext, ChainStateView,
};
use linera_execution::{
    committee::{Committee, Epoch, ValidatorName},
    system::{
        AdminOperation, OpenChainConfig, Recipient, SystemChannel, SystemOperation,
        CREATE_APPLICATION_MESSAGE_INDEX, OPEN_CHAIN_MESSAGE_INDEX,
    },
    ExecutionError, Operation, Query, Response, SystemExecutionError, SystemQuery, SystemResponse,
};
use linera_storage::{Clock as _, Storage};
use linera_views::views::ViewError;
use rand::prelude::SliceRandom as _;
use serde::Serialize;
use thiserror::Error;
use tokio::sync::OwnedRwLockReadGuard;
use tokio_stream::wrappers::UnboundedReceiverStream;
use tracing::{debug, error, info, instrument, warn, Instrument as _};

use crate::{
    data_types::{
        BlockHeightRange, ChainInfo, ChainInfoQuery, ChainInfoResponse, ClientOutcome, RoundTimeout,
    },
    local_node::{LocalNodeClient, LocalNodeError},
    node::{
        CrossChainMessageDelivery, NodeError, NotificationStream, ValidatorNode,
        ValidatorNodeProvider,
    },
    notifier::ChannelNotifier,
    remote_node::RemoteNode,
    updater::{communicate_with_quorum, CommunicateAction, CommunicationError, ValidatorUpdater},
    worker::{CertificateProcessor, Notification, Reason, WorkerError, WorkerState},
};

mod chain_client_state;
#[cfg(test)]
#[path = "../unit_tests/client_tests.rs"]
mod client_tests;

#[cfg(with_metrics)]
mod metrics {
    use std::sync::LazyLock;

    use linera_base::prometheus_util::{bucket_latencies, register_histogram_vec};
    use prometheus::HistogramVec;

    pub static PROCESS_INBOX_WITHOUT_PREPARE_LATENCY: LazyLock<HistogramVec> =
        LazyLock::new(|| {
            register_histogram_vec(
                "process_inbox_latency",
                "process_inbox latency",
                &[],
                bucket_latencies(500.0),
            )
        });

    pub static PREPARE_CHAIN_LATENCY: LazyLock<HistogramVec> = LazyLock::new(|| {
        register_histogram_vec(
            "prepare_chain_latency",
            "prepare_chain latency",
            &[],
            bucket_latencies(500.0),
        )
    });

    pub static SYNCHRONIZE_CHAIN_STATE_LATENCY: LazyLock<HistogramVec> = LazyLock::new(|| {
        register_histogram_vec(
            "synchronize_chain_state_latency",
            "synchronize_chain_state latency",
            &[],
            bucket_latencies(500.0),
        )
    });

    pub static EXECUTE_BLOCK_LATENCY: LazyLock<HistogramVec> = LazyLock::new(|| {
        register_histogram_vec(
            "execute_block_latency",
            "execute_block latency",
            &[],
            bucket_latencies(500.0),
        )
    });

    pub static FIND_RECEIVED_CERTIFICATES_LATENCY: LazyLock<HistogramVec> = LazyLock::new(|| {
        register_histogram_vec(
            "find_received_certificates_latency",
            "find_received_certificates latency",
            &[],
            bucket_latencies(500.0),
        )
    });
}

/// A builder that creates [`ChainClient`]s which share the cache and notifiers.
pub struct Client<ValidatorNodeProvider, Storage>
where
    Storage: linera_storage::Storage,
{
    /// How to talk to the validators.
    validator_node_provider: ValidatorNodeProvider,
    /// Local node to manage the execution state and the local storage of the chains that we are
    /// tracking.
    local_node: LocalNodeClient<Storage>,
    /// Maximum number of pending message bundles processed at a time in a block.
    max_pending_message_bundles: usize,
    /// The policy for automatically handling incoming messages.
    message_policy: MessagePolicy,
    /// Whether to block on cross-chain message delivery.
    cross_chain_message_delivery: CrossChainMessageDelivery,
    /// Chains that should be tracked by the client.
    // TODO(#2412): Merge with set of chains the client is receiving notifications from validators
    tracked_chains: Arc<RwLock<HashSet<ChainId>>>,
    /// References to clients waiting for chain notifications.
    notifier: Arc<ChannelNotifier<Notification>>,
    /// A copy of the storage client so that we don't have to lock the local node client
    /// to retrieve it.
    storage: Storage,
    /// Chain state for the managed chains.
    chains: DashMap<ChainId, ChainClientState>,
    /// The maximum active chain workers.
    max_loaded_chains: NonZeroUsize,
}

impl<P, S: Storage + Clone> Client<P, S> {
    /// Creates a new `Client` with a new cache and notifiers.
    #[allow(clippy::too_many_arguments)]
    #[instrument(level = "trace", skip_all)]
    pub fn new(
        validator_node_provider: P,
        storage: S,
        max_pending_message_bundles: usize,
        cross_chain_message_delivery: CrossChainMessageDelivery,
        long_lived_services: bool,
        tracked_chains: impl IntoIterator<Item = ChainId>,
        name: impl Into<String>,
        max_loaded_chains: NonZeroUsize,
    ) -> Self {
        let tracked_chains = Arc::new(RwLock::new(tracked_chains.into_iter().collect()));
        let state = WorkerState::new_for_client(
            name.into(),
            storage.clone(),
            tracked_chains.clone(),
            max_loaded_chains,
        )
        .with_long_lived_services(long_lived_services)
        .with_allow_inactive_chains(true)
        .with_allow_messages_from_deprecated_epochs(true);
        let local_node = LocalNodeClient::new(state);

        Self {
            validator_node_provider,
            local_node,
            chains: DashMap::new(),
            max_pending_message_bundles,
            message_policy: MessagePolicy::new(BlanketMessagePolicy::Accept, None),
            cross_chain_message_delivery,
            tracked_chains,
            notifier: Arc::new(ChannelNotifier::default()),
            storage,
            max_loaded_chains,
        }
    }

    /// Returns the storage client used by this client's local node.
    #[instrument(level = "trace", skip(self))]
    pub fn storage_client(&self) -> &S {
        &self.storage
    }

    /// Returns a reference to the [`LocalNodeClient`] of the client.
    #[instrument(level = "trace", skip(self))]
    pub fn local_node(&self) -> &LocalNodeClient<S> {
        &self.local_node
    }

    /// Adds a chain to the set of chains tracked by the local node.
    #[instrument(level = "trace", skip(self))]
    pub fn track_chain(&self, chain_id: ChainId) {
        self.tracked_chains
            .write()
            .expect("Panics should not happen while holding a lock to `tracked_chains`")
            .insert(chain_id);
    }

    /// Creates a new `ChainClient`.
    #[instrument(level = "trace", skip_all, fields(chain_id, next_block_height))]
    #[expect(clippy::too_many_arguments)]
    pub fn create_chain_client(
        self: &Arc<Self>,
        chain_id: ChainId,
        known_key_pairs: Vec<KeyPair>,
        admin_id: ChainId,
        block_hash: Option<CryptoHash>,
        timestamp: Timestamp,
        next_block_height: BlockHeight,
        pending_block: Option<Block>,
        pending_blobs: BTreeMap<BlobId, Blob>,
    ) -> ChainClient<P, S> {
        // If the entry already exists we assume that the entry is more up to date than
        // the arguments: If they were read from the wallet file, they might be stale.
        if let dashmap::mapref::entry::Entry::Vacant(e) = self.chains.entry(chain_id) {
            e.insert(ChainClientState::new(
                known_key_pairs,
                block_hash,
                timestamp,
                next_block_height,
                pending_block,
                pending_blobs,
            ));
        }

        ChainClient {
            client: self.clone(),
            chain_id,
            admin_id,
            options: ChainClientOptions {
                max_pending_message_bundles: self.max_pending_message_bundles,
                message_policy: self.message_policy.clone(),
                cross_chain_message_delivery: self.cross_chain_message_delivery,
            },
        }
    }
}

impl<P, S> Client<P, S>
where
    P: ValidatorNodeProvider + Sync + 'static,
    S: Storage + Sync + Send + Clone + 'static,
{
    /// Downloads and processes all certificates up to (excluding) the specified height.
    #[instrument(level = "trace", skip(self, validators))]
    pub async fn download_certificates(
        &self,
        validators: &[RemoteNode<impl ValidatorNode>],
        chain_id: ChainId,
        target_next_block_height: BlockHeight,
    ) -> Result<Box<ChainInfo>, ChainClientError> {
        // Sequentially try each validator in random order.
        let mut validators = validators.iter().collect::<Vec<_>>();
        validators.shuffle(&mut rand::thread_rng());
        for remote_node in validators {
            let info = self.local_node.chain_info(chain_id).await?;
            if target_next_block_height <= info.next_block_height {
                return Ok(info);
            }
            self.try_download_certificates_from(
                remote_node,
                chain_id,
                info.next_block_height,
                target_next_block_height,
            )
            .await?;
        }
        let info = self.local_node.chain_info(chain_id).await?;
        if target_next_block_height <= info.next_block_height {
            Ok(info)
        } else {
            Err(ChainClientError::CannotDownloadCertificates {
                chain_id,
                target_next_block_height,
            })
        }
    }

    /// Downloads and processes all certificates up to (excluding) the specified height from the
    /// given validator.
    #[instrument(level = "trace", skip_all)]
    async fn try_download_certificates_from(
        &self,
        remote_node: &RemoteNode<impl ValidatorNode>,
        chain_id: ChainId,
        mut start: BlockHeight,
        stop: BlockHeight,
    ) -> Result<(), ChainClientError> {
        while start < stop {
            // TODO(#2045): Analyze network errors instead of guessing the batch size.
            let limit = u64::from(stop)
                .checked_sub(u64::from(start))
                .ok_or(ArithmeticError::Overflow)?
                .min(1000);
            let Some(certificates) = remote_node
                .try_query_certificates_from(chain_id, start, limit)
                .await?
            else {
                break;
            };
            let Some(info) = self
                .try_process_certificates(remote_node, chain_id, certificates)
                .await
            else {
                break;
            };
            assert!(info.next_block_height > start);
            start = info.next_block_height;
        }
        Ok(())
    }

    /// Tries to process all the certificates, requesting any missing blobs from the given node.
    /// Returns the chain info of the last successfully processed certificate.
    #[instrument(level = "trace", skip_all)]
    pub async fn try_process_certificates(
        &self,
        remote_node: &RemoteNode<impl ValidatorNode>,
        chain_id: ChainId,
        certificates: Vec<ConfirmedBlockCertificate>,
    ) -> Option<Box<ChainInfo>> {
        let mut info = None;
        for certificate in certificates {
            let hash = certificate.hash();
            if certificate.executed_block().block.chain_id != chain_id {
                // The certificate is not as expected. Give up.
                warn!("Failed to process network certificate {}", hash);
                return info;
            }
            let mut result = self.handle_certificate(certificate.clone(), vec![]).await;

            if let Err(LocalNodeError::BlobsNotFound(blob_ids)) = &result {
                if let Some(blobs) = remote_node.try_download_blobs(blob_ids).await {
                    result = self.handle_certificate(certificate, blobs).await;
                }
            }

            match result {
                Ok(response) => info = Some(response.info),
                Err(error) => {
                    // The certificate is not as expected. Give up.
                    warn!("Failed to process network certificate {}: {}", hash, error);
                    return info;
                }
            };
        }
        // Done with all certificates.
        info
    }

    async fn handle_certificate<T: CertificateProcessor>(
        &self,
        certificate: GenericCertificate<T>,
        blobs: Vec<Blob>,
    ) -> Result<ChainInfoResponse, LocalNodeError> {
        self.local_node
            .handle_certificate(certificate, blobs, &self.notifier)
            .await
    }
}

/// Policies for automatically handling incoming messages.
#[derive(Clone, Debug)]
pub struct MessagePolicy {
    /// The blanket policy applied to all messages.
    blanket: BlanketMessagePolicy,
    /// A collection of chains which restrict the origin of messages to be
    /// accepted. `Option::None` means that messages from all chains are accepted. An empty
    /// `HashSet` denotes that messages from no chains are accepted.
    restrict_chain_ids_to: Option<HashSet<ChainId>>,
}

#[derive(Copy, Clone, Debug, clap::ValueEnum)]
pub enum BlanketMessagePolicy {
    /// Automatically accept all incoming messages. Reject them only if execution fails.
    Accept,
    /// Automatically reject tracked messages, ignore or skip untracked messages, but accept
    /// protected ones.
    Reject,
    /// Don't include any messages in blocks, and don't make any decision whether to accept or
    /// reject.
    Ignore,
}

impl MessagePolicy {
    pub fn new(
        blanket: BlanketMessagePolicy,
        restrict_chain_ids_to: Option<HashSet<ChainId>>,
    ) -> Self {
        Self {
            blanket,
            restrict_chain_ids_to,
        }
    }

    #[instrument(level = "trace", skip(self))]
    fn must_handle(&self, bundle: &mut IncomingBundle) -> bool {
        if self.is_reject() {
            if bundle.bundle.is_skippable() {
                return false;
            } else if bundle.bundle.is_tracked() {
                bundle.action = MessageAction::Reject;
            }
        }
        let sender = bundle.origin.sender;
        match &self.restrict_chain_ids_to {
            None => true,
            Some(chains) => chains.contains(&sender),
        }
    }

    #[instrument(level = "trace", skip(self))]
    fn is_ignore(&self) -> bool {
        matches!(self.blanket, BlanketMessagePolicy::Ignore)
    }

    #[instrument(level = "trace", skip(self))]
    fn is_reject(&self) -> bool {
        matches!(self.blanket, BlanketMessagePolicy::Reject)
    }
}

#[non_exhaustive]
#[derive(Debug, Clone)]
pub struct ChainClientOptions {
    /// Maximum number of pending message bundles processed at a time in a block.
    pub max_pending_message_bundles: usize,
    /// The policy for automatically handling incoming messages.
    pub message_policy: MessagePolicy,
    /// Whether to block on cross-chain message delivery.
    pub cross_chain_message_delivery: CrossChainMessageDelivery,
}

/// Client to operate a chain by interacting with validators and the given local storage
/// implementation.
/// * The chain being operated is called the "local chain" or just the "chain".
/// * As a rule, operations are considered successful (and communication may stop) when
///   they succeeded in gathering a quorum of responses.
#[derive(Debug)]
pub struct ChainClient<ValidatorNodeProvider, Storage>
where
    Storage: linera_storage::Storage,
{
    /// The Linera [`Client`] that manages operations for this chain client.
    #[debug(skip)]
    client: Arc<Client<ValidatorNodeProvider, Storage>>,
    /// The off-chain chain ID.
    chain_id: ChainId,
    /// The ID of the admin chain.
    #[debug(skip)]
    admin_id: ChainId,
    /// The client options.
    #[debug(skip)]
    options: ChainClientOptions,
}

impl<P, S> Clone for ChainClient<P, S>
where
    S: linera_storage::Storage,
{
    fn clone(&self) -> Self {
        Self {
            client: self.client.clone(),
            chain_id: self.chain_id,
            admin_id: self.admin_id,
            options: self.options.clone(),
        }
    }
}

/// Error type for [`ChainClient`].
#[derive(Debug, Error)]
pub enum ChainClientError {
    #[error("Local node operation failed: {0}")]
    LocalNodeError(#[from] LocalNodeError),

    #[error("Remote node operation failed: {0}")]
    RemoteNodeError(#[from] NodeError),

    #[error(transparent)]
    ArithmeticError(#[from] ArithmeticError),

    #[error("JSON (de)serialization error: {0}")]
    JsonError(#[from] serde_json::Error),

    #[error("Chain operation failed: {0}")]
    ChainError(#[from] ChainError),

    #[error(transparent)]
    CommunicationError(#[from] CommunicationError<NodeError>),

    #[error("Internal error within chain client: {0}")]
    InternalError(&'static str),

    #[error(
        "Cannot accept a certificate from an unknown committee in the future. \
         Please synchronize the local view of the admin chain"
    )]
    CommitteeSynchronizationError,

    #[error("The local node is behind the trusted state in wallet and needs synchronization with validators")]
    WalletSynchronizationError,

    #[error("The state of the client is incompatible with the proposed block: {0}")]
    BlockProposalError(&'static str),

    #[error(
        "Cannot accept a certificate from a committee that was retired. \
         Try a newer certificate from the same origin"
    )]
    CommitteeDeprecationError,

    #[error("Protocol error within chain client: {0}")]
    ProtocolError(&'static str),

    #[error("No key available to interact with chain {0}")]
    CannotFindKeyForChain(ChainId),

    #[error("Found several possible identities to interact with chain {0}")]
    FoundMultipleKeysForChain(ChainId),

    #[error(transparent)]
    ViewError(#[from] ViewError),

    #[error(
        "Failed to download certificates and update local node to the next height \
         {target_next_block_height} of chain {chain_id:?}"
    )]
    CannotDownloadCertificates {
        chain_id: ChainId,
        target_next_block_height: BlockHeight,
    },
}

impl From<Infallible> for ChainClientError {
    fn from(infallible: Infallible) -> Self {
        match infallible {}
    }
}

// We never want to pass the DashMap references over an `await` point, for fear of
// deadlocks. The following construct will cause a (relatively) helpful error if we do.

pub struct Unsend<T> {
    inner: T,
    _phantom: std::marker::PhantomData<*mut u8>,
}

impl<T> Unsend<T> {
    fn new(inner: T) -> Self {
        Self {
            inner,
            _phantom: Default::default(),
        }
    }
}

impl<T: Deref> Deref for Unsend<T> {
    type Target = T::Target;
    fn deref(&self) -> &T::Target {
        self.inner.deref()
    }
}

impl<T: DerefMut> DerefMut for Unsend<T> {
    fn deref_mut(&mut self) -> &mut T::Target {
        self.inner.deref_mut()
    }
}

pub type ChainGuard<'a, T> = Unsend<DashMapRef<'a, ChainId, T>>;
pub type ChainGuardMut<'a, T> = Unsend<DashMapRefMut<'a, ChainId, T>>;
pub type ChainGuardMapped<'a, T> = Unsend<DashMapMappedRef<'a, ChainId, ChainClientState, T>>;

impl<P: 'static, S: Storage> ChainClient<P, S> {
    /// Gets a shared reference to the chain's state.
    #[instrument(level = "trace", skip(self))]
    pub fn state(&self) -> ChainGuard<ChainClientState> {
        Unsend::new(
            self.client
                .chains
                .get(&self.chain_id)
                .expect("Chain client constructed for invalid chain"),
        )
    }

    /// Gets a mutable reference to the state.
    /// Beware: this will block any other reference to any chain's state!
    #[instrument(level = "trace", skip(self))]
    fn state_mut(&self) -> ChainGuardMut<ChainClientState> {
        Unsend::new(
            self.client
                .chains
                .get_mut(&self.chain_id)
                .expect("Chain client constructed for invalid chain"),
        )
    }

    /// Gets the per-`ChainClient` options.
    #[instrument(level = "trace", skip(self))]
    pub fn options_mut(&mut self) -> &mut ChainClientOptions {
        &mut self.options
    }

    /// Gets the ID of the associated chain.
    #[instrument(level = "trace", skip(self))]
    pub fn chain_id(&self) -> ChainId {
        self.chain_id
    }

    /// Gets the hash of the latest known block.
    #[instrument(level = "trace", skip(self))]
    pub fn block_hash(&self) -> Option<CryptoHash> {
        self.state().block_hash()
    }

    /// Gets the earliest possible timestamp for the next block.
    #[instrument(level = "trace", skip(self))]
    pub fn timestamp(&self) -> Timestamp {
        self.state().timestamp()
    }

    /// Gets the next block height.
    #[instrument(level = "trace", skip(self))]
    pub fn next_block_height(&self) -> BlockHeight {
        self.state().next_block_height()
    }

    /// Gets a guarded reference to the next pending block.
    #[instrument(level = "trace", skip(self))]
    pub fn pending_block(&self) -> ChainGuardMapped<Option<Block>> {
        Unsend::new(self.state().inner.map(|state| state.pending_block()))
    }

    /// Gets a guarded reference to the set of pending blobs.
    #[instrument(level = "trace", skip(self))]
    pub fn pending_blobs(&self) -> ChainGuardMapped<BTreeMap<BlobId, Blob>> {
        Unsend::new(self.state().inner.map(|state| state.pending_blobs()))
    }
}

enum ReceiveCertificateMode {
    NeedsCheck,
    AlreadyChecked,
}

enum CheckCertificateResult {
    OldEpoch,
    New,
    FutureEpoch,
}

/// Creates a compressed Contract, Service and bytecode.
#[cfg(not(target_arch = "wasm32"))]
pub async fn create_bytecode_blobs(
    contract: Bytecode,
    service: Bytecode,
) -> (Blob, Blob, BytecodeId) {
    let (compressed_contract, compressed_service) =
        tokio::task::spawn_blocking(move || (contract.compress(), service.compress()))
            .await
            .expect("Compression should not panic");
    let contract_blob = Blob::new_contract_bytecode(compressed_contract);
    let service_blob = Blob::new_service_bytecode(compressed_service);
    let bytecode_id = BytecodeId::new(contract_blob.id().hash, service_blob.id().hash);
    (contract_blob, service_blob, bytecode_id)
}

impl<P, S> ChainClient<P, S>
where
    P: ValidatorNodeProvider + Sync + 'static,
    S: Storage + Clone + Send + Sync + 'static,
{
    /// Obtains a `ChainStateView` for this client's chain.
    #[instrument(level = "trace")]
    pub async fn chain_state_view(
        &self,
    ) -> Result<OwnedRwLockReadGuard<ChainStateView<S::Context>>, LocalNodeError> {
        self.client.local_node.chain_state_view(self.chain_id).await
    }

    /// Subscribes to notifications from this client's chain.
    #[instrument(level = "trace")]
    pub async fn subscribe(&self) -> Result<NotificationStream, LocalNodeError> {
        Ok(Box::pin(UnboundedReceiverStream::new(
            self.client.notifier.subscribe(vec![self.chain_id]),
        )))
    }

    /// Returns the storage client used by this client's local node.
    #[instrument(level = "trace")]
    pub fn storage_client(&self) -> S {
        self.client.storage_client().clone()
    }

    /// Obtains the basic `ChainInfo` data for the local chain.
    #[instrument(level = "trace")]
    pub async fn chain_info(&self) -> Result<Box<ChainInfo>, LocalNodeError> {
        let query = ChainInfoQuery::new(self.chain_id);
        let response = self
            .client
            .local_node
            .handle_chain_info_query(query)
            .await?;
        self.update_from_info(&response.info);
        Ok(response.info)
    }

    /// Obtains the basic `ChainInfo` data for the local chain, with chain manager values.
    #[instrument(level = "trace")]
    pub async fn chain_info_with_manager_values(&self) -> Result<Box<ChainInfo>, LocalNodeError> {
        let query = ChainInfoQuery::new(self.chain_id).with_manager_values();
        let response = self
            .client
            .local_node
            .handle_chain_info_query(query)
            .await?;
        self.update_from_info(&response.info);
        Ok(response.info)
    }

    /// Obtains up to `self.options.max_pending_message_bundles` pending message bundles for the
    /// local chain.
    #[instrument(level = "trace")]
    async fn pending_message_bundles(&self) -> Result<Vec<IncomingBundle>, ChainClientError> {
        let query = ChainInfoQuery::new(self.chain_id).with_pending_message_bundles();
        let info = self
            .client
            .local_node
            .handle_chain_info_query(query)
            .await?
            .info;
        {
            let state = self.state();
            ensure!(
                state.has_other_owners(&info.manager.ownership)
                    || info.next_block_height == state.next_block_height(),
                ChainClientError::WalletSynchronizationError
            );
        }
        if info.next_block_height != BlockHeight::ZERO && self.options.message_policy.is_ignore() {
            return Ok(Vec::new()); // OpenChain is already received, others are ignored.
        }

        let mut rearranged = false;
        let mut pending_message_bundles = info.requested_pending_message_bundles;

        // The first incoming message of any child chain must be `OpenChain`. We must have it in
        // our inbox, and include it before all other messages.
        if info.next_block_height == BlockHeight::ZERO
            && info
                .description
                .ok_or_else(|| LocalNodeError::InactiveChain(self.chain_id))?
                .is_child()
        {
            // The first incoming message of any child chain must be `OpenChain`. We must have it in
            // our inbox, and include it before all other messages.
            rearranged = IncomingBundle::put_openchain_at_front(&mut pending_message_bundles);
            ensure!(rearranged, LocalNodeError::InactiveChain(self.chain_id));
        }

        if self.options.message_policy.is_ignore() {
            // Ignore messages other than OpenChain.
            if rearranged {
                return Ok(pending_message_bundles[0..1].to_vec());
            } else {
                return Ok(Vec::new());
            }
        }

        Ok(pending_message_bundles
            .into_iter()
            .filter_map(|mut bundle| {
                self.options
                    .message_policy
                    .must_handle(&mut bundle)
                    .then_some(bundle)
            })
            .take(self.options.max_pending_message_bundles)
            .collect())
    }

    /// Obtains the current epoch of the given chain as well as its set of trusted committees.
    #[instrument(level = "trace")]
    pub async fn epoch_and_committees(
        &self,
        chain_id: ChainId,
    ) -> Result<(Option<Epoch>, BTreeMap<Epoch, Committee>), LocalNodeError> {
        let query = ChainInfoQuery::new(chain_id).with_committees();
        let info = self
            .client
            .local_node
            .handle_chain_info_query(query)
            .await?
            .info;
        let epoch = info.epoch;
        let committees = info
            .requested_committees
            .ok_or(LocalNodeError::InvalidChainInfoResponse)?;
        Ok((epoch, committees))
    }

    /// Obtains the epochs of the committees trusted by the local chain.
    #[instrument(level = "trace")]
    pub async fn epochs(&self) -> Result<Vec<Epoch>, LocalNodeError> {
        let (_epoch, committees) = self.epoch_and_committees(self.chain_id).await?;
        Ok(committees.into_keys().collect())
    }

    /// Obtains the committee for the current epoch of the local chain.
    #[instrument(level = "trace")]
    pub async fn local_committee(&self) -> Result<Committee, LocalNodeError> {
        let (epoch, mut committees) = self.epoch_and_committees(self.chain_id).await?;
        committees
            .remove(
                epoch
                    .as_ref()
                    .ok_or(LocalNodeError::InactiveChain(self.chain_id))?,
            )
            .ok_or(LocalNodeError::InactiveChain(self.chain_id))
    }

    /// Obtains all the committees trusted by either the local chain or its admin chain. Also
    /// return the latest trusted epoch.
    #[instrument(level = "trace")]
    async fn known_committees(
        &self,
    ) -> Result<(BTreeMap<Epoch, Committee>, Epoch), LocalNodeError> {
        let (epoch, mut committees) = self.epoch_and_committees(self.chain_id).await?;
        let (admin_epoch, admin_committees) = self.epoch_and_committees(self.admin_id).await?;
        committees.extend(admin_committees);
        let epoch = std::cmp::max(epoch.unwrap_or_default(), admin_epoch.unwrap_or_default());
        Ok((committees, epoch))
    }

    #[instrument(level = "trace")]
    fn make_nodes(&self, committee: &Committee) -> Result<Vec<RemoteNode<P::Node>>, NodeError> {
        Ok(self
            .client
            .validator_node_provider
            .make_nodes(committee)?
            .map(|(name, node)| RemoteNode { name, node })
            .collect())
    }

    /// Obtains the validators trusted by the local chain.
    #[instrument(level = "trace")]
    async fn validator_nodes(&self) -> Result<Vec<RemoteNode<P::Node>>, ChainClientError> {
        match self.local_committee().await {
            Ok(committee) => Ok(self.make_nodes(&committee)?),
            Err(LocalNodeError::InactiveChain(_)) => Ok(Vec::new()),
            Err(LocalNodeError::WorkerError(WorkerError::ChainError(error)))
                if matches!(*error, ChainError::InactiveChain(_)) =>
            {
                Ok(Vec::new())
            }
            Err(e) => Err(e.into()),
        }
    }

    /// Obtains the current epoch of the local chain.
    #[instrument(level = "trace")]
    async fn epoch(&self) -> Result<Epoch, LocalNodeError> {
        self.chain_info()
            .await?
            .epoch
            .ok_or(LocalNodeError::InactiveChain(self.chain_id))
    }

    /// Obtains the identity of the current owner of the chain. Returns an error if we have the
    /// private key for more than one identity.
    #[instrument(level = "trace")]
    pub async fn identity(&self) -> Result<Owner, ChainClientError> {
        let manager = self.chain_info().await?.manager;
        ensure!(
            manager.ownership.is_active(),
            LocalNodeError::InactiveChain(self.chain_id)
        );
        let state = self.state();
        let mut our_identities = manager
            .ownership
            .all_owners()
            .chain(&manager.leader)
            .filter(|owner| state.known_key_pairs().contains_key(owner));
        let Some(identity) = our_identities.next() else {
            return Err(ChainClientError::CannotFindKeyForChain(self.chain_id));
        };
        ensure!(
            our_identities.all(|id| id == identity),
            ChainClientError::FoundMultipleKeysForChain(self.chain_id)
        );
        Ok(*identity)
    }

    /// Obtains the key pair associated to the current identity.
    #[instrument(level = "trace")]
    pub async fn key_pair(&self) -> Result<KeyPair, ChainClientError> {
        let id = self.identity().await?;
        Ok(self
            .state()
            .known_key_pairs()
            .get(&id)
            .expect("key should be known at this point")
            .copy())
    }

    /// Obtains the public key associated to the current identity.
    #[instrument(level = "trace")]
    pub async fn public_key(&self) -> Result<PublicKey, ChainClientError> {
        Ok(self.key_pair().await?.public())
    }

    /// Prepares the chain for the next operation, i.e. makes sure we have synchronized it up to
    /// its current height and are not missing any received messages from the inbox.
    #[instrument(level = "trace")]
    async fn prepare_chain(&self) -> Result<Box<ChainInfo>, ChainClientError> {
        #[cfg(with_metrics)]
        let _latency = metrics::PREPARE_CHAIN_LATENCY.measure_latency();

        let mut info = self.synchronize_until(self.next_block_height()).await?;

        if self.state().has_other_owners(&info.manager.ownership) {
            // For chains with any owner other than ourselves, we could be missing recent
            // certificates created by other owners. Further synchronize blocks from the network.
            // This is a best-effort that depends on network conditions.
            let nodes = self.validator_nodes().await?;
            info = self.synchronize_chain_state(&nodes, self.chain_id).await?;
        }

        let result = self
            .chain_state_view()
            .await?
            .validate_incoming_bundles()
            .await;
        if matches!(result, Err(ChainError::MissingCrossChainUpdate { .. })) {
            self.find_received_certificates().await?;
        }
        self.update_from_info(&info);
        Ok(info)
    }

    // Verifies that our local storage contains enough history compared to the
    // expected block height. Otherwise, downloads the missing history from the
    // network.
    pub async fn synchronize_until(
        &self,
        next_block_height: BlockHeight,
    ) -> Result<Box<ChainInfo>, ChainClientError> {
        let nodes = self.validator_nodes().await?;
        let info = self
            .client
            .download_certificates(&nodes, self.chain_id, next_block_height)
            .await?;
        if info.next_block_height == next_block_height {
            // Check that our local node has the expected block hash.
            ensure!(
                self.block_hash() == info.block_hash,
                ChainClientError::InternalError("Invalid chain of blocks in local node")
            );
        }
        Ok(info)
    }

    /// Submits a validated block for finalization and returns the confirmed block certificate.
    #[instrument(level = "trace", skip(committee, certificate))]
    async fn finalize_block(
        &self,
        committee: &Committee,
        certificate: ValidatedBlockCertificate,
    ) -> Result<ConfirmedBlockCertificate, ChainClientError> {
        let hashed_value =
            HashedCertificateValue::new_confirmed(certificate.executed_block().clone());
        let finalize_action = CommunicateAction::FinalizeBlock {
            certificate: certificate.into(),
            delivery: self.options.cross_chain_message_delivery,
        };
        let certificate: ConfirmedBlockCertificate = self
            .communicate_chain_action(committee, finalize_action, hashed_value)
            .await?;
        self.receive_certificate_and_update_validators_internal(
            certificate.clone(),
            ReceiveCertificateMode::AlreadyChecked,
        )
        .await?;
        Ok(certificate)
    }

    /// Submits a block proposal to the validators. If it is a slow round, also submits the
<<<<<<< HEAD
    /// validated block for finalization. Returns the confirmed block certificate.
    #[instrument(level = "trace", skip(committee, proposal, value))]
    async fn submit_block_proposal<T: CertificateProcessor>(
=======
    /// validated block for finalization. Updates the validators about the confirmed block
    /// certificate, and returns the certificate.
    #[instrument(level = "trace", skip(proposal, value))]
    async fn submit_block_proposal_and_update_validators(
>>>>>>> 2a97cdc7
        &self,
        proposal: Box<BlockProposal>,
<<<<<<< HEAD
        value: Hashed<T>,
    ) -> Result<GenericCertificate<T>, ChainClientError> {
        let required_blob_ids: HashSet<BlobId> = value.inner().required_blob_ids();
=======
        value: HashedCertificateValue,
    ) -> Result<ConfirmedBlockCertificate, ChainClientError> {
        // Remember what we are trying to do before sending the proposal to the validators.
        self.state_mut()
            .set_pending_block(proposal.content.block.clone());
        let committee = self.local_committee().await?;
        let required_blob_ids = value
            .inner()
            .executed_block()
            .expect("The result of executing a proposal is always an executed block")
            .outcome
            .required_blob_ids();
>>>>>>> 2a97cdc7
        let proposed_blobs = proposal.blobs.clone();
        let submit_action = CommunicateAction::SubmitBlock {
            proposal,
            blob_ids: required_blob_ids,
        };
        let certificate = self
            .communicate_chain_action(&committee, submit_action, value)
            .await?;
        self.process_certificate(certificate.clone(), proposed_blobs)
            .await?;
<<<<<<< HEAD
=======
        let certificate = if certificate.inner().is_confirmed() {
            certificate.try_into().unwrap() // shouldn't panic, we just checked.
        } else {
            self.finalize_block(&committee, certificate.into()).await?
        };

        // Communicate the new certificate now.
        let next_block_height = self.next_block_height();
        self.communicate_chain_updates(
            &committee,
            self.chain_id,
            next_block_height,
            self.options.cross_chain_message_delivery,
        )
        .await?;
        if let Ok(new_committee) = self.local_committee().await {
            if new_committee != committee {
                // If the configuration just changed, communicate to the new committee as well.
                // (This is actually more important that updating the previous committee.)
                let next_block_height = self.next_block_height();
                self.communicate_chain_updates(
                    &new_committee,
                    self.chain_id,
                    next_block_height,
                    self.options.cross_chain_message_delivery,
                )
                .await?;
            }
        }
>>>>>>> 2a97cdc7
        Ok(certificate)
    }

    /// Broadcasts certified blocks to validators.
    #[instrument(level = "trace", skip(committee, delivery))]
    async fn communicate_chain_updates(
        &self,
        committee: &Committee,
        chain_id: ChainId,
        height: BlockHeight,
        delivery: CrossChainMessageDelivery,
    ) -> Result<(), ChainClientError> {
        let local_node = self.client.local_node.clone();
        let nodes = self.make_nodes(committee)?;
        let n_validators = nodes.len();
        let chain_worker_count =
            std::cmp::max(1, self.client.max_loaded_chains.get() / n_validators);
        communicate_with_quorum(
            &nodes,
            committee,
            |_: &()| (),
            |remote_node| {
                let mut updater = ValidatorUpdater {
                    chain_worker_count,
                    remote_node,
                    local_node: local_node.clone(),
                };
                Box::pin(async move {
                    updater
                        .send_chain_information(chain_id, height, delivery)
                        .await
                })
            },
        )
        .await?;
        Ok(())
    }

    /// Broadcasts certified blocks and optionally a block proposal, certificate or
    /// leader timeout request.
    ///
    /// In that case, it verifies that the validator votes are for the provided value,
    /// and returns a certificate.
    #[instrument(level = "trace", skip(committee, action, value))]
    async fn communicate_chain_action<T: CertificateValueT>(
        &self,
        committee: &Committee,
        action: CommunicateAction,
        value: Hashed<T>,
    ) -> Result<GenericCertificate<T>, ChainClientError> {
        let local_node = self.client.local_node.clone();
        let nodes = self.make_nodes(committee)?;
        let n_validators = nodes.len();
        let chain_worker_count =
            std::cmp::max(1, self.client.max_loaded_chains.get() / n_validators);
        let ((votes_hash, votes_round), votes) = communicate_with_quorum(
            &nodes,
            committee,
            |vote: &LiteVote| (vote.value.value_hash, vote.round),
            |remote_node| {
                let mut updater = ValidatorUpdater {
                    chain_worker_count,
                    remote_node,
                    local_node: local_node.clone(),
                };
                let action = action.clone();
                Box::pin(async move { updater.send_chain_update(action).await })
            },
        )
        .await?;
        ensure!(
            (votes_hash, votes_round) == (value.hash(), action.round()),
            ChainClientError::ProtocolError("Unexpected response from validators")
        );
        // Certificate is valid because
        // * `communicate_with_quorum` ensured a sufficient "weight" of
        // (non-error) answers were returned by validators.
        // * each answer is a vote signed by the expected validator.
        let certificate = LiteCertificate::try_from_votes(votes)
            .ok_or_else(|| {
                ChainClientError::InternalError("Vote values or rounds don't match; this is a bug")
            })?
            .with_value(value)
            .ok_or_else(|| {
                ChainClientError::ProtocolError("A quorum voted for an unexpected value")
            })?;
        Ok(certificate)
    }

    /// Processes the confirmed block certificate and its ancestors in the local node, then
    /// updates the validators up to that certificate.
    #[instrument(level = "trace", skip(certificate, mode))]
    async fn receive_certificate_and_update_validators_internal(
        &self,
        certificate: ConfirmedBlockCertificate,
        mode: ReceiveCertificateMode,
    ) -> Result<(), ChainClientError> {
        let block_chain_id = certificate.executed_block().block.chain_id;
        let block_height = certificate.executed_block().block.height;

        self.receive_certificate_internal(certificate, mode).await?;

        // Make sure a quorum of validators (according to our new local committee) are up-to-date
        // for data availability.
        let local_committee = self.local_committee().await?;
        self.communicate_chain_updates(
            &local_committee,
            block_chain_id,
            block_height.try_add_one()?,
            CrossChainMessageDelivery::Blocking,
        )
        .await?;
        Ok(())
    }

    /// Processes the confirmed block certificate in the local node. Also downloads and processes
    /// all ancestors that are still missing.
    #[instrument(level = "trace", skip(certificate, mode))]
    async fn receive_certificate_internal(
        &self,
        certificate: ConfirmedBlockCertificate,
        mode: ReceiveCertificateMode,
    ) -> Result<(), ChainClientError> {
        let block = &certificate.executed_block().block;

        // Verify the certificate before doing any expensive networking.
        let (committees, max_epoch) = self.known_committees().await?;
        ensure!(
            block.epoch <= max_epoch,
            ChainClientError::CommitteeSynchronizationError
        );
        let remote_committee = committees
            .get(&block.epoch)
            .ok_or_else(|| ChainClientError::CommitteeDeprecationError)?;
        if let ReceiveCertificateMode::NeedsCheck = mode {
            certificate.check(remote_committee)?;
        }
        // Recover history from the network. We assume that the committee that signed the
        // certificate is still active.
        let nodes = self.make_nodes(remote_committee)?;
        self.client
            .download_certificates(&nodes, block.chain_id, block.height)
            .await?;
        // Process the received operations. Download required hashed certificate values if
        // necessary.
        if let Err(err) = self.process_certificate(certificate.clone(), vec![]).await {
            match &err {
                LocalNodeError::BlobsNotFound(blob_ids) => {
                    let blobs = RemoteNode::download_blobs(blob_ids, &nodes)
                        .await
                        .ok_or(err)?;
                    self.process_certificate(certificate, blobs).await?;
                }
                _ => {
                    // The certificate is not as expected. Give up.
                    warn!("Failed to process network hashed certificate value");
                    return Err(err.into());
                }
            }
        }

        Ok(())
    }

    /// Downloads and processes all confirmed block certificates that sent any message to this
    /// chain, including their ancestors.
    #[instrument(level = "trace")]
    async fn synchronize_received_certificates_from_validator(
        &self,
        chain_id: ChainId,
        remote_node: &RemoteNode<P::Node>,
        chain_worker_limit: usize,
    ) -> Result<ReceivedCertificatesFromValidator, ChainClientError> {
        let mut tracker = self
            .state()
            .received_certificate_trackers()
            .get(&remote_node.name)
            .copied()
            .unwrap_or(0);
        let (committees, max_epoch) = self.known_committees().await?;

        // Retrieve the list of newly received certificates from this validator.
        let query = ChainInfoQuery::new(chain_id).with_received_log_excluding_first_n(tracker);
        let info = remote_node.handle_chain_info_query(query).await?;
        let remote_log = info.requested_received_log;
        let remote_max_heights = Self::max_height_per_chain(&remote_log);

        // Obtain the next block height we need in the local node, for each chain.
        let local_next_heights = self
            .client
            .local_node
            .next_block_heights(remote_max_heights.keys(), chain_worker_limit)
            .await?;

        // We keep track of the height we've successfully downloaded and checked, per chain.
        let mut downloaded_heights = BTreeMap::new();
        // And we make a list of chains we already fully have locally. We need to make sure to
        // put all their sent messages into the inbox.
        let mut other_sender_chains = Vec::new();

        let certificate_hashes = future::try_join_all(remote_max_heights.into_iter().filter_map(
            |(sender_chain_id, remote_height)| {
                let local_next = *local_next_heights.get(&sender_chain_id)?;
                if let Ok(height) = local_next.try_sub_one() {
                    downloaded_heights.insert(sender_chain_id, height);
                }

                let Some(diff) = remote_height.0.checked_sub(local_next.0) else {
                    // Our highest, locally-known block is higher than any block height
                    // from the current batch. Skip this batch, but remember to wait for
                    // the messages to be delivered to the inboxes.
                    other_sender_chains.push(sender_chain_id);
                    return None;
                };

                // Find the hashes of the blocks we need.
                let range = BlockHeightRange::multi(local_next, diff.saturating_add(1));
                Some(remote_node.fetch_sent_certificate_hashes(sender_chain_id, range))
            },
        ))
        .await?
        .into_iter()
        .flatten()
        .collect();

        // Download the block certificates.
        let remote_certificates = remote_node
            .node
            .download_certificates(certificate_hashes)
            .await?;

        // Check the signatures and keep only the ones that are valid.
        let mut certificates = Vec::new();
        for certificate in remote_certificates {
            let sender_chain_id = certificate.inner().chain_id();
            let height = certificate.inner().height();
            let epoch = certificate.inner().epoch();
            let confirmed_block_certificate = certificate
                .try_into()
                .map_err(|_| NodeError::UnexpectedCertificateValue)?;
            match self.check_certificate(max_epoch, &committees, &confirmed_block_certificate)? {
                CheckCertificateResult::FutureEpoch => {
                    warn!(
                        "Postponing received certificate from {sender_chain_id:.8} at height \
                         {height} from future epoch {epoch}"
                    );
                    // Do not process this certificate now. It can still be
                    // downloaded later, once our committee is updated.
                }
                CheckCertificateResult::OldEpoch => {
                    // This epoch is not recognized any more. Let's skip the certificate.
                    // If a higher block with a recognized epoch comes up later from the
                    // same chain, the call to `receive_certificate` below will download
                    // the skipped certificate again.
                    warn!("Skipping received certificate from past epoch {epoch:?}");
                }
                CheckCertificateResult::New => {
                    downloaded_heights
                        .entry(sender_chain_id)
                        .and_modify(|h| *h = height.max(*h))
                        .or_insert(height);
                    certificates.push(confirmed_block_certificate);
                }
            }
        }

        // Increase the tracker up to the first position we haven't downloaded.
        for entry in remote_log {
            if downloaded_heights
                .get(&entry.chain_id)
                .is_some_and(|h| *h >= entry.height)
            {
                tracker += 1;
            } else {
                break;
            }
        }

        Ok(ReceivedCertificatesFromValidator {
            name: remote_node.name,
            tracker,
            certificates,
            other_sender_chains,
        })
    }

    #[instrument(
        level = "trace", skip_all,
        fields(certificate_hash = ?incoming_certificate.hash()),
    )]
    fn check_certificate(
        &self,
        highest_known_epoch: Epoch,
        committees: &BTreeMap<Epoch, Committee>,
        incoming_certificate: &ConfirmedBlockCertificate,
    ) -> Result<CheckCertificateResult, NodeError> {
        let block = &incoming_certificate.executed_block().block;
        // Check that certificates are valid w.r.t one of our trusted committees.
        if block.epoch > highest_known_epoch {
            return Ok(CheckCertificateResult::FutureEpoch);
        }
        if let Some(known_committee) = committees.get(&block.epoch) {
            // This epoch is recognized by our chain. Let's verify the
            // certificate.
            incoming_certificate.check(known_committee)?;
            Ok(CheckCertificateResult::New)
        } else {
            // We don't accept a certificate from a committee that was retired.
            Ok(CheckCertificateResult::OldEpoch)
        }
    }

    /// Processes the results of [`synchronize_received_certificates_from_validator`] and updates
    /// the trackers for the validators.
    #[tracing::instrument(level = "trace", skip(received_certificates_batches))]
    async fn receive_certificates_from_validators(
        &self,
        received_certificates_batches: Vec<ReceivedCertificatesFromValidator>,
    ) {
        let validator_count = received_certificates_batches.len();
        let mut other_sender_chains = BTreeSet::new();
        let mut certificates =
            BTreeMap::<ChainId, BTreeMap<BlockHeight, ConfirmedBlockCertificate>>::new();
        let mut new_trackers = BTreeMap::new();
        for response in received_certificates_batches {
            other_sender_chains.extend(response.other_sender_chains);
            new_trackers.insert(response.name, response.tracker);
            for certificate in response.certificates {
                certificates
                    .entry(certificate.executed_block().block.chain_id)
                    .or_default()
                    .insert(certificate.executed_block().block.height, certificate);
            }
        }
        let certificate_count = certificates.values().map(BTreeMap::len).sum::<usize>();

        tracing::info!(
            "Received {certificate_count} certificates from {validator_count} validator(s)."
        );

        // We would like to use all chain workers, but we need to keep some of them free, because
        // handling the certificates can trigger messages to other chains, and putting these in
        // the inbox requires the recipient chain's worker, too.
        let chain_worker_limit = (self.client.max_loaded_chains.get() / 2).max(1);

        // Process the certificates sorted by chain and in ascending order of block height.
        let stream = stream::iter(certificates.into_values().map(|certificates| {
            let client = self.clone();
            async move {
                for certificate in certificates.into_values() {
                    let hash = certificate.hash();
                    let mode = ReceiveCertificateMode::AlreadyChecked;
                    if let Err(e) = client.receive_certificate_internal(certificate, mode).await {
                        warn!("Received invalid certificate {hash}: {e}");
                    }
                }
            }
        }))
        .buffer_unordered(chain_worker_limit);
        stream.for_each(future::ready).await;

        // Certificates for these chains were omitted from `certificates` because they were
        // already processed locally. If they were processed in a concurrent task, it is not
        // guaranteed that their cross-chain messages were already handled.
        let stream = stream::iter(other_sender_chains.into_iter().map(|chain_id| {
            let local_node = self.client.local_node.clone();
            async move {
                if let Err(error) = local_node
                    .retry_pending_cross_chain_requests(chain_id)
                    .await
                {
                    error!("Failed to retry outgoing messages from {chain_id}: {error}");
                }
            }
        }))
        .buffer_unordered(chain_worker_limit);
        stream.for_each(future::ready).await;

        // Update the trackers.
        let mut state = self.state_mut();
        for (name, tracker) in new_trackers {
            state.update_received_certificate_tracker(name, tracker);
        }
    }

    /// Attempts to download new received certificates.
    ///
    /// This is a best effort: it will only find certificates that have been confirmed
    /// amongst sufficiently many validators of the current committee of the target
    /// chain.
    ///
    /// However, this should be the case whenever a sender's chain is still in use and
    /// is regularly upgraded to new committees.
    #[instrument(level = "trace")]
    async fn find_received_certificates(&self) -> Result<(), ChainClientError> {
        #[cfg(with_metrics)]
        let _latency = metrics::FIND_RECEIVED_CERTIFICATES_LATENCY.measure_latency();

        // Use network information from the local chain.
        let chain_id = self.chain_id;
        let local_committee = self.local_committee().await?;
        let nodes = self.make_nodes(&local_committee)?;
        // Synchronize the state of the admin chain from the network.
        self.synchronize_chain_state(&nodes, self.admin_id).await?;
        let client = self.clone();
        // Proceed to downloading received certificates. Split the available chain workers so that
        // the tasks don't use more than the limit in total.
        let chain_worker_limit =
            (self.client.max_loaded_chains.get() / local_committee.validators().len()).max(1);
        let result = communicate_with_quorum(
            &nodes,
            &local_committee,
            |_| (),
            |remote_node| {
                let client = client.clone();
                Box::pin(async move {
                    client
                        .synchronize_received_certificates_from_validator(
                            chain_id,
                            &remote_node,
                            chain_worker_limit,
                        )
                        .await
                })
            },
        )
        .await;
        let received_certificate_batches = match result {
            Ok(((), received_certificate_batches)) => received_certificate_batches,
            Err(CommunicationError::Trusted(NodeError::InactiveChain(id))) if id == chain_id => {
                // The chain is visibly not active (yet or any more) so there is no need
                // to synchronize received certificates.
                return Ok(());
            }
            Err(error) => {
                return Err(error.into());
            }
        };
        self.receive_certificates_from_validators(received_certificate_batches)
            .await;
        Ok(())
    }

    /// Sends money.
    #[instrument(level = "trace")]
    pub async fn transfer(
        &self,
        owner: Option<Owner>,
        amount: Amount,
        recipient: Recipient,
    ) -> Result<ClientOutcome<ConfirmedBlockCertificate>, ChainClientError> {
        // TODO(#467): check the balance of `owner` before signing any block proposal.
        self.execute_operation(Operation::System(SystemOperation::Transfer {
            owner,
            recipient,
            amount,
        }))
        .await
    }

    /// Verify if a data blob is readable from storage.
    // TODO(#2490): Consider removing or renaming this.
    #[instrument(level = "trace")]
    pub async fn read_data_blob(
        &self,
        hash: CryptoHash,
    ) -> Result<ClientOutcome<ConfirmedBlockCertificate>, ChainClientError> {
        let blob_id = BlobId {
            hash,
            blob_type: BlobType::Data,
        };
        self.execute_operation(Operation::System(SystemOperation::ReadBlob { blob_id }))
            .await
    }

    /// Claims money in a remote chain.
    #[instrument(level = "trace")]
    pub async fn claim(
        &self,
        owner: Owner,
        target_id: ChainId,
        recipient: Recipient,
        amount: Amount,
    ) -> Result<ClientOutcome<ConfirmedBlockCertificate>, ChainClientError> {
        self.execute_operation(Operation::System(SystemOperation::Claim {
            owner,
            target_id,
            recipient,
            amount,
        }))
        .await
    }

    /// Handles the certificate in the local node and the resulting notifications.
    #[instrument(level = "trace", skip(certificate))]
    async fn process_certificate<T: CertificateProcessor>(
        &self,
        certificate: GenericCertificate<T>,
        blobs: Vec<Blob>,
    ) -> Result<(), LocalNodeError> {
        let info = self
            .client
            .handle_certificate(certificate, blobs)
            .await?
            .info;
        self.update_from_info(&info);
        Ok(())
    }

    /// Updates the latest block and next block height and round information from the chain info.
    #[instrument(level = "trace", skip(info))]
    fn update_from_info(&self, info: &ChainInfo) {
        if info.chain_id == self.chain_id {
            self.state_mut().update_from_info(info);
        }
    }

    /// Requests a leader timeout vote from all validators. If a quorum signs it, creates a
    /// certificate and sends it to all validators, to make them enter the next round.
    #[instrument(level = "trace")]
    pub async fn request_leader_timeout(&self) -> Result<TimeoutCertificate, ChainClientError> {
        let chain_id = self.chain_id;
        let query = ChainInfoQuery::new(chain_id).with_committees();
        let info = self
            .client
            .local_node
            .handle_chain_info_query(query)
            .await?
            .info;
        let epoch = info.epoch.ok_or(LocalNodeError::InactiveChain(chain_id))?;
        let committee = info
            .requested_committees
            .ok_or(LocalNodeError::InvalidChainInfoResponse)?
            .remove(&epoch)
            .ok_or(LocalNodeError::InactiveChain(chain_id))?;
        let height = info.next_block_height;
        let round = info.manager.current_round;
        let action = CommunicateAction::RequestTimeout {
            height,
            round,
            chain_id,
        };
        let value: Hashed<Timeout> = HashedCertificateValue::new_timeout(chain_id, height, epoch);
        let certificate = self
            .communicate_chain_action(&committee, action, value)
            .await?;
        self.process_certificate(certificate.clone(), vec![])
            .await?;
        // The block height didn't increase, but this will communicate the timeout as well.
        self.communicate_chain_updates(
            &committee,
            chain_id,
            height,
            CrossChainMessageDelivery::NonBlocking,
        )
        .await?;
        Ok(certificate)
    }

    /// Downloads and processes any certificates we are missing for the given chain.
    #[instrument(level = "trace", skip_all)]
    pub async fn synchronize_chain_state(
        &self,
        validators: &[RemoteNode<P::Node>],
        chain_id: ChainId,
    ) -> Result<Box<ChainInfo>, ChainClientError> {
        #[cfg(with_metrics)]
        let _latency = metrics::SYNCHRONIZE_CHAIN_STATE_LATENCY.measure_latency();

        let committee = self.local_committee().await?;
        communicate_with_quorum(
            validators,
            &committee,
            |_: &()| (),
            |remote_node| {
                let client = self.clone();
                async move {
                    client
                        .try_synchronize_chain_state_from(&remote_node, chain_id)
                        .await
                }
            },
        )
        .await?;

        self.client
            .local_node
            .chain_info(chain_id)
            .await
            .map_err(Into::into)
    }

    /// Downloads any certificates from the specified validator that we are missing for the given
    /// chain, and processes them.
    #[instrument(level = "trace", skip(self, remote_node, chain_id))]
    async fn try_synchronize_chain_state_from(
        &self,
        remote_node: &RemoteNode<P::Node>,
        chain_id: ChainId,
    ) -> Result<(), ChainClientError> {
        let local_info = self.client.local_node.chain_info(chain_id).await?;
        let range = BlockHeightRange {
            start: local_info.next_block_height,
            limit: None,
        };
        let query = ChainInfoQuery::new(chain_id)
            .with_sent_certificate_hashes_in_range(range)
            .with_manager_values();
        let info = remote_node.handle_chain_info_query(query).await?;

        let certificates: Vec<ConfirmedBlockCertificate> = remote_node
            .node
            .download_certificates(info.requested_sent_certificate_hashes)
            .await?
            .into_iter()
            .map(|c| {
                ConfirmedBlockCertificate::try_from(c)
                    .map_err(|_| NodeError::InvalidChainInfoResponse)
            })
            .collect::<Result<_, _>>()?;

        if !certificates.is_empty()
            && self
                .client
                .try_process_certificates(remote_node, chain_id, certificates)
                .await
                .is_none()
        {
            return Ok(());
        };
        if let Some(proposal) = info.manager.requested_proposed {
            let owner = proposal.owner;
            while let Err(original_err) = self
                .client
                .local_node
                .handle_block_proposal(*proposal.clone())
                .await
            {
                if let LocalNodeError::BlobsNotFound(blob_ids) = &original_err {
                    self.update_local_node_with_blobs_from(blob_ids.clone(), remote_node)
                        .await?;
                    continue; // We found the missing blobs: retry.
                }

                warn!(
                    "Skipping proposal from {} and validator {}: {}",
                    owner, remote_node.name, original_err
                );
                break;
            }
        }
        if let Some(cert) = info.manager.requested_locked {
            let hash = cert.hash();
            let mut blobs = vec![];
            while let Err(original_err) = self.client.handle_certificate(*cert.clone(), blobs).await
            {
                if let LocalNodeError::BlobsNotFound(blob_ids) = &original_err {
                    if let Some(new_blobs) = remote_node
                        .find_missing_blobs(blob_ids.clone(), chain_id)
                        .await?
                    {
                        blobs = new_blobs;
                        continue;
                    }
                }
                warn!(
                    "Skipping certificate {} from validator {}: {}",
                    hash, remote_node.name, original_err
                );
                break;
            }
        }
        Ok(())
    }

    /// Downloads and processes from the specified validator a confirmed block certificates that
    /// use the given blobs. If this succeeds, the blob will be in our storage.
    async fn update_local_node_with_blobs_from(
        &self,
        blob_ids: Vec<BlobId>,
        remote_node: &RemoteNode<P::Node>,
    ) -> Result<(), ChainClientError> {
        try_join_all(blob_ids.into_iter().map(|blob_id| async move {
            let certificate = remote_node.download_certificate_for_blob(blob_id).await?;
            // This will download all ancestors of the certificate and process all of them locally.
            self.receive_certificate(certificate).await
        }))
        .await?;

        Ok(())
    }

    /// Downloads and processes a confirmed block certificate that uses the given blob.
    /// If this succeeds, the blob will be in our storage.
    pub async fn receive_certificate_for_blob(
        &self,
        blob_id: BlobId,
    ) -> Result<(), ChainClientError> {
        self.receive_certificates_for_blobs(vec![blob_id]).await
    }

    /// Downloads and processes confirmed block certificates that use the given blobs.
    /// If this succeeds, the blobs will be in our storage.
    pub async fn receive_certificates_for_blobs(
        &self,
        blob_ids: Vec<BlobId>,
    ) -> Result<(), ChainClientError> {
        // Deduplicate IDs.
        let blob_ids = blob_ids.into_iter().collect::<BTreeSet<_>>();
        let validators = self.validator_nodes().await?;

        let mut missing_blobs = Vec::new();
        for blob_id in blob_ids {
            let mut certificate_stream = validators
                .iter()
                .map(|remote_node| remote_node.download_certificate_for_blob(blob_id))
                .collect::<FuturesUnordered<_>>();
            loop {
                let Some(result) = certificate_stream.next().await else {
                    missing_blobs.push(blob_id);
                    break;
                };
                if let Ok(cert) = result {
                    if self.receive_certificate(cert).await.is_ok() {
                        break;
                    }
                }
            }
        }

        if missing_blobs.is_empty() {
            Ok(())
        } else {
            Err(NodeError::BlobsNotFound(missing_blobs).into())
        }
    }

    /// Attempts to execute the block locally. If any incoming message execution fails, that
    /// message is rejected and execution is retried, until the block accepts only messages
    /// that succeed.
    // TODO(#2806): Measure how failing messages affect the execution times.
    #[tracing::instrument(level = "trace", skip(block))]
    async fn stage_block_execution_and_discard_failing_messages(
        &self,
        mut block: Block,
    ) -> Result<(ExecutedBlock, ChainInfoResponse), ChainClientError> {
        loop {
            let result = self.stage_block_execution(block.clone()).await;
            if let Err(ChainClientError::LocalNodeError(LocalNodeError::WorkerError(
                WorkerError::ChainError(chain_error),
            ))) = &result
            {
                if let ChainError::ExecutionError(
                    error,
                    ChainExecutionContext::IncomingBundle(index),
                ) = &**chain_error
                {
                    let message = block
                        .incoming_bundles
                        .get_mut(*index as usize)
                        .expect("Message at given index should exist");
                    if message.bundle.is_protected() {
                        error!("Protected incoming message failed to execute locally: {message:?}");
                    } else {
                        // Reject the faulty message from the block and continue.
                        // TODO(#1420): This is potentially a bit heavy-handed for
                        // retryable errors.
                        info!(
                            %error, origin = ?message.origin,
                            "Message failed to execute locally and will be rejected."
                        );
                        message.action = MessageAction::Reject;
                        continue;
                    }
                }
            }
            return result;
        }
    }

    /// Attempts to execute the block locally. If any attempt to read a blob fails, the blob is
    /// downloaded and execution is retried.
    #[instrument(level = "trace", skip(block))]
    async fn stage_block_execution(
        &self,
        block: Block,
    ) -> Result<(ExecutedBlock, ChainInfoResponse), ChainClientError> {
        loop {
            let result = self
                .client
                .local_node
                .stage_block_execution(block.clone())
                .await;
            if let Err(LocalNodeError::BlobsNotFound(blob_ids)) = &result {
                self.receive_certificates_for_blobs(blob_ids.clone())
                    .await?;
                continue; // We found the missing blob: retry.
            }
            return Ok(result?);
        }
    }

    /// Tries to read blobs from either the pending blobs or the local node's cache, or
    /// storage
    #[instrument(level = "trace")]
    async fn read_local_blobs(
        &self,
        blob_ids: impl IntoIterator<Item = BlobId> + std::fmt::Debug,
    ) -> Result<Vec<Blob>, LocalNodeError> {
        let mut blobs = Vec::new();
        for blob_id in blob_ids {
            let maybe_blob = self.pending_blobs().get(&blob_id).cloned();
            if let Some(blob) = maybe_blob {
                blobs.push(blob);
                continue;
            }

            let maybe_blob = {
                let chain_state_view = self.chain_state_view().await?;
                chain_state_view
                    .manager
                    .get()
                    .pending_blobs
                    .get(&blob_id)
                    .cloned()
            };

            if let Some(blob) = maybe_blob {
                blobs.push(blob);
                continue;
            }

            return Err(LocalNodeError::CannotReadLocalBlob {
                chain_id: self.chain_id,
                blob_id,
            });
        }
        Ok(blobs)
    }

<<<<<<< HEAD
    /// Executes (or retries) a regular block proposal. Updates local balance.
    #[instrument(level = "trace", skip(block, round, manager))]
    async fn propose_block(
        &self,
        block: Block,
        round: Round,
        manager: ChainManagerInfo,
    ) -> Result<ConfirmedBlockCertificate, ChainClientError> {
        let next_block_height;
        let block_hash;
        {
            let state = self.state();
            next_block_height = state.next_block_height();
            block_hash = state.block_hash();
            // In the fast round, we must never make any conflicting proposals.
            if round.is_fast() {
                if let Some(pending) = &state.pending_block() {
                    ensure!(
                        pending == &block,
                        ChainClientError::BlockProposalError(
                            "Client state has a different pending block; \
                             use the `linera retry-pending-block` command to commit that first"
                        )
                    );
                }
            }
        }

        ensure!(
            block.height == next_block_height,
            ChainClientError::BlockProposalError("Unexpected block height")
        );
        ensure!(
            block.previous_block_hash == block_hash,
            ChainClientError::BlockProposalError("Unexpected previous block hash")
        );
        // Make sure that we follow the steps in the multi-round protocol.
        let executed_block = if let Some(validated_block_certificate) = &manager.requested_locked {
            ensure!(
                validated_block_certificate.executed_block().block == block,
                ChainClientError::BlockProposalError(
                    "A different block has already been validated at this height"
                )
            );
            validated_block_certificate.executed_block().clone()
        } else {
            self.stage_block_execution(block).await?.0
        };
        let block = executed_block.block.clone();
        if let Some(proposal) = &manager.requested_proposed {
            if proposal.content.round.is_fast() {
                ensure!(
                    proposal.content.block == block,
                    ChainClientError::BlockProposalError(
                        "Chain manager has a different pending block in the fast round"
                    )
                );
            }
        }

        let blobs = self.read_local_blobs(block.published_blob_ids()).await?;
        // Create the final block proposal.
        let key_pair = self.key_pair().await?;
        let proposal = if let Some(cert) = manager.requested_locked {
            Box::new(BlockProposal::new_retry(round, *cert, &key_pair, blobs))
        } else {
            Box::new(BlockProposal::new_initial(
                round,
                block.clone(),
                &key_pair,
                blobs,
            ))
        };
        if manager
            .requested_proposed
            .as_ref()
            .map(|proposal| &proposal.content)
            != Some(&proposal.content)
        {
            // Check the final block proposal. This will be cheaper after #1401.
            self.client
                .local_node
                .handle_block_proposal(*proposal.clone())
                .await?;
        }
        // Remember what we are trying to do before sending the proposal to the validators.
        self.state_mut().set_pending_block(block);
        // Collect the hashed certificate values required for execution.
        let committee = self.local_committee().await?;
        // Send the query to validators.
        let validated_block = ValidatedBlock::new(executed_block);
        let certificate = if round.is_fast() {
            self.submit_block_proposal(
                &committee,
                proposal,
                HashedCertificateValue::new_confirmed(validated_block.into_inner()),
            )
            .await?
        } else {
            let certificate = self
                .submit_block_proposal(
                    &committee,
                    proposal,
                    HashedCertificateValue::new_validated(validated_block.into_inner()),
                )
                .await?;
            self.finalize_block(&committee, certificate).await?
        };
        // Communicate the new certificate now.
        let next_block_height = self.next_block_height();
        self.communicate_chain_updates(
            &committee,
            self.chain_id,
            next_block_height,
            self.options.cross_chain_message_delivery,
        )
        .await?;
        if let Ok(new_committee) = self.local_committee().await {
            if new_committee != committee {
                // If the configuration just changed, communicate to the new committee as well.
                // (This is actually more important that updating the previous committee.)
                let next_block_height = self.next_block_height();
                self.communicate_chain_updates(
                    &new_committee,
                    self.chain_id,
                    next_block_height,
                    self.options.cross_chain_message_delivery,
                )
                .await?;
            }
        }
        Ok(certificate)
    }

=======
>>>>>>> 2a97cdc7
    /// Executes a list of operations.
    #[instrument(level = "trace", skip(operations))]
    pub async fn execute_operations(
        &self,
        operations: Vec<Operation>,
    ) -> Result<ClientOutcome<ConfirmedBlockCertificate>, ChainClientError> {
        self.prepare_chain().await?;
        self.execute_without_prepare(operations).await
    }

    /// Executes a list of operations, without calling `prepare_chain`.
    #[instrument(level = "trace", skip(operations))]
    pub async fn execute_without_prepare(
        &self,
        operations: Vec<Operation>,
    ) -> Result<ClientOutcome<ConfirmedBlockCertificate>, ChainClientError> {
        loop {
            // TODO(#2066): Remove boxing once the call-stack is shallower
            match Box::pin(self.execute_block(operations.clone())).await? {
                ExecuteBlockOutcome::Executed(certificate) => {
                    return Ok(ClientOutcome::Committed(certificate));
                }
                ExecuteBlockOutcome::WaitForTimeout(timeout) => {
                    return Ok(ClientOutcome::WaitForTimeout(timeout));
                }
                ExecuteBlockOutcome::Conflict(certificate) => {
                    info!(
                        height = %certificate.executed_block().block.height,
                        "Another block was committed; retrying."
                    );
                }
            };
        }
    }

    /// Executes an operation.
    #[instrument(level = "trace", skip(operation))]
    pub async fn execute_operation(
        &self,
        operation: Operation,
    ) -> Result<ClientOutcome<ConfirmedBlockCertificate>, ChainClientError> {
        self.execute_operations(vec![operation]).await
    }

    /// Executes a new block.
    ///
    /// This must be preceded by a call to `prepare_chain()`.
    #[instrument(level = "trace", skip(operations))]
    async fn execute_block(
        &self,
        operations: Vec<Operation>,
    ) -> Result<ExecuteBlockOutcome, ChainClientError> {
        #[cfg(with_metrics)]
        let _latency = metrics::EXECUTE_BLOCK_LATENCY.measure_latency();

        let mutex = self.state().client_mutex();
        let _guard = mutex.lock_owned().await;
        match self.process_pending_block_without_prepare().await? {
            ClientOutcome::Committed(Some(certificate)) => {
                return Ok(ExecuteBlockOutcome::Conflict(certificate))
            }
            ClientOutcome::WaitForTimeout(timeout) => {
                return Ok(ExecuteBlockOutcome::WaitForTimeout(timeout))
            }
            ClientOutcome::Committed(None) => {}
        }

        let incoming_bundles = self.pending_message_bundles().await?;
        let identity = self.identity().await?;
        let info = self.chain_info_with_manager_values().await?;
        let round = match Self::round_for_new_proposal(&info, &identity, None)? {
            Either::Left(round) => round,
            Either::Right(timeout) => return Ok(ExecuteBlockOutcome::WaitForTimeout(timeout)),
        };
        let confirmed_value = self
            .new_pending_block(round, incoming_bundles, operations, identity)
            .await?;

        match self.process_pending_block_without_prepare().await? {
            ClientOutcome::Committed(Some(certificate))
                if certificate.executed_block().block == confirmed_value.inner().inner().block =>
            {
                Ok(ExecuteBlockOutcome::Executed(certificate))
            }
            ClientOutcome::Committed(Some(certificate)) => {
                Ok(ExecuteBlockOutcome::Conflict(certificate))
            }
            // Should be unreachable: We did set a pending block.
            ClientOutcome::Committed(None) => Err(ChainClientError::BlockProposalError(
                "Unexpected block proposal error",
            )),
            ClientOutcome::WaitForTimeout(timeout) => {
                Ok(ExecuteBlockOutcome::WaitForTimeout(timeout))
            }
        }
    }

    /// Creates a new pending block and handles the proposal in the local node.
    /// Next time `process_pending_block_without_prepare` is called, this block will be proposed
    /// to the validators.
    #[instrument(level = "trace", skip(incoming_bundles, operations))]
    async fn new_pending_block(
        &self,
        round: Round,
        incoming_bundles: Vec<IncomingBundle>,
        operations: Vec<Operation>,
        identity: Owner,
    ) -> Result<Hashed<ConfirmedBlock>, ChainClientError> {
        let (previous_block_hash, height, timestamp) = {
            let state = self.state();
            ensure!(
                state.pending_block().is_none(),
                ChainClientError::BlockProposalError(
                    "Client state already has a pending block; \
                    use the `linera retry-pending-block` command to commit that first"
                )
            );
            (
                state.block_hash(),
                state.next_block_height(),
                self.next_timestamp(&incoming_bundles, state.timestamp()),
            )
        };
        let block = Block {
            epoch: self.epoch().await?,
            chain_id: self.chain_id,
            incoming_bundles,
            operations,
            previous_block_hash,
            height,
            authenticated_signer: Some(identity),
            timestamp,
        };
        // Make sure every incoming message succeeds and otherwise remove them.
        // Also, compute the final certified hash while we're at it.
        let (executed_block, _) = self
            .stage_block_execution_and_discard_failing_messages(block)
            .await?;
        let block = executed_block.block.clone();
        let blobs = self.read_local_blobs(block.published_blob_ids()).await?;
        let key_pair = self.key_pair().await?;

        let proposal = Box::new(BlockProposal::new_initial(
            round,
            block.clone(),
            &key_pair,
            blobs,
        ));
        // Check the final block proposal. This will be cheaper after #1401.
        self.client
            .local_node
            .handle_block_proposal(*proposal.clone())
            .await?;
        self.state_mut().set_pending_block(block);

        Ok(HashedCertificateValue::new_confirmed(executed_block))
    }

    /// Returns a suitable timestamp for the next block.
    ///
    /// This will usually be the current time according to the local clock, but may be slightly
    /// ahead to make sure it's not earlier than the incoming messages or the previous block.
    #[instrument(level = "trace", skip(incoming_bundles))]
    fn next_timestamp(
        &self,
        incoming_bundles: &[IncomingBundle],
        block_time: Timestamp,
    ) -> Timestamp {
        let local_time = self.storage_client().clock().current_time();
        incoming_bundles
            .iter()
            .map(|msg| msg.bundle.timestamp)
            .max()
            .map_or(local_time, |timestamp| timestamp.max(local_time))
            .max(block_time)
    }

    /// Queries an application.
    #[instrument(level = "trace", skip(query))]
    pub async fn query_application(&self, query: Query) -> Result<Response, ChainClientError> {
        let response = self
            .client
            .local_node
            .query_application(self.chain_id, query)
            .await?;
        Ok(response)
    }

    /// Queries a system application.
    #[instrument(level = "trace", skip(query))]
    pub async fn query_system_application(
        &self,
        query: SystemQuery,
    ) -> Result<SystemResponse, ChainClientError> {
        let response = self
            .client
            .local_node
            .query_application(self.chain_id, Query::System(query))
            .await?;
        match response {
            Response::System(response) => Ok(response),
            _ => Err(ChainClientError::InternalError(
                "Unexpected response for system query",
            )),
        }
    }

    /// Queries a user application.
    #[instrument(level = "trace", skip(application_id, query))]
    pub async fn query_user_application<A: Abi>(
        &self,
        application_id: UserApplicationId<A>,
        query: &A::Query,
    ) -> Result<A::QueryResponse, ChainClientError> {
        let query = Query::user(application_id, query)?;
        let response = self
            .client
            .local_node
            .query_application(self.chain_id, query)
            .await?;
        match response {
            Response::User(response) => Ok(serde_json::from_slice(&response)?),
            _ => Err(ChainClientError::InternalError(
                "Unexpected response for user query",
            )),
        }
    }

    /// Obtains the local balance of the chain account after staging the execution of
    /// incoming messages in a new block.
    ///
    /// Does not attempt to synchronize with validators. The result will reflect up to
    /// `max_pending_message_bundles` incoming message bundles and the execution fees for a single
    /// block.
    #[instrument(level = "trace")]
    pub async fn query_balance(&self) -> Result<Amount, ChainClientError> {
        let (balance, _) = self.query_balances_with_owner(None).await?;
        Ok(balance)
    }

    /// Obtains the local balance of a user account after staging the execution of
    /// incoming messages in a new block.
    ///
    /// Does not attempt to synchronize with validators. The result will reflect up to
    /// `max_pending_message_bundles` incoming message bundles and the execution fees for a single
    /// block.
    #[instrument(level = "trace", skip(owner))]
    pub async fn query_owner_balance(&self, owner: Owner) -> Result<Amount, ChainClientError> {
        Ok(self
            .query_balances_with_owner(Some(owner))
            .await?
            .1
            .unwrap_or(Amount::ZERO))
    }

    /// Obtains the local balance of the chain account and optionally another user after
    /// staging the execution of incoming messages in a new block.
    ///
    /// Does not attempt to synchronize with validators. The result will reflect up to
    /// `max_pending_message_bundles` incoming message bundles and the execution fees for a single
    /// block.
    #[instrument(level = "trace", skip(owner))]
    async fn query_balances_with_owner(
        &self,
        owner: Option<Owner>,
    ) -> Result<(Amount, Option<Amount>), ChainClientError> {
        let incoming_bundles = self.pending_message_bundles().await?;
        let (previous_block_hash, height, timestamp) = {
            let state = self.state();
            (
                state.block_hash(),
                state.next_block_height(),
                self.next_timestamp(&incoming_bundles, state.timestamp()),
            )
        };
        let block = Block {
            epoch: self.epoch().await?,
            chain_id: self.chain_id,
            incoming_bundles,
            operations: Vec::new(),
            previous_block_hash,
            height,
            authenticated_signer: owner,
            timestamp,
        };
        match self
            .stage_block_execution_and_discard_failing_messages(block)
            .await
        {
            Ok((_, response)) => Ok((
                response.info.chain_balance,
                response.info.requested_owner_balance,
            )),
            Err(ChainClientError::LocalNodeError(LocalNodeError::WorkerError(
                WorkerError::ChainError(error),
            ))) if matches!(
                &*error,
                ChainError::ExecutionError(
                    execution_error,
                    ChainExecutionContext::Block
                ) if matches!(**execution_error, ExecutionError::SystemError(
                    SystemExecutionError::InsufficientFundingForFees { .. }
                ))
            ) =>
            {
                // We can't even pay for the execution of one empty block. Let's return zero.
                Ok((Amount::ZERO, Some(Amount::ZERO)))
            }
            Err(error) => Err(error),
        }
    }

    /// Reads the local balance of the chain account.
    ///
    /// Does not process the inbox or attempt to synchronize with validators.
    #[instrument(level = "trace")]
    pub async fn local_balance(&self) -> Result<Amount, ChainClientError> {
        let (balance, _) = self.local_balances_with_owner(None).await?;
        Ok(balance)
    }

    /// Reads the local balance of a user account.
    ///
    /// Does not process the inbox or attempt to synchronize with validators.
    #[instrument(level = "trace", skip(owner))]
    pub async fn local_owner_balance(&self, owner: Owner) -> Result<Amount, ChainClientError> {
        Ok(self
            .local_balances_with_owner(Some(owner))
            .await?
            .1
            .unwrap_or(Amount::ZERO))
    }

    /// Reads the local balance of the chain account and optionally another user.
    ///
    /// Does not process the inbox or attempt to synchronize with validators.
    #[instrument(level = "trace", skip(owner))]
    async fn local_balances_with_owner(
        &self,
        owner: Option<Owner>,
    ) -> Result<(Amount, Option<Amount>), ChainClientError> {
        let next_block_height = self.next_block_height();
        ensure!(
            self.chain_info().await?.next_block_height == next_block_height,
            ChainClientError::WalletSynchronizationError
        );
        let mut query = ChainInfoQuery::new(self.chain_id);
        query.request_owner_balance = owner;
        let response = self
            .client
            .local_node
            .handle_chain_info_query(query)
            .await?;
        Ok((
            response.info.chain_balance,
            response.info.requested_owner_balance,
        ))
    }

    /// Attempts to update all validators about the local chain.
    #[instrument(level = "trace")]
    pub async fn update_validators(&self) -> Result<(), ChainClientError> {
        let committee = self.local_committee().await?;
        let next_block_height = self.next_block_height();
        self.communicate_chain_updates(
            &committee,
            self.chain_id,
            next_block_height,
            CrossChainMessageDelivery::NonBlocking,
        )
        .await?;
        Ok(())
    }

    /// Requests a `RegisterApplications` message from another chain so the application can be used
    /// on this one.
    #[instrument(level = "trace")]
    pub async fn request_application(
        &self,
        application_id: UserApplicationId,
        chain_id: Option<ChainId>,
    ) -> Result<ClientOutcome<ConfirmedBlockCertificate>, ChainClientError> {
        let chain_id = chain_id.unwrap_or(application_id.creation.chain_id);
        self.execute_operation(Operation::System(SystemOperation::RequestApplication {
            application_id,
            chain_id,
        }))
        .await
    }

    /// Sends tokens to a chain.
    #[instrument(level = "trace")]
    pub async fn transfer_to_account(
        &self,
        owner: Option<Owner>,
        amount: Amount,
        account: Account,
    ) -> Result<ClientOutcome<ConfirmedBlockCertificate>, ChainClientError> {
        self.transfer(owner, amount, Recipient::Account(account))
            .await
    }

    /// Burns tokens.
    #[instrument(level = "trace")]
    pub async fn burn(
        &self,
        owner: Option<Owner>,
        amount: Amount,
    ) -> Result<ClientOutcome<ConfirmedBlockCertificate>, ChainClientError> {
        self.transfer(owner, amount, Recipient::Burn).await
    }

    /// Attempts to synchronize chains that have sent us messages and populate our local
    /// inbox.
    ///
    /// To create a block that actually executes the messages in the inbox,
    /// `process_inbox` must be called separately.
    #[instrument(level = "trace")]
    pub async fn synchronize_from_validators(&self) -> Result<Box<ChainInfo>, ChainClientError> {
        self.find_received_certificates().await?;
        self.prepare_chain().await
    }

    /// Processes the last pending block
    #[instrument(level = "trace")]
    pub async fn process_pending_block(
        &self,
    ) -> Result<ClientOutcome<Option<ConfirmedBlockCertificate>>, ChainClientError> {
        self.synchronize_from_validators().await?;
        self.process_pending_block_without_prepare().await
    }

    /// Processes the last pending block. Assumes that the local chain is up to date.
    #[instrument(level = "trace")]
    async fn process_pending_block_without_prepare(
        &self,
    ) -> Result<ClientOutcome<Option<ConfirmedBlockCertificate>>, ChainClientError> {
        let info = self.request_leader_timeout_if_needed().await?;

        // If there is a validated block in the current round, finalize it.
        if info.manager.has_locked_block_in_current_round() {
            return self.finalize_locked_block(info).await;
        }

        // Otherwise we have to re-propose the highest validated block, if there is one.
        let executed_block = if let Some(certificate) = &info.manager.requested_locked {
            certificate.executed_block().clone()
        } else {
            let block = if let Some(proposal) = info
                .manager
                .requested_proposed
                .as_ref()
                .filter(|proposal| proposal.content.round.is_fast())
            {
                // The fast block counts as "locked", too. If there is one, re-propose that.
                proposal.content.block.clone()
            } else if let Some(block) = self.state().pending_block() {
                block.clone() // Otherwise we are free to propose our own pending block.
            } else {
                return Ok(ClientOutcome::Committed(None)); // Nothing to do.
            };
            self.stage_block_execution(block).await?.0
        };

        let identity = self.identity().await?;
        let round =
            match Self::round_for_new_proposal(&info, &identity, Some(&executed_block.block))? {
                Either::Left(round) => round,
                Either::Right(timeout) => return Ok(ClientOutcome::WaitForTimeout(timeout)),
            };

        // Collect the blobs required for execution.
        let block = &executed_block.block;
        let blobs = self.read_local_blobs(block.published_blob_ids()).await?;
        let already_handled_locally = info.manager.already_handled_proposal(round, block);
        let hashed_value = if round.is_fast() {
            HashedCertificateValue::new_confirmed(executed_block)
        } else {
            HashedCertificateValue::new_validated(executed_block)
        };
        let key_pair = self.key_pair().await?;
        // Create the final block proposal.
        let proposal = if let Some(cert) = info.manager.requested_locked {
            Box::new(BlockProposal::new_retry(round, *cert, &key_pair, blobs))
        } else {
            let block = hashed_value.inner().executed_block().unwrap().block.clone();
            Box::new(BlockProposal::new_initial(round, block, &key_pair, blobs))
        };
        if !already_handled_locally {
            // Check the final block proposal. This will be cheaper after #1401.
            self.client
                .local_node
                .handle_block_proposal(*proposal.clone())
                .await?;
        }
        // Send the query to validators.
        let certificate = self
            .submit_block_proposal_and_update_validators(proposal, hashed_value)
            .await?;
        Ok(ClientOutcome::Committed(Some(certificate)))
    }

    /// Checks that the current height and hash match the `ChainClientState`. Then requests a
    /// leader timeout certificate if the current round has timed out. Returns the chain info for
    /// the (possibly new) current round.
    async fn request_leader_timeout_if_needed(&self) -> Result<Box<ChainInfo>, ChainClientError> {
        let mut info = self.chain_info_with_manager_values().await?;
        self.state().check_info_is_up_to_date(&info)?;
        // If the current round has timed out, we request a timeout certificate and retry in
        // the next round.
        if let Some(round_timeout) = info.manager.round_timeout {
            if round_timeout <= self.storage_client().clock().current_time() {
                self.request_leader_timeout().await?;
                info = self.chain_info_with_manager_values().await?;
            }
        }
        Ok(info)
    }

    /// Finalizes the locked block.
    ///
    /// Panics if there is no locked block; fails if the locked block is not in the current round.
    async fn finalize_locked_block(
        &self,
        info: Box<ChainInfo>,
    ) -> Result<ClientOutcome<Option<ConfirmedBlockCertificate>>, ChainClientError> {
        let certificate = info
            .manager
            .requested_locked
            .expect("Should have a locked block");
        let committee = self.local_committee().await?;
        match self.finalize_block(&committee, *certificate.clone()).await {
            Ok(certificate) => Ok(ClientOutcome::Committed(Some(certificate))),
            Err(ChainClientError::CommunicationError(error)) => {
                // Communication errors in this case often mean that someone else already
                // finalized the block or started another round.
                let timestamp = info.manager.round_timeout.ok_or(error)?;
                Ok(ClientOutcome::WaitForTimeout(RoundTimeout {
                    timestamp,
                    current_round: info.manager.current_round,
                    next_block_height: info.next_block_height,
                }))
            }
            Err(error) => Err(error),
        }
    }

    /// Returns a round in which we can propose a new block or the given one, if possible.
    fn round_for_new_proposal(
        info: &ChainInfo,
        identity: &Owner,
        block: Option<&Block>,
    ) -> Result<Either<Round, RoundTimeout>, ChainClientError> {
        // If there is a conflicting proposal in the current round, we can only propose if the
        // next round can be started without a timeout, i.e. if we are in a multi-leader round.
        let manager = &info.manager;
        let conflicting_proposal = manager.requested_proposed.as_ref().is_some_and(|proposal| {
            proposal.content.round == manager.current_round
                && block.map_or(true, |block| proposal.content.block != *block)
        });
        let round = if !conflicting_proposal {
            manager.current_round
        } else if let Some(round) = manager
            .ownership
            .next_round(manager.current_round)
            .filter(|_| manager.current_round.is_multi_leader())
        {
            round
        } else if let Some(timeout) = info.round_timeout() {
            return Ok(Either::Right(timeout));
        } else {
            return Err(ChainClientError::BlockProposalError(
                "Conflicting proposal in the current round",
            ));
        };
        if manager.can_propose(identity, round) {
            return Ok(Either::Left(round));
        }
        if let Some(timeout) = info.round_timeout() {
            return Ok(Either::Right(timeout));
        }
        Err(ChainClientError::BlockProposalError(
            "Not a leader in the current round",
        ))
    }

    /// Clears the information on any operation that previously failed.
    #[instrument(level = "trace")]
    pub fn clear_pending_block(&self) {
        self.state_mut().clear_pending_block();
    }

    /// Processes a confirmed block for which this chain is a recipient and updates validators.
    #[instrument(
        level = "trace",
        skip(certificate),
        fields(certificate_hash = ?certificate.hash()),
    )]
    pub async fn receive_certificate_and_update_validators(
        &self,
        certificate: ConfirmedBlockCertificate,
    ) -> Result<(), ChainClientError> {
        self.receive_certificate_and_update_validators_internal(
            certificate,
            ReceiveCertificateMode::NeedsCheck,
        )
        .await
    }

    /// Processes confirmed operation for which this chain is a recipient.
    #[instrument(
        level = "trace",
        skip(certificate),
        fields(certificate_hash = ?certificate.hash()),
    )]
    pub async fn receive_certificate(
        &self,
        certificate: ConfirmedBlockCertificate,
    ) -> Result<(), ChainClientError> {
        self.receive_certificate_internal(certificate, ReceiveCertificateMode::NeedsCheck)
            .await
    }

    /// Rotates the key of the chain.
    #[instrument(level = "trace", skip(key_pair))]
    pub async fn rotate_key_pair(
        &self,
        key_pair: KeyPair,
    ) -> Result<ClientOutcome<ConfirmedBlockCertificate>, ChainClientError> {
        let new_public_key = self.state_mut().insert_known_key_pair(key_pair);
        self.transfer_ownership(new_public_key).await
    }

    /// Transfers ownership of the chain to a single super owner.
    #[instrument(level = "trace")]
    pub async fn transfer_ownership(
        &self,
        new_public_key: PublicKey,
    ) -> Result<ClientOutcome<ConfirmedBlockCertificate>, ChainClientError> {
        self.execute_operation(Operation::System(SystemOperation::ChangeOwnership {
            super_owners: vec![new_public_key],
            owners: Vec::new(),
            multi_leader_rounds: 2,
            timeout_config: TimeoutConfig::default(),
        }))
        .await
    }

    /// Adds another owner to the chain, and turns existing super owners into regular owners.
    #[instrument(level = "trace")]
    pub async fn share_ownership(
        &self,
        new_public_key: PublicKey,
        new_weight: u64,
    ) -> Result<ClientOutcome<ConfirmedBlockCertificate>, ChainClientError> {
        loop {
            let ownership = self.prepare_chain().await?.manager.ownership;
            ensure!(
                ownership.is_active(),
                ChainError::InactiveChain(self.chain_id)
            );
            let mut owners = ownership.owners.values().copied().collect::<Vec<_>>();
            owners.extend(
                ownership
                    .super_owners
                    .values()
                    .copied()
                    .zip(iter::repeat(100)),
            );
            owners.push((new_public_key, new_weight));
            let operations = vec![Operation::System(SystemOperation::ChangeOwnership {
                super_owners: Vec::new(),
                owners,
                multi_leader_rounds: ownership.multi_leader_rounds,
                timeout_config: ownership.timeout_config,
            })];
            match self.execute_block(operations).await? {
                ExecuteBlockOutcome::Executed(certificate) => {
                    return Ok(ClientOutcome::Committed(certificate));
                }
                ExecuteBlockOutcome::Conflict(certificate) => {
                    info!(
                        height = %certificate.executed_block().block.height,
                        "Another block was committed; retrying."
                    );
                }
                ExecuteBlockOutcome::WaitForTimeout(timeout) => {
                    return Ok(ClientOutcome::WaitForTimeout(timeout));
                }
            };
        }
    }

    /// Changes the ownership of this chain. Fails if it would remove existing owners, unless
    /// `remove_owners` is `true`.
    #[instrument(level = "trace")]
    pub async fn change_ownership(
        &self,
        ownership: ChainOwnership,
    ) -> Result<ClientOutcome<ConfirmedBlockCertificate>, ChainClientError> {
        self.execute_operation(Operation::System(SystemOperation::ChangeOwnership {
            super_owners: ownership.super_owners.values().cloned().collect(),
            owners: ownership.owners.values().cloned().collect(),
            multi_leader_rounds: ownership.multi_leader_rounds,
            timeout_config: ownership.timeout_config.clone(),
        }))
        .await
    }

    /// Changes the application permissions configuration on this chain.
    #[instrument(level = "trace", skip(application_permissions))]
    pub async fn change_application_permissions(
        &self,
        application_permissions: ApplicationPermissions,
    ) -> Result<ClientOutcome<ConfirmedBlockCertificate>, ChainClientError> {
        let operation = SystemOperation::ChangeApplicationPermissions(application_permissions);
        self.execute_operation(operation.into()).await
    }

    /// Opens a new chain with a derived UID.
    #[instrument(level = "trace", skip(self))]
    pub async fn open_chain(
        &self,
        ownership: ChainOwnership,
        application_permissions: ApplicationPermissions,
        balance: Amount,
    ) -> Result<ClientOutcome<(MessageId, ConfirmedBlockCertificate)>, ChainClientError> {
        self.prepare_chain().await?;
        loop {
            let (epoch, committees) = self.epoch_and_committees(self.chain_id).await?;
            let epoch = epoch.ok_or(LocalNodeError::InactiveChain(self.chain_id))?;
            let config = OpenChainConfig {
                ownership: ownership.clone(),
                committees,
                admin_id: self.admin_id,
                epoch,
                balance,
                application_permissions: application_permissions.clone(),
            };
            let operation = Operation::System(SystemOperation::OpenChain(config));
            let certificate = match self.execute_block(vec![operation]).await? {
                ExecuteBlockOutcome::Executed(certificate) => certificate,
                ExecuteBlockOutcome::Conflict(_) => continue,
                ExecuteBlockOutcome::WaitForTimeout(timeout) => {
                    return Ok(ClientOutcome::WaitForTimeout(timeout));
                }
            };
            // The first message of the only operation created the new chain.
            let message_id = certificate
                .executed_block()
                .message_id_for_operation(0, OPEN_CHAIN_MESSAGE_INDEX)
                .ok_or_else(|| ChainClientError::InternalError("Failed to create new chain"))?;
            // Add the new chain to the list of tracked chains
            self.client.track_chain(ChainId::child(message_id));
            self.client
                .local_node
                .retry_pending_cross_chain_requests(self.chain_id)
                .await?;
            return Ok(ClientOutcome::Committed((message_id, certificate)));
        }
    }

    /// Closes the chain (and loses everything in it!!).
    #[instrument(level = "trace")]
    pub async fn close_chain(
        &self,
    ) -> Result<ClientOutcome<ConfirmedBlockCertificate>, ChainClientError> {
        self.execute_operation(Operation::System(SystemOperation::CloseChain))
            .await
    }

    /// Publishes some bytecode.
    #[cfg(not(target_arch = "wasm32"))]
    #[instrument(level = "trace", skip(contract, service))]
    pub async fn publish_bytecode(
        &self,
        contract: Bytecode,
        service: Bytecode,
    ) -> Result<ClientOutcome<(BytecodeId, ConfirmedBlockCertificate)>, ChainClientError> {
        let (contract_blob, service_blob, bytecode_id) =
            create_bytecode_blobs(contract, service).await;
        self.publish_bytecode_blobs(contract_blob, service_blob, bytecode_id)
            .await
    }

    /// Publishes some bytecode.
    #[cfg(not(target_arch = "wasm32"))]
    #[instrument(level = "trace", skip(contract_blob, service_blob, bytecode_id))]
    pub async fn publish_bytecode_blobs(
        &self,
        contract_blob: Blob,
        service_blob: Blob,
        bytecode_id: BytecodeId,
    ) -> Result<ClientOutcome<(BytecodeId, ConfirmedBlockCertificate)>, ChainClientError> {
        self.add_pending_blobs([contract_blob, service_blob]).await;
        self.execute_operation(Operation::System(SystemOperation::PublishBytecode {
            bytecode_id,
        }))
        .await?
        .try_map(|certificate| Ok((bytecode_id, certificate)))
    }

    /// Publishes some data blobs.
    #[instrument(level = "trace", skip(bytes))]
    pub async fn publish_data_blobs(
        &self,
        bytes: Vec<Vec<u8>>,
    ) -> Result<ClientOutcome<ConfirmedBlockCertificate>, ChainClientError> {
        let blobs = bytes.into_iter().map(Blob::new_data);
        let publish_blob_operations = blobs
            .clone()
            .map(|blob| {
                Operation::System(SystemOperation::PublishDataBlob {
                    blob_hash: blob.id().hash,
                })
            })
            .collect();
        self.add_pending_blobs(blobs).await;
        self.execute_operations(publish_blob_operations).await
    }

    /// Publishes some data blob.
    #[instrument(level = "trace", skip(bytes))]
    pub async fn publish_data_blob(
        &self,
        bytes: Vec<u8>,
    ) -> Result<ClientOutcome<ConfirmedBlockCertificate>, ChainClientError> {
        self.publish_data_blobs(vec![bytes]).await
    }

    /// Adds pending blobs
    pub async fn add_pending_blobs(&self, pending_blobs: impl IntoIterator<Item = Blob>) {
        for blob in pending_blobs {
            self.state_mut().insert_pending_blob(blob);
        }
    }

    /// Creates an application by instantiating some bytecode.
    #[instrument(
        level = "trace",
        skip(self, parameters, instantiation_argument, required_application_ids)
    )]
    pub async fn create_application<
        A: Abi,
        Parameters: Serialize,
        InstantiationArgument: Serialize,
    >(
        &self,
        bytecode_id: BytecodeId<A, Parameters, InstantiationArgument>,
        parameters: &Parameters,
        instantiation_argument: &InstantiationArgument,
        required_application_ids: Vec<UserApplicationId>,
    ) -> Result<ClientOutcome<(UserApplicationId<A>, ConfirmedBlockCertificate)>, ChainClientError>
    {
        let instantiation_argument = serde_json::to_vec(instantiation_argument)?;
        let parameters = serde_json::to_vec(parameters)?;
        Ok(self
            .create_application_untyped(
                bytecode_id.forget_abi(),
                parameters,
                instantiation_argument,
                required_application_ids,
            )
            .await?
            .map(|(app_id, cert)| (app_id.with_abi(), cert)))
    }

    /// Creates an application by instantiating some bytecode.
    #[instrument(
        level = "trace",
        skip(
            self,
            bytecode_id,
            parameters,
            instantiation_argument,
            required_application_ids
        )
    )]
    pub async fn create_application_untyped(
        &self,
        bytecode_id: BytecodeId,
        parameters: Vec<u8>,
        instantiation_argument: Vec<u8>,
        required_application_ids: Vec<UserApplicationId>,
    ) -> Result<ClientOutcome<(UserApplicationId, ConfirmedBlockCertificate)>, ChainClientError>
    {
        self.execute_operation(Operation::System(SystemOperation::CreateApplication {
            bytecode_id,
            parameters,
            instantiation_argument,
            required_application_ids,
        }))
        .await?
        .try_map(|certificate| {
            // The first message of the only operation created the application.
            let creation = certificate
                .executed_block()
                .message_id_for_operation(0, CREATE_APPLICATION_MESSAGE_INDEX)
                .ok_or_else(|| ChainClientError::InternalError("Failed to create application"))?;
            let id = ApplicationId {
                creation,
                bytecode_id,
            };
            Ok((id, certificate))
        })
    }

    /// Creates a new committee and starts using it (admin chains only).
    #[instrument(level = "trace", skip(committee))]
    pub async fn stage_new_committee(
        &self,
        committee: Committee,
    ) -> Result<ClientOutcome<Certificate>, ChainClientError> {
        loop {
            self.prepare_chain().await?;
            let epoch = self.epoch().await?;
            match self
                .execute_block(vec![Operation::System(SystemOperation::Admin(
                    AdminOperation::CreateCommittee {
                        epoch: epoch.try_add_one()?,
                        committee: committee.clone(),
                    },
                ))])
                .await?
            {
                ExecuteBlockOutcome::Executed(certificate) => {
                    return Ok(ClientOutcome::Committed(certificate.into()))
                }
                ExecuteBlockOutcome::Conflict(_) => continue,
                ExecuteBlockOutcome::WaitForTimeout(timeout) => {
                    return Ok(ClientOutcome::WaitForTimeout(timeout));
                }
            };
        }
    }

    /// Synchronizes the chain with the validators and creates blocks without any operations to
    /// process all incoming messages. This may require several blocks.
    ///
    /// If not all certificates could be processed due to a timeout, the timestamp for when to retry
    /// is returned, too.
    #[instrument(level = "trace")]
    pub async fn process_inbox(
        &self,
    ) -> Result<(Vec<ConfirmedBlockCertificate>, Option<RoundTimeout>), ChainClientError> {
        self.prepare_chain().await?;
        self.process_inbox_without_prepare().await
    }

    /// Creates blocks without any operations to process all incoming messages. This may require
    /// several blocks.
    ///
    /// If not all certificates could be processed due to a timeout, the timestamp for when to retry
    /// is returned, too.
    #[instrument(level = "trace")]
    pub async fn process_inbox_without_prepare(
        &self,
    ) -> Result<(Vec<ConfirmedBlockCertificate>, Option<RoundTimeout>), ChainClientError> {
        #[cfg(with_metrics)]
        let _latency = metrics::PROCESS_INBOX_WITHOUT_PREPARE_LATENCY.measure_latency();

        let mut certificates = Vec::new();
        loop {
            let incoming_bundles = self.pending_message_bundles().await?;
            if incoming_bundles.is_empty() {
                return Ok((certificates, None));
            }
            match self.execute_block(vec![]).await {
                Ok(ExecuteBlockOutcome::Executed(certificate))
                | Ok(ExecuteBlockOutcome::Conflict(certificate)) => certificates.push(certificate),
                Ok(ExecuteBlockOutcome::WaitForTimeout(timeout)) => {
                    return Ok((certificates, Some(timeout)));
                }
                Err(error) => return Err(error),
            };
        }
    }

    /// Starts listening to the admin chain for new committees. (This is only useful for
    /// other genesis chains or for testing.)
    #[instrument(level = "trace")]
    pub async fn subscribe_to_new_committees(
        &self,
    ) -> Result<ClientOutcome<ConfirmedBlockCertificate>, ChainClientError> {
        let operation = SystemOperation::Subscribe {
            chain_id: self.admin_id,
            channel: SystemChannel::Admin,
        };
        self.execute_operation(Operation::System(operation)).await
    }

    /// Stops listening to the admin chain for new committees. (This is only useful for
    /// testing.)
    #[instrument(level = "trace")]
    pub async fn unsubscribe_from_new_committees(
        &self,
    ) -> Result<ClientOutcome<ConfirmedBlockCertificate>, ChainClientError> {
        let operation = SystemOperation::Unsubscribe {
            chain_id: self.admin_id,
            channel: SystemChannel::Admin,
        };
        self.execute_operation(Operation::System(operation)).await
    }

    /// Deprecates all the configurations of voting rights but the last one (admin chains
    /// only). Currently, each individual chain is still entitled to wait before accepting
    /// this command. However, it is expected that deprecated validators stop functioning
    /// shortly after such command is issued.
    #[instrument(level = "trace")]
    pub async fn finalize_committee(
        &self,
    ) -> Result<ClientOutcome<ConfirmedBlockCertificate>, ChainClientError> {
        self.prepare_chain().await?;
        let (current_epoch, committees) = self.epoch_and_committees(self.chain_id).await?;
        let current_epoch = current_epoch.ok_or(LocalNodeError::InactiveChain(self.chain_id))?;
        let operations = committees
            .keys()
            .filter_map(|epoch| {
                if *epoch != current_epoch {
                    Some(Operation::System(SystemOperation::Admin(
                        AdminOperation::RemoveCommittee { epoch: *epoch },
                    )))
                } else {
                    None
                }
            })
            .collect();
        self.execute_without_prepare(operations).await
    }

    /// Sends money to a chain.
    /// Do not check balance. (This may block the client)
    /// Do not confirm the transaction.
    #[instrument(level = "trace")]
    pub async fn transfer_to_account_unsafe_unconfirmed(
        &self,
        owner: Option<Owner>,
        amount: Amount,
        account: Account,
    ) -> Result<ClientOutcome<ConfirmedBlockCertificate>, ChainClientError> {
        self.execute_operation(Operation::System(SystemOperation::Transfer {
            owner,
            recipient: Recipient::Account(account),
            amount,
        }))
        .await
    }

    #[instrument(level = "trace", skip(hash))]
    pub async fn read_hashed_certificate_value(
        &self,
        hash: CryptoHash,
    ) -> Result<HashedCertificateValue, ViewError> {
        self.client
            .storage_client()
            .read_hashed_certificate_value(hash)
            .await
    }

    /// Handles any cross-chain requests for any pending outgoing messages.
    #[instrument(level = "trace")]
    pub async fn retry_pending_outgoing_messages(&self) -> Result<(), ChainClientError> {
        self.client
            .local_node
            .retry_pending_cross_chain_requests(self.chain_id)
            .await?;
        Ok(())
    }

    #[instrument(level = "trace", skip(from, limit))]
    pub async fn read_hashed_certificate_values_downward(
        &self,
        from: CryptoHash,
        limit: u32,
    ) -> Result<Vec<HashedCertificateValue>, ViewError> {
        self.client
            .storage_client()
            .read_hashed_certificate_values_downward(from, limit)
            .await
    }

    #[instrument(level = "trace", skip(local_node))]
    async fn local_chain_info(
        &self,
        chain_id: ChainId,
        local_node: &mut LocalNodeClient<S>,
    ) -> Option<Box<ChainInfo>> {
        let Ok(info) = local_node.chain_info(chain_id).await else {
            error!("Fail to read local chain info for {chain_id}");
            return None;
        };
        // Useful in case `chain_id` is the same as the local chain.
        self.update_from_info(&info);
        Some(info)
    }

    #[instrument(level = "trace", skip(chain_id, local_node))]
    async fn local_next_block_height(
        &self,
        chain_id: ChainId,
        local_node: &mut LocalNodeClient<S>,
    ) -> Option<BlockHeight> {
        let info = self.local_chain_info(chain_id, local_node).await?;
        Some(info.next_block_height)
    }

    #[instrument(level = "trace", skip(remote_node, local_node, notification))]
    async fn process_notification(
        &self,
        remote_node: RemoteNode<P::Node>,
        mut local_node: LocalNodeClient<S>,
        notification: Notification,
    ) {
        match notification.reason {
            Reason::NewIncomingBundle { origin, height } => {
                if self
                    .local_next_block_height(origin.sender, &mut local_node)
                    .await
                    > Some(height)
                {
                    debug!("Accepting redundant notification for new message");
                    return;
                }
                if let Err(error) = self
                    .find_received_certificates_from_validator(remote_node)
                    .await
                {
                    error!("Fail to process notification: {error}");
                    return;
                }
                if self
                    .local_next_block_height(origin.sender, &mut local_node)
                    .await
                    <= Some(height)
                {
                    error!("Fail to synchronize new message after notification");
                }
            }
            Reason::NewBlock { height, .. } => {
                let chain_id = notification.chain_id;
                if self
                    .local_next_block_height(chain_id, &mut local_node)
                    .await
                    > Some(height)
                {
                    debug!("Accepting redundant notification for new block");
                    return;
                }
                if let Err(error) = self
                    .try_synchronize_chain_state_from(&remote_node, chain_id)
                    .await
                {
                    error!("Fail to process notification: {error}");
                    return;
                }
                let local_height = self
                    .local_next_block_height(chain_id, &mut local_node)
                    .await;
                if local_height <= Some(height) {
                    error!("Fail to synchronize new block after notification");
                }
            }
            Reason::NewRound { height, round } => {
                let chain_id = notification.chain_id;
                if let Some(info) = self.local_chain_info(chain_id, &mut local_node).await {
                    if (info.next_block_height, info.manager.current_round) >= (height, round) {
                        debug!("Accepting redundant notification for new round");
                        return;
                    }
                }
                if let Err(error) = self
                    .try_synchronize_chain_state_from(&remote_node, chain_id)
                    .await
                {
                    error!("Fail to process notification: {error}");
                    return;
                }
                let Some(info) = self.local_chain_info(chain_id, &mut local_node).await else {
                    error!("Fail to read local chain info for {chain_id}");
                    return;
                };
                if (info.next_block_height, info.manager.current_round) < (height, round) {
                    error!("Fail to synchronize new block after notification");
                }
            }
        }
    }

    /// Spawns a task that listens to notifications about the current chain from all validators,
    /// and synchronizes the local state accordingly.
    #[instrument(level = "trace", fields(chain_id = ?self.chain_id))]
    pub async fn listen(
        &self,
    ) -> Result<(impl Future<Output = ()>, AbortOnDrop, NotificationStream), ChainClientError> {
        use future::FutureExt as _;

        async fn await_while_polling<F: FusedFuture>(
            future: F,
            background_work: impl FusedStream<Item = ()>,
        ) -> F::Output {
            tokio::pin!(future);
            tokio::pin!(background_work);
            loop {
                futures::select! {
                    _ = background_work.next() => (),
                    result = future => return result,
                }
            }
        }

        let mut senders = HashMap::new(); // Senders to cancel notification streams.
        let notifications = self.subscribe().await?;
        let (abortable_notifications, abort) = stream::abortable(self.subscribe().await?);
        if let Err(error) = self.synchronize_from_validators().await {
            error!("Failed to synchronize from validators: {}", error);
        }

        // Beware: if this future ceases to make progress, notification processing will
        // deadlock, because of the issue described in
        // https://github.com/linera-io/linera-protocol/pull/1173.

        // TODO(#2013): replace this lock with an asychronous communication channel

        let mut process_notifications = FuturesUnordered::new();

        match self.update_streams(&mut senders).await {
            Ok(handler) => process_notifications.push(handler),
            Err(error) => error!("Failed to update committee: {error}"),
        };

        let this = self.clone();
        let update_streams = async move {
            let mut abortable_notifications = abortable_notifications.fuse();

            while let Some(notification) =
                await_while_polling(abortable_notifications.next(), &mut process_notifications)
                    .await
            {
                if let Reason::NewBlock { .. } = notification.reason {
                    match await_while_polling(
                        this.update_streams(&mut senders).fuse(),
                        &mut process_notifications,
                    )
                    .await
                    {
                        Ok(handler) => process_notifications.push(handler),
                        Err(error) => error!("Failed to update comittee: {error}"),
                    }
                }
            }

            for abort in senders.into_values() {
                abort.abort();
            }

            let () = process_notifications.collect().await;
        }
        .in_current_span();

        Ok((update_streams, AbortOnDrop(abort), notifications))
    }

    #[instrument(level = "trace", skip(senders))]
    async fn update_streams(
        &self,
        senders: &mut HashMap<ValidatorName, AbortHandle>,
    ) -> Result<impl Future<Output = ()>, ChainClientError> {
        let (chain_id, nodes, local_node) = {
            let committee = self.local_committee().await?;
            let nodes: HashMap<_, _> = self
                .client
                .validator_node_provider
                .make_nodes(&committee)?
                .collect();
            (self.chain_id, nodes, self.client.local_node.clone())
        };
        // Drop removed validators.
        senders.retain(|name, abort| {
            if !nodes.contains_key(name) {
                abort.abort();
            }
            !abort.is_aborted()
        });
        // Add tasks for new validators.
        let validator_tasks = FuturesUnordered::new();
        for (name, node) in nodes {
            let hash_map::Entry::Vacant(entry) = senders.entry(name) else {
                continue;
            };
            let stream = stream::once({
                let node = node.clone();
                async move { node.subscribe(vec![chain_id]).await }
            })
            .filter_map(move |result| async move {
                if let Err(error) = &result {
                    warn!(?error, "Could not connect to validator {name}");
                } else {
                    info!("Connected to validator {name}");
                }
                result.ok()
            })
            .flatten();
            let (stream, abort) = stream::abortable(stream);
            let mut stream = Box::pin(stream);
            let this = self.clone();
            let local_node = local_node.clone();
            let remote_node = RemoteNode { name, node };
            validator_tasks.push(async move {
                while let Some(notification) = stream.next().await {
                    this.process_notification(
                        remote_node.clone(),
                        local_node.clone(),
                        notification,
                    )
                    .await;
                }
            });
            entry.insert(abort);
        }
        Ok(validator_tasks.collect())
    }

    /// Attempts to download new received certificates from a particular validator.
    ///
    /// This is similar to `find_received_certificates` but for only one validator.
    /// We also don't try to synchronize the admin chain.
    #[instrument(level = "trace")]
    async fn find_received_certificates_from_validator(
        &self,
        remote_node: RemoteNode<P::Node>,
    ) -> Result<(), ChainClientError> {
        let chain_id = self.chain_id;
        // Proceed to downloading received certificates.
        let received_certificates = self
            .synchronize_received_certificates_from_validator(
                chain_id,
                &remote_node,
                self.client.max_loaded_chains.into(),
            )
            .await?;
        // Process received certificates. If the client state has changed during the
        // network calls, we should still be fine.
        self.receive_certificates_from_validators(vec![received_certificates])
            .await;
        Ok(())
    }

    /// Given a set of chain ID-block height pairs, returns a map that assigns to each chain ID
    /// the highest height seen.
    fn max_height_per_chain(remote_log: &[ChainAndHeight]) -> BTreeMap<ChainId, BlockHeight> {
        remote_log.iter().fold(
            BTreeMap::<ChainId, BlockHeight>::new(),
            |mut chain_to_info, entry| {
                chain_to_info
                    .entry(entry.chain_id)
                    .and_modify(|h| *h = entry.height.max(*h))
                    .or_insert(entry.height);
                chain_to_info
            },
        )
    }
}

/// The outcome of trying to commit a list of incoming messages and operations to the chain.
#[derive(Debug)]
enum ExecuteBlockOutcome {
    /// A block with the messages and operations was committed.
    Executed(ConfirmedBlockCertificate),
    /// A different block was already proposed and got committed. Check whether the messages and
    /// operations are still suitable, and try again at the next block height.
    Conflict(ConfirmedBlockCertificate),
    /// We are not the round leader and cannot do anything. Try again at the specified time or
    /// or whenever the round or block height changes.
    WaitForTimeout(RoundTimeout),
}

/// Wrapper for `AbortHandle` that aborts when its dropped.
#[must_use]
pub struct AbortOnDrop(AbortHandle);

impl Drop for AbortOnDrop {
    #[instrument(level = "trace", skip(self))]
    fn drop(&mut self) {
        self.0.abort();
    }
}

/// The result of `synchronize_received_certificates_from_validator`.
struct ReceivedCertificatesFromValidator {
    /// The name of the validator we downloaded from.
    name: ValidatorName,
    /// The new tracker value for that validator.
    tracker: u64,
    /// The downloaded certificates. The signatures were already checked and they are ready
    /// to be processed.
    certificates: Vec<ConfirmedBlockCertificate>,
    /// Sender chains that were already up to date locally. We need to ensure their messages
    /// are delivered.
    other_sender_chains: Vec<ChainId>,
}<|MERGE_RESOLUTION|>--- conflicted
+++ resolved
@@ -46,7 +46,7 @@
     types::{
         Certificate, CertificateValueT, ConfirmedBlock, ConfirmedBlockCertificate,
         GenericCertificate, Hashed, HashedCertificateValue, LiteCertificate, Timeout,
-        TimeoutCertificate, ValidatedBlock, ValidatedBlockCertificate,
+        TimeoutCertificate, ValidatedBlockCertificate,
     },
     ChainError, ChainExecutionContext, ChainStateView,
 };
@@ -1021,37 +1021,18 @@
         Ok(certificate)
     }
 
-    /// Submits a block proposal to the validators. If it is a slow round, also submits the
-<<<<<<< HEAD
-    /// validated block for finalization. Returns the confirmed block certificate.
+    /// Submits a block proposal to the validators.
     #[instrument(level = "trace", skip(committee, proposal, value))]
-    async fn submit_block_proposal<T: CertificateProcessor>(
-=======
-    /// validated block for finalization. Updates the validators about the confirmed block
-    /// certificate, and returns the certificate.
-    #[instrument(level = "trace", skip(proposal, value))]
-    async fn submit_block_proposal_and_update_validators(
->>>>>>> 2a97cdc7
-        &self,
+    async fn submit_block_proposal_and_update_validators<T: CertificateProcessor>(
+        &self,
+        committee: &Committee,
         proposal: Box<BlockProposal>,
-<<<<<<< HEAD
         value: Hashed<T>,
     ) -> Result<GenericCertificate<T>, ChainClientError> {
-        let required_blob_ids: HashSet<BlobId> = value.inner().required_blob_ids();
-=======
-        value: HashedCertificateValue,
-    ) -> Result<ConfirmedBlockCertificate, ChainClientError> {
         // Remember what we are trying to do before sending the proposal to the validators.
         self.state_mut()
             .set_pending_block(proposal.content.block.clone());
-        let committee = self.local_committee().await?;
-        let required_blob_ids = value
-            .inner()
-            .executed_block()
-            .expect("The result of executing a proposal is always an executed block")
-            .outcome
-            .required_blob_ids();
->>>>>>> 2a97cdc7
+        let required_blob_ids: HashSet<BlobId> = value.inner().required_blob_ids();
         let proposed_blobs = proposal.blobs.clone();
         let submit_action = CommunicateAction::SubmitBlock {
             proposal,
@@ -1062,38 +1043,6 @@
             .await?;
         self.process_certificate(certificate.clone(), proposed_blobs)
             .await?;
-<<<<<<< HEAD
-=======
-        let certificate = if certificate.inner().is_confirmed() {
-            certificate.try_into().unwrap() // shouldn't panic, we just checked.
-        } else {
-            self.finalize_block(&committee, certificate.into()).await?
-        };
-
-        // Communicate the new certificate now.
-        let next_block_height = self.next_block_height();
-        self.communicate_chain_updates(
-            &committee,
-            self.chain_id,
-            next_block_height,
-            self.options.cross_chain_message_delivery,
-        )
-        .await?;
-        if let Ok(new_committee) = self.local_committee().await {
-            if new_committee != committee {
-                // If the configuration just changed, communicate to the new committee as well.
-                // (This is actually more important that updating the previous committee.)
-                let next_block_height = self.next_block_height();
-                self.communicate_chain_updates(
-                    &new_committee,
-                    self.chain_id,
-                    next_block_height,
-                    self.options.cross_chain_message_delivery,
-                )
-                .await?;
-            }
-        }
->>>>>>> 2a97cdc7
         Ok(certificate)
     }
 
@@ -1934,143 +1883,6 @@
         Ok(blobs)
     }
 
-<<<<<<< HEAD
-    /// Executes (or retries) a regular block proposal. Updates local balance.
-    #[instrument(level = "trace", skip(block, round, manager))]
-    async fn propose_block(
-        &self,
-        block: Block,
-        round: Round,
-        manager: ChainManagerInfo,
-    ) -> Result<ConfirmedBlockCertificate, ChainClientError> {
-        let next_block_height;
-        let block_hash;
-        {
-            let state = self.state();
-            next_block_height = state.next_block_height();
-            block_hash = state.block_hash();
-            // In the fast round, we must never make any conflicting proposals.
-            if round.is_fast() {
-                if let Some(pending) = &state.pending_block() {
-                    ensure!(
-                        pending == &block,
-                        ChainClientError::BlockProposalError(
-                            "Client state has a different pending block; \
-                             use the `linera retry-pending-block` command to commit that first"
-                        )
-                    );
-                }
-            }
-        }
-
-        ensure!(
-            block.height == next_block_height,
-            ChainClientError::BlockProposalError("Unexpected block height")
-        );
-        ensure!(
-            block.previous_block_hash == block_hash,
-            ChainClientError::BlockProposalError("Unexpected previous block hash")
-        );
-        // Make sure that we follow the steps in the multi-round protocol.
-        let executed_block = if let Some(validated_block_certificate) = &manager.requested_locked {
-            ensure!(
-                validated_block_certificate.executed_block().block == block,
-                ChainClientError::BlockProposalError(
-                    "A different block has already been validated at this height"
-                )
-            );
-            validated_block_certificate.executed_block().clone()
-        } else {
-            self.stage_block_execution(block).await?.0
-        };
-        let block = executed_block.block.clone();
-        if let Some(proposal) = &manager.requested_proposed {
-            if proposal.content.round.is_fast() {
-                ensure!(
-                    proposal.content.block == block,
-                    ChainClientError::BlockProposalError(
-                        "Chain manager has a different pending block in the fast round"
-                    )
-                );
-            }
-        }
-
-        let blobs = self.read_local_blobs(block.published_blob_ids()).await?;
-        // Create the final block proposal.
-        let key_pair = self.key_pair().await?;
-        let proposal = if let Some(cert) = manager.requested_locked {
-            Box::new(BlockProposal::new_retry(round, *cert, &key_pair, blobs))
-        } else {
-            Box::new(BlockProposal::new_initial(
-                round,
-                block.clone(),
-                &key_pair,
-                blobs,
-            ))
-        };
-        if manager
-            .requested_proposed
-            .as_ref()
-            .map(|proposal| &proposal.content)
-            != Some(&proposal.content)
-        {
-            // Check the final block proposal. This will be cheaper after #1401.
-            self.client
-                .local_node
-                .handle_block_proposal(*proposal.clone())
-                .await?;
-        }
-        // Remember what we are trying to do before sending the proposal to the validators.
-        self.state_mut().set_pending_block(block);
-        // Collect the hashed certificate values required for execution.
-        let committee = self.local_committee().await?;
-        // Send the query to validators.
-        let validated_block = ValidatedBlock::new(executed_block);
-        let certificate = if round.is_fast() {
-            self.submit_block_proposal(
-                &committee,
-                proposal,
-                HashedCertificateValue::new_confirmed(validated_block.into_inner()),
-            )
-            .await?
-        } else {
-            let certificate = self
-                .submit_block_proposal(
-                    &committee,
-                    proposal,
-                    HashedCertificateValue::new_validated(validated_block.into_inner()),
-                )
-                .await?;
-            self.finalize_block(&committee, certificate).await?
-        };
-        // Communicate the new certificate now.
-        let next_block_height = self.next_block_height();
-        self.communicate_chain_updates(
-            &committee,
-            self.chain_id,
-            next_block_height,
-            self.options.cross_chain_message_delivery,
-        )
-        .await?;
-        if let Ok(new_committee) = self.local_committee().await {
-            if new_committee != committee {
-                // If the configuration just changed, communicate to the new committee as well.
-                // (This is actually more important that updating the previous committee.)
-                let next_block_height = self.next_block_height();
-                self.communicate_chain_updates(
-                    &new_committee,
-                    self.chain_id,
-                    next_block_height,
-                    self.options.cross_chain_message_delivery,
-                )
-                .await?;
-            }
-        }
-        Ok(certificate)
-    }
-
-=======
->>>>>>> 2a97cdc7
     /// Executes a list of operations.
     #[instrument(level = "trace", skip(operations))]
     pub async fn execute_operations(
@@ -2546,17 +2358,12 @@
         let block = &executed_block.block;
         let blobs = self.read_local_blobs(block.published_blob_ids()).await?;
         let already_handled_locally = info.manager.already_handled_proposal(round, block);
-        let hashed_value = if round.is_fast() {
-            HashedCertificateValue::new_confirmed(executed_block)
-        } else {
-            HashedCertificateValue::new_validated(executed_block)
-        };
         let key_pair = self.key_pair().await?;
         // Create the final block proposal.
         let proposal = if let Some(cert) = info.manager.requested_locked {
             Box::new(BlockProposal::new_retry(round, *cert, &key_pair, blobs))
         } else {
-            let block = hashed_value.inner().executed_block().unwrap().block.clone();
+            let block = executed_block.block.clone();
             Box::new(BlockProposal::new_initial(round, block, &key_pair, blobs))
         };
         if !already_handled_locally {
@@ -2566,10 +2373,23 @@
                 .handle_block_proposal(*proposal.clone())
                 .await?;
         }
+        let committee = self.local_committee().await?;
         // Send the query to validators.
-        let certificate = self
-            .submit_block_proposal_and_update_validators(proposal, hashed_value)
-            .await?;
+        let certificate = if round.is_fast() {
+            let hashed_value = HashedCertificateValue::new_confirmed(executed_block);
+            self.submit_block_proposal_and_update_validators(&committee, proposal, hashed_value)
+                .await?
+        } else {
+            let hashed_value = HashedCertificateValue::new_validated(executed_block);
+            let certificate = self
+                .submit_block_proposal_and_update_validators(
+                    &committee,
+                    proposal,
+                    hashed_value.clone(),
+                )
+                .await?;
+            self.finalize_block(&committee, certificate).await?
+        };
         Ok(ClientOutcome::Committed(Some(certificate)))
     }
 
