--- conflicted
+++ resolved
@@ -334,8 +334,8 @@
         chain_id: ChainId,
         mut start: BlockHeight,
         stop: BlockHeight,
-<<<<<<< HEAD
-    ) -> Result<(), ChainClientError> {
+    ) -> Result<Option<Box<ChainInfo>>, ChainClientError> {
+        let mut last_info = None;
         // First load any blocks from local storage, if available.
         let mut hashes = Vec::new();
         {
@@ -352,10 +352,6 @@
             self.handle_certificate(Box::new(certificate)).await?;
         }
         // Now download the rest in batches from the remote node.
-=======
-    ) -> Result<Option<Box<ChainInfo>>, ChainClientError> {
-        let mut last_info = None;
->>>>>>> 8150c4b1
         while start < stop {
             // TODO(#2045): Analyze network errors instead of guessing the batch size.
             let limit = u64::from(stop)
