// Copyright (c) Zefchain Labs, Inc.
// SPDX-License-Identifier: Apache-2.0

//! A worker to handle a single chain.

mod actor;
mod config;
mod delivery_notifier;
mod state;

pub(super) use self::delivery_notifier::DeliveryNotifier;
#[cfg(test)]
pub(crate) use self::state::CrossChainUpdateHelper;
pub(crate) use self::{
<<<<<<< HEAD
    actor::{
        ChainActorReceivers, ChainWorkerActor, ChainWorkerRequest, ConfirmUpdatedRecipientRequest,
        CrossChainUpdateRequest,
    },
=======
    actor::{ChainWorkerActor, ChainWorkerRequest, EventSubscriptionsResult},
>>>>>>> 462d62ef
    config::ChainWorkerConfig,
    state::BlockOutcome,
};<|MERGE_RESOLUTION|>--- conflicted
+++ resolved
@@ -12,14 +12,10 @@
 #[cfg(test)]
 pub(crate) use self::state::CrossChainUpdateHelper;
 pub(crate) use self::{
-<<<<<<< HEAD
     actor::{
         ChainActorReceivers, ChainWorkerActor, ChainWorkerRequest, ConfirmUpdatedRecipientRequest,
-        CrossChainUpdateRequest,
+        CrossChainUpdateRequest, EventSubscriptionsResult,
     },
-=======
-    actor::{ChainWorkerActor, ChainWorkerRequest, EventSubscriptionsResult},
->>>>>>> 462d62ef
     config::ChainWorkerConfig,
     state::BlockOutcome,
 };