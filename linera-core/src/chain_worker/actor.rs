// Copyright (c) Zefchain Labs, Inc.
// SPDX-License-Identifier: Apache-2.0

//! An actor that runs a chain worker.

use std::{
    collections::{BTreeMap, HashMap, HashSet},
    fmt,
    pin::Pin,
    sync::{self, Arc, RwLock},
};

use custom_debug_derive::Debug;
use futures::{stream::Peekable, FutureExt as _, StreamExt as _};
use linera_base::{
    crypto::{CryptoHash, ValidatorPublicKey},
    data_types::{ApplicationDescription, Blob, BlockHeight, Epoch, TimeDelta, Timestamp},
    hashed::Hashed,
    identifiers::{ApplicationId, BlobId, ChainId, StreamId},
    time::Instant,
};
use linera_chain::{
    data_types::{BlockProposal, MessageBundle, ProposedBlock},
    types::{Block, ConfirmedBlockCertificate, TimeoutCertificate, ValidatedBlockCertificate},
    ChainError, ChainStateView,
};
use linera_execution::{
    system::EventSubscriptions, ExecutionStateView, Query, QueryContext, QueryOutcome,
    ServiceRuntimeEndpoint, ServiceSyncRuntime,
};
use linera_storage::{Clock as _, Storage};
use linera_views::context::InactiveContext;
use tokio::sync::{mpsc, oneshot, OwnedRwLockReadGuard};
use tokio_stream::wrappers::UnboundedReceiverStream;
use tracing::{debug, instrument, trace, Instrument as _};

use super::{config::ChainWorkerConfig, state::ChainWorkerState, DeliveryNotifier};
use crate::{
    chain_worker::BlockOutcome,
    data_types::{ChainInfoQuery, ChainInfoResponse},
    value_cache::ValueCache,
    worker::{NetworkActions, WorkerError},
};

/// Type alias for event subscriptions result.
pub(crate) type EventSubscriptionsResult = Vec<((ChainId, StreamId), EventSubscriptions)>;

#[cfg(with_metrics)]
mod metrics {
    use std::sync::LazyLock;

    use linera_base::prometheus_util::{exponential_bucket_interval, register_histogram};
    use prometheus::Histogram;

    pub static CHAIN_WORKER_REQUEST_QUEUE_WAIT_TIME: LazyLock<Histogram> = LazyLock::new(|| {
        register_histogram(
            "chain_worker_request_queue_wait_time",
            "Time (ms) a chain worker request waits in queue before being processed",
            exponential_bucket_interval(0.1_f64, 10_000.0),
        )
    });
}

/// A request for the [`ChainWorkerActor`].
#[derive(Debug)]
pub(crate) enum ChainWorkerRequest<Context>
where
    Context: linera_views::context::Context + Clone + 'static,
{
    /// Reads the certificate for a requested [`BlockHeight`].
    #[cfg(with_testing)]
    ReadCertificate {
        height: BlockHeight,
        #[debug(skip)]
        callback: oneshot::Sender<Result<Option<ConfirmedBlockCertificate>, WorkerError>>,
    },

    /// Request a read-only view of the [`ChainStateView`].
    GetChainStateView {
        #[debug(skip)]
        callback:
            oneshot::Sender<Result<OwnedRwLockReadGuard<ChainStateView<Context>>, WorkerError>>,
    },

    /// Query an application's state.
    QueryApplication {
        query: Query,
        block_hash: Option<CryptoHash>,
        #[debug(skip)]
        callback: oneshot::Sender<Result<QueryOutcome, WorkerError>>,
    },

    /// Describe an application.
    DescribeApplication {
        application_id: ApplicationId,
        #[debug(skip)]
        callback: oneshot::Sender<Result<ApplicationDescription, WorkerError>>,
    },

    /// Execute a block but discard any changes to the chain state.
    StageBlockExecution {
        block: ProposedBlock,
        round: Option<u32>,
        published_blobs: Vec<Blob>,
        #[debug(skip)]
        callback: oneshot::Sender<Result<(Block, ChainInfoResponse), WorkerError>>,
    },

    /// Process a leader timeout issued for this multi-owner chain.
    ProcessTimeout {
        certificate: TimeoutCertificate,
        #[debug(skip)]
        callback: oneshot::Sender<Result<(ChainInfoResponse, NetworkActions), WorkerError>>,
    },

    /// Handle a proposal for the next block on this chain.
    HandleBlockProposal {
        proposal: BlockProposal,
        #[debug(skip)]
        callback: oneshot::Sender<Result<(ChainInfoResponse, NetworkActions), WorkerError>>,
    },

    /// Process a validated block issued for this multi-owner chain.
    ProcessValidatedBlock {
        certificate: ValidatedBlockCertificate,
        #[debug(skip)]
        callback:
            oneshot::Sender<Result<(ChainInfoResponse, NetworkActions, BlockOutcome), WorkerError>>,
    },

    /// Process a confirmed block (a commit).
    ProcessConfirmedBlock {
        certificate: ConfirmedBlockCertificate,
        #[debug(with = "elide_option")]
        notify_when_messages_are_delivered: Option<oneshot::Sender<()>>,
        #[debug(skip)]
        callback:
            oneshot::Sender<Result<(ChainInfoResponse, NetworkActions, BlockOutcome), WorkerError>>,
    },

    /// Handle a [`ChainInfoQuery`].
    HandleChainInfoQuery {
        query: ChainInfoQuery,
        #[debug(skip)]
        callback: oneshot::Sender<Result<(ChainInfoResponse, NetworkActions), WorkerError>>,
    },

    /// Get a blob if it belongs to the current locking block or pending proposal.
    DownloadPendingBlob {
        blob_id: BlobId,
        #[debug(skip)]
        callback: oneshot::Sender<Result<Blob, WorkerError>>,
    },

    /// Handle a blob that belongs to a pending proposal or validated block certificate.
    HandlePendingBlob {
        blob: Blob,
        #[debug(skip)]
        callback: oneshot::Sender<Result<ChainInfoResponse, WorkerError>>,
    },

    /// Update the received certificate trackers to at least the given values.
    UpdateReceivedCertificateTrackers {
        new_trackers: BTreeMap<ValidatorPublicKey, u64>,
        callback: oneshot::Sender<Result<(), WorkerError>>,
    },

    /// Get preprocessed block hashes in a given height range.
    GetPreprocessedBlockHashes {
        start: BlockHeight,
        end: BlockHeight,
        #[debug(skip)]
        callback: oneshot::Sender<Result<Vec<CryptoHash>, WorkerError>>,
    },

    /// Get the next block height to receive from an inbox.
    GetInboxNextHeight {
        origin: ChainId,
        #[debug(skip)]
        callback: oneshot::Sender<Result<BlockHeight, WorkerError>>,
    },

    /// Get locking blobs for specific blob IDs.
    GetLockingBlobs {
        blob_ids: Vec<BlobId>,
        #[debug(skip)]
        callback: oneshot::Sender<Result<Option<Vec<Blob>>, WorkerError>>,
    },

    /// Get block hashes for specified heights.
    GetBlockHashes {
        heights: Vec<BlockHeight>,
        #[debug(skip)]
        callback: oneshot::Sender<Result<Vec<CryptoHash>, WorkerError>>,
    },

    /// Get proposed blobs from the manager for specified blob IDs.
    GetProposedBlobs {
        blob_ids: Vec<BlobId>,
        #[debug(skip)]
        callback: oneshot::Sender<Result<Vec<Blob>, WorkerError>>,
    },

    /// Get event subscriptions as a list of ((ChainId, StreamId), EventSubscriptions).
    GetEventSubscriptions {
        #[debug(skip)]
        callback: oneshot::Sender<Result<EventSubscriptionsResult, WorkerError>>,
    },

    /// Get the next expected event index for a stream.
    GetNextExpectedEvent {
        stream_id: StreamId,
        #[debug(skip)]
        callback: oneshot::Sender<Result<Option<u32>, WorkerError>>,
    },

    /// Get received certificate trackers.
    GetReceivedCertificateTrackers {
        #[debug(skip)]
        callback: oneshot::Sender<Result<HashMap<ValidatorPublicKey, u64>, WorkerError>>,
    },

    /// Get tip state info for next_outbox_heights calculation.
    GetTipStateAndOutboxInfo {
        receiver_id: ChainId,
        #[debug(skip)]
        callback: oneshot::Sender<Result<(BlockHeight, Option<BlockHeight>), WorkerError>>,
    },

    /// Get the next height to preprocess.
    GetNextHeightToPreprocess {
        #[debug(skip)]
        callback: oneshot::Sender<Result<BlockHeight, WorkerError>>,
    },
}

/// A request to process a cross-chain update.
#[derive(Debug)]
pub(crate) struct CrossChainUpdateRequest {
    pub origin: ChainId,
    pub bundles: Vec<(Epoch, MessageBundle)>,
    #[debug(skip)]
    pub callback: oneshot::Sender<Result<Option<BlockHeight>, WorkerError>>,
}

/// A request to confirm that a recipient was updated.
#[derive(Debug)]
pub(crate) struct ConfirmUpdatedRecipientRequest {
    pub recipient: ChainId,
    pub latest_height: BlockHeight,
    #[debug(skip)]
    pub callback: oneshot::Sender<Result<(), WorkerError>>,
}

/// A callback sender for cross-chain update results, mapped by origin chain ID.
type CrossChainUpdateCallbacks =
    BTreeMap<ChainId, Vec<oneshot::Sender<Result<Option<BlockHeight>, WorkerError>>>>;

/// The type of request to process next in the actor loop.
#[derive(Clone, Copy, PartialEq, Eq)]
enum RequestType {
    /// A cross-chain update request.
    CrossChainUpdate,
    /// A confirmation that a recipient was updated.
    Confirmation,
    /// A regular chain worker request.
    Regular,
}

/// The receiver endpoints for a [`ChainWorkerActor`].
pub(crate) struct ChainActorReceivers<Context>
where
    Context: linera_views::context::Context + Clone + Send + Sync + 'static,
{
    /// Receiver for regular chain worker requests.
    pub requests: mpsc::UnboundedReceiver<(ChainWorkerRequest<Context>, tracing::Span, Instant)>,
    /// Receiver for cross-chain update requests.
    pub cross_chain_updates:
        mpsc::UnboundedReceiver<(CrossChainUpdateRequest, tracing::Span, Instant)>,
    /// Receiver for confirmation requests.
    pub confirmations:
        mpsc::UnboundedReceiver<(ConfirmUpdatedRecipientRequest, tracing::Span, Instant)>,
}

/// The actor worker type.
pub(crate) struct ChainWorkerActor<StorageClient>
where
    StorageClient: Storage + Clone + 'static,
{
    chain_id: ChainId,
    config: ChainWorkerConfig,
    storage: StorageClient,
    block_values: Arc<ValueCache<CryptoHash, Hashed<Block>>>,
    execution_state_cache: Arc<ValueCache<CryptoHash, ExecutionStateView<InactiveContext>>>,
    tracked_chains: Option<Arc<sync::RwLock<HashSet<ChainId>>>>,
    delivery_notifier: DeliveryNotifier,
    is_tracked: bool,
}

struct ServiceRuntimeActor {
    task: web_thread_pool::Task<()>,
    endpoint: ServiceRuntimeEndpoint,
}

impl ServiceRuntimeActor {
    /// Spawns a blocking task to execute the service runtime actor.
    ///
    /// Returns the task handle and the endpoints to interact with the actor.
    async fn spawn(chain_id: ChainId, thread_pool: &linera_execution::ThreadPool) -> Self {
        let (execution_state_sender, incoming_execution_requests) =
            futures::channel::mpsc::unbounded();
        let (runtime_request_sender, runtime_request_receiver) = std::sync::mpsc::channel();

        Self {
            endpoint: ServiceRuntimeEndpoint {
                incoming_execution_requests,
                runtime_request_sender,
            },
            task: thread_pool
                .run((), move |()| async move {
                    ServiceSyncRuntime::new(
                        execution_state_sender,
                        QueryContext {
                            chain_id,
                            next_block_height: BlockHeight(0),
                            local_time: Timestamp::from(0),
                        },
                    )
                    .run(runtime_request_receiver)
                })
                .await,
        }
    }
}

impl<StorageClient> ChainWorkerActor<StorageClient>
where
    StorageClient: Storage + Clone + 'static,
{
    /// Runs the [`ChainWorkerActor`]. The chain state is loaded when the first request
    /// arrives.
    #[expect(clippy::too_many_arguments)]
    pub(crate) async fn run(
        config: ChainWorkerConfig,
        storage: StorageClient,
        block_values: Arc<ValueCache<CryptoHash, Hashed<Block>>>,
        execution_state_cache: Arc<ValueCache<CryptoHash, ExecutionStateView<InactiveContext>>>,
        tracked_chains: Option<Arc<RwLock<HashSet<ChainId>>>>,
        delivery_notifier: DeliveryNotifier,
        chain_id: ChainId,
        receivers: ChainActorReceivers<StorageClient::Context>,
        is_tracked: bool,
    ) {
        let actor = ChainWorkerActor {
            config,
            storage,
            block_values,
            execution_state_cache,
            tracked_chains,
            delivery_notifier,
            chain_id,
            is_tracked,
        };
        if let Err(err) = actor.handle_requests(receivers).await {
            tracing::error!("Chain actor error: {err}");
        }
    }

    /// Sleeps for the configured TTL.
    pub(super) async fn sleep_until_timeout(&self) {
        let now = self.storage.clock().current_time();
        let timeout = if self.is_tracked {
            self.config.sender_chain_ttl
        } else {
            self.config.ttl
        };
        let ttl = TimeDelta::from_micros(u64::try_from(timeout.as_micros()).unwrap_or(u64::MAX));
        let timeout = now.saturating_add(ttl);
        self.storage.clock().sleep_until(timeout).await
    }

    /// Runs the worker until there are no more incoming requests.
    #[instrument(
        skip_all,
        fields(chain_id = format!("{:.8}", self.chain_id), long_lived_services = %self.config.long_lived_services),
    )]
    async fn handle_requests(
        self,
        receivers: ChainActorReceivers<StorageClient::Context>,
    ) -> Result<(), WorkerError> {
        trace!("Starting `ChainWorkerActor`");

        let regular_batch_size = self.config.regular_request_batch_size;
        let cross_chain_batch_size = self.config.cross_chain_update_batch_size;

        // The first iteration waits indefinitely; subsequent iterations have a timeout.
        let mut first_iteration = true;

<<<<<<< HEAD
        // The chain worker state, loaded lazily.
        let mut worker: Option<ChainWorkerState<StorageClient>> = None;
        let mut service_runtime_task = None;
        #[allow(unused)]
        let mut service_runtime_thread = None;

        // Convert receivers to peekable streams so we can wait without consuming.
        let mut requests = UnboundedReceiverStream::new(receivers.requests).peekable();
        let mut cross_chain_updates =
            UnboundedReceiverStream::new(receivers.cross_chain_updates).peekable();
        let mut confirmations = UnboundedReceiverStream::new(receivers.confirmations).peekable();

        // Rotate through request types: Regular -> CrossChainUpdate -> Confirmation -> ...
        let mut next_type_idx = 0;

        fn is_ready<T>(stream: &mut Peekable<UnboundedReceiverStream<T>>) -> bool {
            Pin::new(stream).peek().now_or_never().is_some()
        }

        loop {
            // Check which streams have data ready.
            let types = [
                (RequestType::Confirmation, is_ready(&mut confirmations)),
                (
                    RequestType::CrossChainUpdate,
                    is_ready(&mut cross_chain_updates),
                ),
                (RequestType::Regular, is_ready(&mut requests)),
            ];

            // Find the next ready queue in rotation order.
            let Some((type_idx, request_type)) = types
                .iter()
                .enumerate()
                .cycle()
                .skip(next_type_idx)
                .take(types.len())
                .find_map(|(idx, (request_type, is_ready))| {
                    is_ready.then_some((idx, request_type))
                })
            else {
                // No requests available, wait on all queues.
                // On the first iteration, wait indefinitely. Otherwise, use a timeout.
                let timeout_future = if first_iteration {
                    futures::future::pending().left_future()
                } else {
                    self.sleep_until_timeout().right_future()
=======
            let (service_runtime_task, service_runtime_endpoint) =
                if self.config.long_lived_services {
                    let actor =
                        ServiceRuntimeActor::spawn(self.chain_id, self.storage.thread_pool()).await;
                    (Some(actor.task), Some(actor.endpoint))
                } else {
                    (None, None)
>>>>>>> 462d62ef
                };

                // Wait for any stream to have data or timeout.
                let dropped = futures::select! {
                    () = timeout_future.fuse() => {
                        // Timeout: unload chain state.
                        if let Some(mut w) = worker.take() {
                            trace!("Unloading chain state of {} ...", self.chain_id);
                            w.clear_shared_chain_view().await;
                            drop(w);
                            if let Some(task) = service_runtime_task.take() {
                                task.await?;
                            }
                            service_runtime_thread = None;
                            trace!("Done unloading chain state of {}", self.chain_id);
                        }
                        first_iteration = true;
                        continue;
                    },
                    result = Pin::new(&mut cross_chain_updates).peek().fuse() => result.is_none(),
                    result = Pin::new(&mut confirmations).peek().fuse() => result.is_none(),
                    result = Pin::new(&mut requests).peek().fuse() => result.is_none(),
                };

                if dropped {
                    break;
                }
                // After waking, re-evaluate at top of loop.
                continue;
            };

            first_iteration = false;

            // Advance rotation to next type.
            next_type_idx = (type_idx + 1) % types.len();

            // Load chain state if not already loaded.
            let worker = match &mut worker {
                Some(w) => w,
                None => {
                    let service_runtime_endpoint = if self.config.long_lived_services {
                        let actor = ServiceRuntimeActor::spawn(self.chain_id).await;
                        service_runtime_thread = Some(actor.thread);
                        service_runtime_task = Some(actor.task);
                        Some(actor.endpoint)
                    } else {
                        None
                    };

                    trace!("Loading chain state of {}", self.chain_id);
                    worker = Some(
                        ChainWorkerState::load(
                            self.config.clone(),
                            self.storage.clone(),
                            self.block_values.clone(),
                            self.execution_state_cache.clone(),
                            self.tracked_chains.clone(),
                            self.delivery_notifier.clone(),
                            self.chain_id,
                            service_runtime_endpoint,
                        )
                        .await?,
                    );
                    worker.as_mut().unwrap()
                }
            };

            // Process the request based on type.
            match request_type {
                RequestType::CrossChainUpdate => {
                    // Drain requests and group by origin, merging bundles.
                    let mut updates: BTreeMap<ChainId, Vec<(Epoch, MessageBundle)>> =
                        BTreeMap::new();
                    let mut callbacks_by_origin: CrossChainUpdateCallbacks = BTreeMap::new();
                    let mut count = 0;

                    while count < cross_chain_batch_size {
                        match Pin::new(&mut cross_chain_updates).next().now_or_never() {
                            Some(Some((req, _span, _queued_at))) => {
                                #[cfg(with_metrics)]
                                {
                                    let wait_ms = _queued_at.elapsed().as_secs_f64() * 1000.0;
                                    metrics::CHAIN_WORKER_REQUEST_QUEUE_WAIT_TIME.observe(wait_ms);
                                }
                                updates.entry(req.origin).or_default().extend(req.bundles);
                                callbacks_by_origin
                                    .entry(req.origin)
                                    .or_default()
                                    .push(req.callback);
                                count += 1;
                            }
                            None | Some(None) => break,
                        }
                    }

                    if updates.is_empty() {
                        tracing::error!("cross-chain update queue empty; this is a bug!");
                        continue; // Queue was empty after all.
                    }
                    trace!("batching {count} cross-chain updates");

                    // Sort and deduplicate bundles for each origin.
                    for bundles in updates.values_mut() {
                        // Sort by height, then transaction_index, then epoch (descending).
                        bundles.sort_by(|(epoch_a, a), (epoch_b, b)| {
                            a.height
                                .cmp(&b.height)
                                .then_with(|| a.transaction_index.cmp(&b.transaction_index))
                                .then_with(|| epoch_b.cmp(epoch_a))
                        });
                        // Deduplicate by (height, transaction_index), keeping latest epoch.
                        bundles.dedup_by(|(_, a), (_, b)| {
                            a.height == b.height && a.transaction_index == b.transaction_index
                        });
                    }

                    match Box::pin(worker.process_cross_chain_update(updates)).await {
                        Ok(heights_by_origin) => {
                            for (origin, height) in heights_by_origin {
                                if let Some(callbacks) = callbacks_by_origin.remove(&origin) {
                                    for callback in callbacks {
                                        let _ = callback.send(Ok(height));
                                    }
                                }
                            }
                        }
                        Err(err) => {
                            let all_callbacks: Vec<_> =
                                callbacks_by_origin.into_values().flatten().collect();
                            send_batch_error(all_callbacks, err);
                        }
                    }
                }
                RequestType::Confirmation => {
                    // Drain requests and group by recipient, keeping max height.
                    let mut confirmations_map: BTreeMap<ChainId, BlockHeight> = BTreeMap::new();
                    let mut callbacks = Vec::new();
                    let mut count = 0;

                    while count < cross_chain_batch_size {
                        match Pin::new(&mut confirmations).next().now_or_never() {
                            Some(Some((req, _span, _queued_at))) => {
                                #[cfg(with_metrics)]
                                {
                                    let wait_ms = _queued_at.elapsed().as_secs_f64() * 1000.0;
                                    metrics::CHAIN_WORKER_REQUEST_QUEUE_WAIT_TIME.observe(wait_ms);
                                }
                                confirmations_map
                                    .entry(req.recipient)
                                    .and_modify(|h| *h = (*h).max(req.latest_height))
                                    .or_insert(req.latest_height);
                                callbacks.push(req.callback);
                                count += 1;
                            }
                            None | Some(None) => break,
                        }
                    }

                    if confirmations_map.is_empty() {
                        tracing::error!("cross-chain confirmation queue empty; this is a bug!");
                        continue; // Queue was empty after all.
                    }
                    trace!("batching {count} confirmations");

                    match Box::pin(worker.confirm_updated_recipient(confirmations_map)).await {
                        Ok(()) => {
                            for callback in callbacks {
                                let _ = callback.send(Ok(()));
                            }
                        }
                        Err(err) => send_batch_error(callbacks, err),
                    }
                }
                RequestType::Regular => {
                    for _ in 0..regular_batch_size {
                        let Some(Some((request, span, _queued_at))) =
                            Pin::new(&mut requests).next().now_or_never()
                        else {
                            break;
                        };
                        #[cfg(with_metrics)]
                        {
                            let wait_ms = _queued_at.elapsed().as_secs_f64() * 1000.0;
                            metrics::CHAIN_WORKER_REQUEST_QUEUE_WAIT_TIME.observe(wait_ms);
                        }
                        Box::pin(worker.handle_request(request))
                            .instrument(span)
                            .await;
                    }
                }
            }
        }

        // Clean up on exit.
        if let Some(mut w) = worker.take() {
            trace!("Unloading chain state of {} ...", self.chain_id);
            w.clear_shared_chain_view().await;
            drop(w);
            if let Some(task) = service_runtime_task.take() {
                task.await?;
            }
            drop(service_runtime_thread);
            trace!("Done unloading chain state of {}", self.chain_id);
        }

        trace!("`ChainWorkerActor` finished");
        Ok(())
    }
}

/// Writes an option as `Some(..)` or `None`.
fn elide_option<T>(option: &Option<T>, f: &mut fmt::Formatter) -> fmt::Result {
    match option {
        Some(_) => write!(f, "Some(..)"),
        None => write!(f, "None"),
    }
}

/// Sends an error to the first callback and a generic batch failure to the rest.
fn send_batch_error<T>(callbacks: Vec<oneshot::Sender<Result<T, WorkerError>>>, err: WorkerError) {
    let mut iter = callbacks.into_iter();
    if let Some(first) = iter.next() {
        let _ = first.send(Err(err));
    }
    for callback in iter {
        let _ = callback.send(Err(WorkerError::ChainError(Box::new(
            ChainError::InternalError("Batch processing failed".to_string()),
        ))));
    }
}<|MERGE_RESOLUTION|>--- conflicted
+++ resolved
@@ -396,12 +396,9 @@
         // The first iteration waits indefinitely; subsequent iterations have a timeout.
         let mut first_iteration = true;
 
-<<<<<<< HEAD
         // The chain worker state, loaded lazily.
         let mut worker: Option<ChainWorkerState<StorageClient>> = None;
         let mut service_runtime_task = None;
-        #[allow(unused)]
-        let mut service_runtime_thread = None;
 
         // Convert receivers to peekable streams so we can wait without consuming.
         let mut requests = UnboundedReceiverStream::new(receivers.requests).peekable();
@@ -444,15 +441,6 @@
                     futures::future::pending().left_future()
                 } else {
                     self.sleep_until_timeout().right_future()
-=======
-            let (service_runtime_task, service_runtime_endpoint) =
-                if self.config.long_lived_services {
-                    let actor =
-                        ServiceRuntimeActor::spawn(self.chain_id, self.storage.thread_pool()).await;
-                    (Some(actor.task), Some(actor.endpoint))
-                } else {
-                    (None, None)
->>>>>>> 462d62ef
                 };
 
                 // Wait for any stream to have data or timeout.
@@ -466,7 +454,6 @@
                             if let Some(task) = service_runtime_task.take() {
                                 task.await?;
                             }
-                            service_runtime_thread = None;
                             trace!("Done unloading chain state of {}", self.chain_id);
                         }
                         first_iteration = true;
@@ -494,8 +481,9 @@
                 Some(w) => w,
                 None => {
                     let service_runtime_endpoint = if self.config.long_lived_services {
-                        let actor = ServiceRuntimeActor::spawn(self.chain_id).await;
-                        service_runtime_thread = Some(actor.thread);
+                        let actor =
+                            ServiceRuntimeActor::spawn(self.chain_id, self.storage.thread_pool())
+                                .await;
                         service_runtime_task = Some(actor.task);
                         Some(actor.endpoint)
                     } else {
@@ -654,7 +642,6 @@
             if let Some(task) = service_runtime_task.take() {
                 task.await?;
             }
-            drop(service_runtime_thread);
             trace!("Done unloading chain state of {}", self.chain_id);
         }
 
