--- conflicted
+++ resolved
@@ -300,37 +300,13 @@
         }
 
         // We haven't processed the block - verify the certificate first
-<<<<<<< HEAD
         let epoch = block.header.epoch;
         // Get the committee for the block's epoch from storage.
-        let committees = self
-            .state
-            .storage
-            .committees_for([epoch].into_iter().collect())
-            .await?;
+        let committees = self.state.storage.committees_for(epoch..=epoch).await?;
         let committee = committees
             .get(&epoch)
             .ok_or(WorkerError::UnknownEpoch { chain_id, epoch })?;
         certificate.check(committee)?;
-=======
-        if height == BlockHeight::ZERO {
-            // For the initial proposal on a chain, we read the committee directly from
-            // storage. If the certificate is good for this committee, we will accept it -
-            // which will later allow us to also accept the chain description blob.
-            let epoch = block.header.epoch;
-            let committees = self.state.storage.committees_for(epoch..=epoch).await?;
-            let committee = committees
-                .get(&epoch)
-                .ok_or(WorkerError::UnknownEpoch { chain_id, epoch })?;
-            certificate.check(committee)?;
-        } else {
-            self.state.ensure_is_active().await?;
-            // Verify the certificate.
-            let (epoch, committee) = self.state.chain.current_committee()?;
-            check_block_epoch(epoch, chain_id, block.header.epoch)?;
-            certificate.check(committee)?;
-        }
->>>>>>> f909fb5d
 
         // If this block is higher than the next expected block in this chain, we're going
         // to have a gap: do not process this block fully, only preprocess it.
