// Copyright (c) Zefchain Labs, Inc.
// SPDX-License-Identifier: Apache-2.0

//! Operations that persist changes to the chain state when they are successful.

use std::{borrow::Cow, collections::BTreeMap};

use futures::future::Either;
use linera_base::{
    data_types::{Blob, BlockHeight, Timestamp},
    ensure,
    identifiers::{ChainId, MessageId},
};
use linera_chain::{
    data_types::{
        BlockExecutionOutcome, BlockProposal, ExecutedBlock, MessageBundle, Origin, Target,
    },
    manager,
    types::{ConfirmedBlockCertificate, TimeoutCertificate, ValidatedBlockCertificate},
    ChainStateView,
};
use linera_execution::{
    committee::{Committee, Epoch, ValidatorName},
    BlobState,
};
use linera_storage::{Clock as _, Storage};
use linera_views::{
    context::Context,
    views::{RootView, View},
};
use tokio::sync::oneshot;
use tracing::{debug, instrument, trace, warn};

use super::{check_block_epoch, ChainWorkerConfig, ChainWorkerState};
use crate::{
    data_types::ChainInfoResponse,
    worker::{NetworkActions, Notification, Reason, WorkerError},
};

/// Wrapper type that tracks if the changes to the `chain` state should be rolled back when
/// dropped.
pub struct ChainWorkerStateWithAttemptedChanges<'state, StorageClient>
where
    StorageClient: Storage + Clone + Send + Sync + 'static,
{
    state: &'state mut ChainWorkerState<StorageClient>,
    succeeded: bool,
}

impl<'state, StorageClient> ChainWorkerStateWithAttemptedChanges<'state, StorageClient>
where
    StorageClient: Storage + Clone + Send + Sync + 'static,
{
    /// Creates a new [`ChainWorkerStateWithAttemptedChanges`] instance to change the
    /// `state`.
    pub(super) async fn new(state: &'state mut ChainWorkerState<StorageClient>) -> Self {
        assert!(
            !state.chain.has_pending_changes().await,
            "`ChainStateView` has unexpected leftover changes"
        );

        ChainWorkerStateWithAttemptedChanges {
            state,
            succeeded: false,
        }
    }

    /// Processes a leader timeout issued for this multi-owner chain.
    pub(super) async fn process_timeout(
        &mut self,
        certificate: TimeoutCertificate,
    ) -> Result<(ChainInfoResponse, NetworkActions), WorkerError> {
        // Check that the chain is active and ready for this timeout.
        // Verify the certificate. Returns a catch-all error to make client code more robust.
        self.state.ensure_is_active()?;
        let (chain_epoch, committee) = self
            .state
            .chain
            .execution_state
            .system
            .current_committee()
            .expect("chain is active");
        ensure!(
            certificate.inner().epoch == chain_epoch,
            WorkerError::InvalidEpoch {
                chain_id: certificate.inner().chain_id,
                chain_epoch,
                epoch: certificate.inner().epoch
            }
        );
        certificate.check(committee)?;
        let mut actions = NetworkActions::default();
        if self
            .state
            .chain
            .tip_state
            .get()
            .already_validated_block(certificate.inner().height)?
        {
            return Ok((
                ChainInfoResponse::new(&self.state.chain, self.state.config.key_pair()),
                actions,
            ));
        }
        let old_round = self.state.chain.manager.current_round();
        let timeout_chainid = certificate.inner().chain_id;
        let timeout_height = certificate.inner().height;
        self.state
            .chain
            .manager
            .handle_timeout_certificate(certificate, self.state.storage.clock().current_time());
        let round = self.state.chain.manager.current_round();
        if round > old_round {
            actions.notifications.push(Notification {
                chain_id: timeout_chainid,
                reason: Reason::NewRound {
                    height: timeout_height,
                    round,
                },
            })
        }
        let info = ChainInfoResponse::new(&self.state.chain, self.state.config.key_pair());
        self.save().await?;
        Ok((info, actions))
    }

    /// Votes for a block proposal for the next block for this chain.
    pub(super) async fn vote_for_block_proposal(
        &mut self,
        proposal: BlockProposal,
        outcome: BlockExecutionOutcome,
        local_time: Timestamp,
    ) -> Result<(), WorkerError> {
        // Create the vote and store it in the chain state.
        let executed_block = outcome.with(proposal.content.proposal.clone());
        let blobs = if proposal.validated_block_certificate.is_some() {
            self.state
                .get_required_blobs(executed_block.required_blob_ids(), &proposal.blobs)
                .await?
        } else {
            BTreeMap::new()
        };
        let key_pair = self.state.config.key_pair();
        let manager = &mut self.state.chain.manager;
        match manager.create_vote(proposal, executed_block, key_pair, local_time, blobs)? {
            // Cache the value we voted on, so the client doesn't have to send it again.
            Some(Either::Left(vote)) => {
                self.state
                    .block_values
                    .insert(Cow::Borrowed(vote.value.inner().inner()))
                    .await;
            }
            Some(Either::Right(vote)) => {
                self.state
                    .block_values
                    .insert(Cow::Borrowed(vote.value.inner().inner()))
                    .await;
            }
            None => (),
        }
        self.save().await?;
        Ok(())
    }

    /// Processes a validated block issued for this multi-owner chain.
    pub(super) async fn process_validated_block(
        &mut self,
        certificate: ValidatedBlockCertificate,
        blobs: &[Blob],
    ) -> Result<(ChainInfoResponse, NetworkActions, bool), WorkerError> {
        let block = certificate.block();

        let header = &block.header;
        let height = header.height;
        // Check that the chain is active and ready for this validated block.
        // Verify the certificate. Returns a catch-all error to make client code more robust.
        self.state.ensure_is_active()?;
        let (epoch, committee) = self
            .state
            .chain
            .execution_state
            .system
            .current_committee()
            .expect("chain is active");
        check_block_epoch(epoch, header.chain_id, header.epoch)?;
        certificate.check(committee)?;
        let mut actions = NetworkActions::default();
        let already_committed_block = self
            .state
            .chain
            .tip_state
            .get()
            .already_validated_block(height)?;
        let should_skip_validated_block = || {
            self.state
                .chain
                .manager
                .check_validated_block(&certificate)
                .map(|outcome| outcome == manager::Outcome::Skip)
        };
        if already_committed_block || should_skip_validated_block()? {
            // If we just processed the same pending block, return the chain info unchanged.
            return Ok((
                ChainInfoResponse::new(&self.state.chain, self.state.config.key_pair()),
                actions,
                true,
            ));
        }

        self.state
            .block_values
            .insert(Cow::Borrowed(certificate.inner().inner()))
            .await;
        let required_blob_ids = block.required_blob_ids();
        // Verify that no unrelated blobs were provided.
        self.state
            .check_for_unneeded_blobs(&required_blob_ids, blobs)?;
<<<<<<< HEAD
        let blobs = self
            .state
            .get_required_blobs(required_blob_ids, blobs)
            .await?;
        let old_round = self.state.chain.manager.get().current_round;
        self.state.chain.manager.get_mut().create_final_vote(
=======
        let blobs = self.state.get_required_blobs(executed_block, blobs).await?;
        let old_round = self.state.chain.manager.current_round();
        self.state.chain.manager.create_final_vote(
>>>>>>> 8e099706
            certificate,
            self.state.config.key_pair(),
            self.state.storage.clock().current_time(),
            blobs,
        )?;
        let info = ChainInfoResponse::new(&self.state.chain, self.state.config.key_pair());
        self.save().await?;
        let round = self.state.chain.manager.current_round();
        if round > old_round {
            actions.notifications.push(Notification {
                chain_id: self.state.chain_id(),
                reason: Reason::NewRound { height, round },
            })
        }
        Ok((info, actions, false))
    }

    /// Processes a confirmed block (aka a commit).
    pub(super) async fn process_confirmed_block(
        &mut self,
        certificate: ConfirmedBlockCertificate,
        notify_when_messages_are_delivered: Option<oneshot::Sender<()>>,
    ) -> Result<(ChainInfoResponse, NetworkActions), WorkerError> {
        let executed_block: ExecutedBlock = certificate.block().clone().into();
        let block_height = executed_block.proposal.height;
        // Check that the chain is active and ready for this confirmation.
        let tip = self.state.chain.tip_state.get().clone();
        if tip.next_block_height < block_height {
            return Err(WorkerError::MissingEarlierBlocks {
                current_block_height: tip.next_block_height,
            });
        }
        if tip.next_block_height > block_height {
            // Block was already confirmed.
            let info = ChainInfoResponse::new(&self.state.chain, self.state.config.key_pair());
            let actions = self.state.create_network_actions().await?;
            return Ok((info, actions));
        }
        // TODO(#2351): This sets the committee and then checks that committee's signatures.
        if tip.is_first_block() && !self.state.chain.is_active() {
            if let Some((incoming_bundle, posted_message, config)) =
                executed_block.proposal.starts_with_open_chain_message()
            {
                let message_id = MessageId {
                    chain_id: incoming_bundle.origin.sender,
                    height: incoming_bundle.bundle.height,
                    index: posted_message.index,
                };
                let local_time = self.state.storage.clock().current_time();
                self.state
                    .chain
                    .execute_init_message(
                        message_id,
                        config,
                        incoming_bundle.bundle.timestamp,
                        local_time,
                    )
                    .await?;
            }
        }
        self.state.ensure_is_active()?;
        // Verify the certificate.
        let (epoch, committee) = self
            .state
            .chain
            .execution_state
            .system
            .current_committee()
            .expect("chain is active");
        check_block_epoch(
            epoch,
            executed_block.proposal.chain_id,
            executed_block.proposal.epoch,
        )?;
        certificate.check(committee)?;
        // This should always be true for valid certificates.
        ensure!(
            tip.block_hash == executed_block.proposal.previous_block_hash,
            WorkerError::InvalidBlockChaining
        );

        let required_blob_ids = executed_block.required_blob_ids();
        let blobs_result = self
            .state
            .get_required_blobs(executed_block.required_blob_ids(), &[])
            .await
            .map(|blobs| blobs.into_values().collect::<Vec<_>>());

        if let Ok(blobs) = &blobs_result {
            self.state
                .storage
                .write_blobs_and_certificate(blobs, &certificate)
                .await?;
        }

        // Update the blob state with last used certificate hash.
        let blob_state = BlobState {
            last_used_by: certificate.hash(),
            chain_id: executed_block.proposal.chain_id,
            block_height,
            epoch: executed_block.proposal.epoch,
        };
        let overwrite = blobs_result.is_ok(); // Overwrite only if we wrote the certificate.
        let blob_ids = required_blob_ids.into_iter().collect::<Vec<_>>();
        self.state
            .storage
            .maybe_write_blob_states(&blob_ids, blob_state, overwrite)
            .await?;
        blobs_result?;

        // Execute the block and update inboxes.
        self.state
            .chain
            .remove_bundles_from_inboxes(
                executed_block.proposal.timestamp,
                &executed_block.proposal.incoming_bundles,
            )
            .await?;
        let local_time = self.state.storage.clock().current_time();
        let verified_outcome = Box::pin(self.state.chain.execute_block(
            &executed_block.proposal,
            local_time,
            Some(executed_block.outcome.oracle_responses.clone()),
        ))
        .await?;
        // We should always agree on the messages and state hash.
        ensure!(
            executed_block.outcome == verified_outcome,
            WorkerError::IncorrectOutcome {
                submitted: Box::new(executed_block.outcome.clone()),
                computed: Box::new(verified_outcome),
            }
        );
        // Advance to next block height.
        let tip = self.state.chain.tip_state.get_mut();
        tip.block_hash = Some(certificate.hash());
        tip.next_block_height.try_add_assign_one()?;
        tip.num_incoming_bundles += executed_block.proposal.incoming_bundles.len() as u32;
        tip.num_operations += executed_block.proposal.operations.len() as u32;
        tip.num_outgoing_messages += executed_block.outcome.messages.len() as u32;
        self.state.chain.confirmed_log.push(certificate.hash());
        let info = ChainInfoResponse::new(&self.state.chain, self.state.config.key_pair());
        self.state.track_newly_created_chains(&executed_block);
        let mut actions = self.state.create_network_actions().await?;
        trace!(
            "Processed confirmed block {} on chain {:.8}",
            block_height,
            executed_block.proposal.chain_id
        );
        actions.notifications.push(Notification {
            chain_id: executed_block.proposal.chain_id,
            reason: Reason::NewBlock {
                height: block_height,
                hash: certificate.hash(),
            },
        });
        // Persist chain.
        self.save().await?;

        self.state
            .block_values
            .insert(Cow::Owned(certificate.into_inner().into_inner()))
            .await;

        self.register_delivery_notifier(block_height, &actions, notify_when_messages_are_delivered)
            .await;

        Ok((info, actions))
    }

    /// Schedules a notification for when cross-chain messages are delivered up to the given
    /// `height`.
    #[instrument(level = "trace", skip(self, notify_when_messages_are_delivered))]
    async fn register_delivery_notifier(
        &mut self,
        height: BlockHeight,
        actions: &NetworkActions,
        notify_when_messages_are_delivered: Option<oneshot::Sender<()>>,
    ) {
        if let Some(notifier) = notify_when_messages_are_delivered {
            if actions
                .cross_chain_requests
                .iter()
                .any(|request| request.has_messages_lower_or_equal_than(height))
            {
                self.state.delivery_notifier.register(height, notifier);
            } else {
                // No need to wait. Also, cross-chain requests may not trigger the
                // notifier later, even if we register it.
                if let Err(()) = notifier.send(()) {
                    warn!("Failed to notify message delivery to caller");
                }
            }
        }
    }

    /// Updates the chain's inboxes, receiving messages from a cross-chain update.
    pub(super) async fn process_cross_chain_update(
        &mut self,
        origin: Origin,
        bundles: Vec<(Epoch, MessageBundle)>,
    ) -> Result<Option<(BlockHeight, NetworkActions)>, WorkerError> {
        // Only process certificates with relevant heights and epochs.
        let next_height_to_receive = self
            .state
            .chain
            .next_block_height_to_receive(&origin)
            .await?;
        let last_anticipated_block_height = self
            .state
            .chain
            .last_anticipated_block_height(&origin)
            .await?;
        let helper = CrossChainUpdateHelper::new(&self.state.config, &self.state.chain);
        let recipient = self.state.chain_id();
        let bundles = helper.select_message_bundles(
            &origin,
            recipient,
            next_height_to_receive,
            last_anticipated_block_height,
            bundles,
        )?;
        let Some(last_updated_height) = bundles.last().map(|bundle| bundle.height) else {
            return Ok(None);
        };
        // Process the received messages in certificates.
        let local_time = self.state.storage.clock().current_time();
        let mut previous_height = None;
        let mut new_outbox_entries = false;
        for bundle in bundles {
            let add_to_received_log = previous_height != Some(bundle.height);
            previous_height = Some(bundle.height);
            // Update the staged chain state with the received block.
            if self
                .state
                .chain
                .receive_message_bundle(&origin, bundle, local_time, add_to_received_log)
                .await?
            {
                new_outbox_entries = true;
            }
        }
        if !self.state.config.allow_inactive_chains && !self.state.chain.is_active() {
            // Refuse to create a chain state if the chain is still inactive by
            // now. Accordingly, do not send a confirmation, so that the
            // cross-chain update is retried later.
            warn!(
                "Refusing to deliver messages to {recipient:?} from {origin:?} \
                at height {last_updated_height} because the recipient is still inactive",
            );
            return Ok(None);
        }
        let actions = if new_outbox_entries {
            self.state.create_network_actions().await?
        } else {
            // Don't create network actions, so that old entries don't cause retry loops.
            NetworkActions::default()
        };
        // Save the chain.
        self.save().await?;
        Ok(Some((last_updated_height, actions)))
    }

    /// Handles the cross-chain request confirming that the recipient was updated.
    pub(super) async fn confirm_updated_recipient(
        &mut self,
        latest_heights: Vec<(Target, BlockHeight)>,
    ) -> Result<(), WorkerError> {
        let mut height_with_fully_delivered_messages = BlockHeight::ZERO;

        for (target, height) in latest_heights {
            let fully_delivered = self
                .state
                .chain
                .mark_messages_as_received(&target, height)
                .await?
                && self
                    .state
                    .all_messages_to_tracked_chains_delivered_up_to(height)
                    .await?;

            if fully_delivered && height > height_with_fully_delivered_messages {
                height_with_fully_delivered_messages = height;
            }
        }

        self.save().await?;

        self.state
            .delivery_notifier
            .notify(height_with_fully_delivered_messages);

        Ok(())
    }

    pub async fn update_received_certificate_trackers(
        &mut self,
        new_trackers: BTreeMap<ValidatorName, u64>,
    ) -> Result<(), WorkerError> {
        self.state
            .chain
            .update_received_certificate_trackers(new_trackers);
        self.save().await?;
        Ok(())
    }

    /// Attempts to vote for a leader timeout, if possible.
    pub(super) async fn vote_for_leader_timeout(&mut self) -> Result<(), WorkerError> {
        let chain = &mut self.state.chain;
        if let Some(epoch) = chain.execution_state.system.epoch.get() {
            let chain_id = chain.chain_id();
            let height = chain.tip_state.get().next_block_height;
            let key_pair = self.state.config.key_pair();
            let local_time = self.state.storage.clock().current_time();
            if chain
                .manager
                .vote_timeout(chain_id, height, *epoch, key_pair, local_time)
            {
                self.save().await?;
            }
        }
        Ok(())
    }

    /// Votes for falling back to a public chain.
    pub(super) async fn vote_for_fallback(&mut self) -> Result<(), WorkerError> {
        let chain = &mut self.state.chain;
        if let (Some(epoch), Some(entry)) = (
            chain.execution_state.system.epoch.get(),
            chain.unskippable_bundles.front().await?,
        ) {
            let ownership = chain.execution_state.system.ownership.get();
            let elapsed = self
                .state
                .storage
                .clock()
                .current_time()
                .delta_since(entry.seen);
            if elapsed >= ownership.timeout_config.fallback_duration {
                let chain_id = chain.chain_id();
                let height = chain.tip_state.get().next_block_height;
                let key_pair = self.state.config.key_pair();
                if chain
                    .manager
                    .vote_fallback(chain_id, height, *epoch, key_pair)
                {
                    self.save().await?;
                }
            }
        }
        Ok(())
    }

    /// Stores the chain state in persistent storage.
    ///
    /// Waits until the [`ChainStateView`] is no longer shared before persisting the changes.
    async fn save(&mut self) -> Result<(), WorkerError> {
        // SAFETY: this is the only place a write-lock is acquired, and read-locks are acquired in
        // the `chain_state_view` method, which has a `&mut self` receiver like this `save` method.
        // That means that when the write-lock is acquired, no readers will be waiting to acquire
        // the lock. This is important because otherwise readers could have a stale view of the
        // chain state.
        let maybe_shared_chain_view = self.state.shared_chain_view.take();
        let _maybe_write_guard = match &maybe_shared_chain_view {
            Some(shared_chain_view) => Some(shared_chain_view.write().await),
            None => None,
        };

        self.state.chain.save().await?;
        self.succeeded = true;
        Ok(())
    }
}

impl<StorageClient> Drop for ChainWorkerStateWithAttemptedChanges<'_, StorageClient>
where
    StorageClient: Storage + Clone + Send + Sync + 'static,
{
    fn drop(&mut self) {
        if !self.succeeded {
            self.state.chain.rollback();
        }
    }
}

/// Helper type for handling cross-chain updates.
pub(crate) struct CrossChainUpdateHelper<'a> {
    pub allow_messages_from_deprecated_epochs: bool,
    pub current_epoch: Option<Epoch>,
    pub committees: &'a BTreeMap<Epoch, Committee>,
}

impl<'a> CrossChainUpdateHelper<'a> {
    /// Creates a new [`CrossChainUpdateHelper`].
    pub fn new<C>(config: &ChainWorkerConfig, chain: &'a ChainStateView<C>) -> Self
    where
        C: Context + Clone + Send + Sync + 'static,
    {
        CrossChainUpdateHelper {
            allow_messages_from_deprecated_epochs: config.allow_messages_from_deprecated_epochs,
            current_epoch: *chain.execution_state.system.epoch.get(),
            committees: chain.execution_state.system.committees.get(),
        }
    }

    /// Checks basic invariants and deals with repeated heights and deprecated epochs.
    /// * Returns a range of message bundles that are both new to us and not relying on
    ///   an untrusted set of validators.
    /// * In the case of validators, if the epoch(s) of the highest bundles are not
    ///   trusted, we only accept bundles that contain messages that were already
    ///   executed by anticipation (i.e. received in certified blocks).
    /// * Basic invariants are checked for good measure. We still crucially trust
    ///   the worker of the sending chain to have verified and executed the blocks
    ///   correctly.
    pub fn select_message_bundles(
        &self,
        origin: &'a Origin,
        recipient: ChainId,
        next_height_to_receive: BlockHeight,
        last_anticipated_block_height: Option<BlockHeight>,
        mut bundles: Vec<(Epoch, MessageBundle)>,
    ) -> Result<Vec<MessageBundle>, WorkerError> {
        let mut latest_height = None;
        let mut skipped_len = 0;
        let mut trusted_len = 0;
        for (i, (epoch, bundle)) in bundles.iter().enumerate() {
            // Make sure that heights are not decreasing.
            ensure!(
                latest_height <= Some(bundle.height),
                WorkerError::InvalidCrossChainRequest
            );
            latest_height = Some(bundle.height);
            // Check if the block has been received already.
            if bundle.height < next_height_to_receive {
                skipped_len = i + 1;
            }
            // Check if the height is trusted or the epoch is trusted.
            if self.allow_messages_from_deprecated_epochs
                || Some(bundle.height) <= last_anticipated_block_height
                || Some(*epoch) >= self.current_epoch
                || self.committees.contains_key(epoch)
            {
                trusted_len = i + 1;
            }
        }
        if skipped_len > 0 {
            let (_, sample_bundle) = &bundles[skipped_len - 1];
            debug!(
                "Ignoring repeated messages to {recipient:.8} from {origin:} at height {}",
                sample_bundle.height,
            );
        }
        if skipped_len < bundles.len() && trusted_len < bundles.len() {
            let (sample_epoch, sample_bundle) = &bundles[trusted_len];
            warn!(
                "Refusing messages to {recipient:.8} from {origin:} at height {} \
                 because the epoch {} is not trusted any more",
                sample_bundle.height, sample_epoch,
            );
        }
        let bundles = if skipped_len < trusted_len {
            bundles
                .drain(skipped_len..trusted_len)
                .map(|(_, bundle)| bundle)
                .collect()
        } else {
            vec![]
        };
        Ok(bundles)
    }
}<|MERGE_RESOLUTION|>--- conflicted
+++ resolved
@@ -215,18 +215,12 @@
         // Verify that no unrelated blobs were provided.
         self.state
             .check_for_unneeded_blobs(&required_blob_ids, blobs)?;
-<<<<<<< HEAD
         let blobs = self
             .state
             .get_required_blobs(required_blob_ids, blobs)
             .await?;
-        let old_round = self.state.chain.manager.get().current_round;
-        self.state.chain.manager.get_mut().create_final_vote(
-=======
-        let blobs = self.state.get_required_blobs(executed_block, blobs).await?;
         let old_round = self.state.chain.manager.current_round();
         self.state.chain.manager.create_final_vote(
->>>>>>> 8e099706
             certificate,
             self.state.config.key_pair(),
             self.state.storage.clock().current_time(),
