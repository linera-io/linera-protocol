--- conflicted
+++ resolved
@@ -305,24 +305,11 @@
         );
 
         let required_blob_ids = executed_block.required_blob_ids();
-<<<<<<< HEAD
-        // Verify that no unrelated blobs were provided.
-        self.state
-            .check_for_unneeded_blobs(&required_blob_ids, blobs)?;
-        let blobs = self
-            .state
-            .get_required_blobs(executed_block.required_blob_ids(), blobs)
-            .await?;
-        let blobs = blobs.into_values().collect::<Vec<_>>();
-
-        let certificate_hash = certificate.hash();
-=======
         let blobs_result = self
             .state
-            .get_required_blobs(executed_block, &[])
+            .get_required_blobs(executed_block.required_blob_ids(), &[])
             .await
             .map(|blobs| blobs.into_values().collect::<Vec<_>>());
->>>>>>> 8a464883
 
         if let Ok(blobs) = &blobs_result {
             self.state
@@ -333,13 +320,8 @@
 
         // Update the blob state with last used certificate hash.
         let blob_state = BlobState {
-<<<<<<< HEAD
-            last_used_by: certificate_hash,
+            last_used_by: certificate.hash(),
             chain_id: executed_block.proposal.chain_id,
-=======
-            last_used_by: certificate.hash(),
-            chain_id: block.chain_id,
->>>>>>> 8a464883
             block_height,
             epoch: executed_block.proposal.epoch,
         };
