// Copyright (c) Zefchain Labs, Inc.
// SPDX-License-Identifier: Apache-2.0

//! The state and functionality of a chain worker.

mod attempted_changes;
mod temporary_changes;

use std::{
    collections::{BTreeMap, BTreeSet, HashMap, HashSet},
    iter,
    sync::{self, Arc},
};

use linera_base::{
    crypto::{CryptoHash, ValidatorPublicKey},
    data_types::{ApplicationDescription, Blob, BlockHeight, Epoch},
    ensure,
    hashed::Hashed,
    identifiers::{ApplicationId, BlobId, BlobType, ChainId},
};
use linera_chain::{
    data_types::{BlockExecutionOutcome, BlockProposal, MessageBundle, ProposedBlock},
    manager,
    types::{Block, ConfirmedBlockCertificate, TimeoutCertificate, ValidatedBlockCertificate},
    ChainError, ChainStateView,
};
use linera_execution::{
<<<<<<< HEAD
    committee::Epoch, ExecutionStateView, Message, Query, QueryContext, QueryOutcome,
    ResourceTracker, ServiceRuntimeEndpoint, SystemMessage,
=======
    ExecutionStateView, Query, QueryContext, QueryOutcome, ServiceRuntimeEndpoint,
>>>>>>> 8b188722
};
use linera_storage::{Clock as _, Storage};
use linera_views::views::{ClonableView, ViewError};
use tokio::sync::{oneshot, OwnedRwLockReadGuard, RwLock};

#[cfg(test)]
pub(crate) use self::attempted_changes::CrossChainUpdateHelper;
use self::{
    attempted_changes::ChainWorkerStateWithAttemptedChanges,
    temporary_changes::ChainWorkerStateWithTemporaryChanges,
};
use super::{ChainWorkerConfig, DeliveryNotifier};
use crate::{
    data_types::{ChainInfoQuery, ChainInfoResponse, CrossChainRequest},
    value_cache::ValueCache,
    worker::{NetworkActions, WorkerError},
};

/// The state of the chain worker.
pub struct ChainWorkerState<StorageClient>
where
    StorageClient: Storage + Clone + Send + Sync + 'static,
{
    config: ChainWorkerConfig,
    storage: StorageClient,
    chain: ChainStateView<StorageClient::Context>,
    shared_chain_view: Option<Arc<RwLock<ChainStateView<StorageClient::Context>>>>,
    service_runtime_endpoint: Option<ServiceRuntimeEndpoint>,
    block_values: Arc<ValueCache<CryptoHash, Hashed<Block>>>,
    execution_state_cache: Arc<ValueCache<CryptoHash, ExecutionStateView<StorageClient::Context>>>,
    tracked_chains: Option<Arc<sync::RwLock<HashSet<ChainId>>>>,
    delivery_notifier: DeliveryNotifier,
    knows_chain_is_active: bool,
}

impl<StorageClient> ChainWorkerState<StorageClient>
where
    StorageClient: Storage + Clone + Send + Sync + 'static,
{
    /// Creates a new [`ChainWorkerState`] using the provided `storage` client.
    #[expect(clippy::too_many_arguments)]
    pub async fn load(
        config: ChainWorkerConfig,
        storage: StorageClient,
        block_values: Arc<ValueCache<CryptoHash, Hashed<Block>>>,

        execution_state_cache: Arc<
            ValueCache<CryptoHash, ExecutionStateView<StorageClient::Context>>,
        >,
        tracked_chains: Option<Arc<sync::RwLock<HashSet<ChainId>>>>,
        delivery_notifier: DeliveryNotifier,
        chain_id: ChainId,
        service_runtime_endpoint: Option<ServiceRuntimeEndpoint>,
    ) -> Result<Self, WorkerError> {
        let chain = storage.load_chain(chain_id).await?;

        Ok(ChainWorkerState {
            config,
            storage,
            chain,
            shared_chain_view: None,
            service_runtime_endpoint,
            block_values,
            execution_state_cache,
            tracked_chains,
            delivery_notifier,
            knows_chain_is_active: false,
        })
    }

    /// Returns the [`ChainId`] of the chain handled by this worker.
    pub fn chain_id(&self) -> ChainId {
        self.chain.chain_id()
    }

    /// Returns the current [`QueryContext`] for the current chain state.
    pub fn current_query_context(&self) -> QueryContext {
        QueryContext {
            chain_id: self.chain_id(),
            next_block_height: self.chain.tip_state.get().next_block_height,
            local_time: self.storage.clock().current_time(),
        }
    }

    /// Returns a read-only view of the [`ChainStateView`].
    ///
    /// The returned view holds a lock on the chain state, which prevents the worker from changing
    /// it.
    pub(super) async fn chain_state_view(
        &mut self,
    ) -> Result<OwnedRwLockReadGuard<ChainStateView<StorageClient::Context>>, WorkerError> {
        if self.shared_chain_view.is_none() {
            self.shared_chain_view = Some(Arc::new(RwLock::new(self.chain.clone_unchecked()?)));
        }

        Ok(self
            .shared_chain_view
            .as_ref()
            .expect("`shared_chain_view` should be initialized above")
            .clone()
            .read_owned()
            .await)
    }

    /// Returns a stored [`Certificate`] for the chain's block at the requested [`BlockHeight`].
    #[cfg(with_testing)]
    pub(super) async fn read_certificate(
        &mut self,
        height: BlockHeight,
    ) -> Result<Option<ConfirmedBlockCertificate>, WorkerError> {
        ChainWorkerStateWithTemporaryChanges::new(self)
            .await
            .read_certificate(height)
            .await
    }

    /// Searches for a bundle in one of the chain's inboxes.
    #[cfg(with_testing)]
    pub(super) async fn find_bundle_in_inbox(
        &mut self,
        inbox_id: ChainId,
        certificate_hash: CryptoHash,
        height: BlockHeight,
        index: u32,
    ) -> Result<Option<MessageBundle>, WorkerError> {
        ChainWorkerStateWithTemporaryChanges::new(self)
            .await
            .find_bundle_in_inbox(inbox_id, certificate_hash, height, index)
            .await
    }

    /// Queries an application's state on the chain.
    pub(super) async fn query_application(
        &mut self,
        query: Query,
    ) -> Result<QueryOutcome, WorkerError> {
        ChainWorkerStateWithTemporaryChanges::new(self)
            .await
            .query_application(query)
            .await
    }

    /// Returns an application's description.
    pub(super) async fn describe_application(
        &mut self,
        application_id: ApplicationId,
    ) -> Result<ApplicationDescription, WorkerError> {
        ChainWorkerStateWithTemporaryChanges::new(self)
            .await
            .describe_application(application_id)
            .await
    }

    /// Executes a block without persisting any changes to the state.
    pub(super) async fn stage_block_execution(
        &mut self,
        block: ProposedBlock,
        round: Option<u32>,
        published_blobs: &[Blob],
    ) -> Result<(Block, ResourceTracker, ChainInfoResponse), WorkerError> {
        let (block, resources, response) = ChainWorkerStateWithTemporaryChanges::new(self)
            .await
            .stage_block_execution(block, round, published_blobs)
            .await?;
        Ok((block, resources, response))
    }

    /// Processes a leader timeout issued for this multi-owner chain.
    pub(super) async fn process_timeout(
        &mut self,
        certificate: TimeoutCertificate,
    ) -> Result<(ChainInfoResponse, NetworkActions), WorkerError> {
        ChainWorkerStateWithAttemptedChanges::new(self)
            .await
            .process_timeout(certificate)
            .await
    }

    /// Handles a proposal for the next block for this chain.
    #[tracing::instrument(level = "debug", skip(self))]
    pub(super) async fn handle_block_proposal(
        &mut self,
        proposal: BlockProposal,
    ) -> Result<(ChainInfoResponse, NetworkActions), WorkerError> {
        self.ensure_is_active().await?;
        if ChainWorkerStateWithTemporaryChanges::new(&mut *self)
            .await
            .check_proposed_block(&proposal)
            .await?
            == manager::Outcome::Skip
        {
            // Skipping: We already voted for this block.
            let info = ChainInfoResponse::new(&self.chain, self.config.key_pair());
            return Ok((info, NetworkActions::default()));
        };
        let published_blobs = ChainWorkerStateWithAttemptedChanges::new(&mut *self)
            .await
            .load_proposal_blobs(&proposal)
            .await?;
        let validation_outcome = ChainWorkerStateWithTemporaryChanges::new(self)
            .await
            .validate_proposal_content(&proposal.content, &published_blobs)
            .await?;

        let actions = if let Some((outcome, local_time)) = validation_outcome {
            ChainWorkerStateWithAttemptedChanges::new(&mut *self)
                .await
                .vote_for_block_proposal(proposal, outcome, local_time)
                .await?;
            // Trigger any outgoing cross-chain messages that haven't been confirmed yet.
            self.create_network_actions().await?
        } else {
            // If we just processed the same pending block, return the chain info unchanged.
            NetworkActions::default()
        };

        let info = ChainInfoResponse::new(&self.chain, self.config.key_pair());
        Ok((info, actions))
    }

    /// Processes a validated block issued for this multi-owner chain.
    #[tracing::instrument(level = "debug", skip(self))]
    pub(super) async fn process_validated_block(
        &mut self,
        certificate: ValidatedBlockCertificate,
    ) -> Result<(ChainInfoResponse, NetworkActions, bool), WorkerError> {
        ChainWorkerStateWithAttemptedChanges::new(self)
            .await
            .process_validated_block(certificate)
            .await
    }

    /// Processes a confirmed block (aka a commit).
    #[tracing::instrument(level = "debug", skip(self))]
    pub(super) async fn process_confirmed_block(
        &mut self,
        certificate: ConfirmedBlockCertificate,
        notify_when_messages_are_delivered: Option<oneshot::Sender<()>>,
    ) -> Result<(ChainInfoResponse, NetworkActions), WorkerError> {
        ChainWorkerStateWithAttemptedChanges::new(self)
            .await
            .process_confirmed_block(certificate, notify_when_messages_are_delivered)
            .await
    }

    /// Updates the chain's inboxes, receiving messages from a cross-chain update.
    #[tracing::instrument(level = "debug", skip(self))]
    pub(super) async fn process_cross_chain_update(
        &mut self,
        origin: ChainId,
        bundles: Vec<(Epoch, MessageBundle)>,
    ) -> Result<Option<BlockHeight>, WorkerError> {
        ChainWorkerStateWithAttemptedChanges::new(self)
            .await
            .process_cross_chain_update(origin, bundles)
            .await
    }

    /// Handles the cross-chain request confirming that the recipient was updated.
    pub(super) async fn confirm_updated_recipient(
        &mut self,
        recipient: ChainId,
        latest_height: BlockHeight,
    ) -> Result<(), WorkerError> {
        ChainWorkerStateWithAttemptedChanges::new(self)
            .await
            .confirm_updated_recipient(recipient, latest_height)
            .await
    }

    /// Handles a [`ChainInfoQuery`], potentially voting on the next block.
    #[tracing::instrument(level = "debug", skip(self))]
    pub(super) async fn handle_chain_info_query(
        &mut self,
        query: ChainInfoQuery,
    ) -> Result<(ChainInfoResponse, NetworkActions), WorkerError> {
        if query.request_leader_timeout {
            ChainWorkerStateWithAttemptedChanges::new(&mut *self)
                .await
                .vote_for_leader_timeout()
                .await?;
        }
        if query.request_fallback {
            ChainWorkerStateWithAttemptedChanges::new(&mut *self)
                .await
                .vote_for_fallback()
                .await?;
        }
        let response = ChainWorkerStateWithTemporaryChanges::new(self)
            .await
            .prepare_chain_info_response(query)
            .await?;
        // Trigger any outgoing cross-chain messages that haven't been confirmed yet.
        let actions = self.create_network_actions().await?;
        Ok((response, actions))
    }

    /// Returns the requested blob, if it belongs to the current locking block or pending proposal.
    pub(super) async fn download_pending_blob(&self, blob_id: BlobId) -> Result<Blob, WorkerError> {
        if let Some(blob) = self.chain.manager.pending_blob(&blob_id).await? {
            return Ok(blob);
        }
        Ok(self.storage.read_blob(blob_id).await?)
    }

    /// Adds the blob to pending blocks or validated block certificates that are missing it.
    #[tracing::instrument(level = "debug", skip(self))]
    pub(super) async fn handle_pending_blob(
        &mut self,
        blob: Blob,
    ) -> Result<ChainInfoResponse, WorkerError> {
        ChainWorkerStateWithAttemptedChanges::new(&mut *self)
            .await
            .handle_pending_blob(blob)
            .await
    }

    /// Ensures that the current chain is active, returning an error otherwise.
    async fn ensure_is_active(&mut self) -> Result<(), WorkerError> {
        if !self.knows_chain_is_active {
            let local_time = self.storage.clock().current_time();
            self.chain.ensure_is_active(local_time).await?;
            self.knows_chain_is_active = true;
        }
        Ok(())
    }

    /// Reads the blobs from the chain manager or from storage. Returns an error if any are
    /// missing.
    async fn get_required_blobs(
        &self,
        required_blob_ids: impl IntoIterator<Item = BlobId>,
        created_blobs: &BTreeMap<BlobId, Blob>,
    ) -> Result<BTreeMap<BlobId, Blob>, WorkerError> {
        let maybe_blobs = self
            .maybe_get_required_blobs(required_blob_ids, Some(created_blobs))
            .await?;
        let not_found_blob_ids = missing_blob_ids(&maybe_blobs);
        ensure!(
            not_found_blob_ids.is_empty(),
            WorkerError::BlobsNotFound(not_found_blob_ids)
        );
        Ok(maybe_blobs
            .into_iter()
            .filter_map(|(blob_id, maybe_blob)| Some((blob_id, maybe_blob?)))
            .collect())
    }

    /// Tries to read the blobs from the chain manager or storage. Returns `None` if not found.
    async fn maybe_get_required_blobs(
        &self,
        blob_ids: impl IntoIterator<Item = BlobId>,
        created_blobs: Option<&BTreeMap<BlobId, Blob>>,
    ) -> Result<BTreeMap<BlobId, Option<Blob>>, WorkerError> {
        let mut maybe_blobs = BTreeMap::from_iter(blob_ids.into_iter().zip(iter::repeat(None)));

        for (blob_id, maybe_blob) in &mut maybe_blobs {
            if let Some(blob) = created_blobs.and_then(|blob_map| blob_map.get(blob_id)) {
                *maybe_blob = Some(blob.clone());
            } else if let Some(blob) = self.chain.manager.pending_blob(blob_id).await? {
                *maybe_blob = Some(blob);
            } else if let Some(blob) = self.chain.pending_validated_blobs.get(blob_id).await? {
                *maybe_blob = Some(blob);
            } else {
                for (_, pending_blobs) in self
                    .chain
                    .pending_proposed_blobs
                    .try_load_all_entries()
                    .await?
                {
                    if let Some(blob) = pending_blobs.get(blob_id).await? {
                        *maybe_blob = Some(blob);
                        break;
                    }
                }
            }
        }
        let missing_blob_ids = missing_blob_ids(&maybe_blobs);
        let blobs_from_storage = self.storage.read_blobs(&missing_blob_ids).await?;
        for (blob_id, maybe_blob) in missing_blob_ids.into_iter().zip(blobs_from_storage) {
            maybe_blobs.insert(blob_id, maybe_blob);
        }
        Ok(maybe_blobs)
    }

    /// Adds any newly created chains to the set of `tracked_chains`, if the parent chain is
    /// also tracked.
    ///
    /// Chains that are not tracked are usually processed only because they sent some message
    /// to one of the tracked chains. In most use cases, their children won't be of interest.
    fn track_newly_created_chains(
        &self,
        proposed_block: &ProposedBlock,
        outcome: &BlockExecutionOutcome,
    ) {
        if let Some(tracked_chains) = self.tracked_chains.as_ref() {
            if !tracked_chains
                .read()
                .expect("Panics should not happen while holding a lock to `tracked_chains`")
                .contains(&proposed_block.chain_id)
            {
                return; // The parent chain is not tracked; don't track the child.
            }
            let new_chain_ids = outcome
                .created_blobs_ids()
                .into_iter()
                .filter(|blob_id| blob_id.blob_type == BlobType::ChainDescription)
                .map(|blob_id| ChainId(blob_id.hash));

            tracked_chains
                .write()
                .expect("Panics should not happen while holding a lock to `tracked_chains`")
                .extend(new_chain_ids);
        }
    }

    /// Loads pending cross-chain requests.
    async fn create_network_actions(&self) -> Result<NetworkActions, WorkerError> {
        let mut heights_by_recipient = BTreeMap::<_, Vec<_>>::new();
        let mut targets = self.chain.outboxes.indices().await?;
        if let Some(tracked_chains) = self.tracked_chains.as_ref() {
            let tracked_chains = tracked_chains
                .read()
                .expect("Panics should not happen while holding a lock to `tracked_chains`");
            targets.retain(|target| tracked_chains.contains(target));
        }
        let outboxes = self.chain.outboxes.try_load_entries(&targets).await?;
        for (target, outbox) in targets.into_iter().zip(outboxes) {
            let outbox = outbox.expect("Only existing outboxes should be referenced by `indices`");
            let heights = outbox.queue.elements().await?;
            heights_by_recipient.insert(target, heights);
        }
        self.create_cross_chain_requests(heights_by_recipient).await
    }

    async fn create_cross_chain_requests(
        &self,
        heights_by_recipient: BTreeMap<ChainId, Vec<BlockHeight>>,
    ) -> Result<NetworkActions, WorkerError> {
        // Load all the certificates we will need, regardless of the medium.
        let heights = BTreeSet::from_iter(heights_by_recipient.values().flatten().copied());
        let heights_usize = heights
            .iter()
            .copied()
            .map(usize::try_from)
            .collect::<Result<Vec<_>, _>>()?;
        let hashes = self
            .chain
            .confirmed_log
            .multi_get(heights_usize.clone())
            .await?
            .into_iter()
            .zip(heights_usize)
            .map(|(maybe_hash, height)| {
                maybe_hash.ok_or_else(|| ViewError::not_found("confirmed log entry", height))
            })
            .collect::<Result<Vec<_>, _>>()?;
        let certificates = self.storage.read_certificates(hashes).await?;
        let certificates = heights
            .into_iter()
            .zip(certificates)
            .collect::<HashMap<_, _>>();
        // For each medium, select the relevant messages.
        let mut actions = NetworkActions::default();
        for (recipient, heights) in heights_by_recipient {
            let mut bundles = Vec::new();
            for height in heights {
                let cert = certificates
                    .get(&height)
                    .ok_or_else(|| ChainError::InternalError("missing certificates".to_string()))?;
                bundles.extend(cert.message_bundles_for(recipient));
            }
            let request = CrossChainRequest::UpdateRecipient {
                sender: self.chain.chain_id(),
                recipient,
                bundles,
            };
            actions.cross_chain_requests.push(request);
        }
        Ok(actions)
    }

    /// Returns true if there are no more outgoing messages in flight up to the given
    /// block height.
    pub async fn all_messages_to_tracked_chains_delivered_up_to(
        &self,
        height: BlockHeight,
    ) -> Result<bool, WorkerError> {
        if self.chain.all_messages_delivered_up_to(height) {
            return Ok(true);
        }
        let Some(tracked_chains) = self.tracked_chains.as_ref() else {
            return Ok(false);
        };
        let mut targets = self.chain.outboxes.indices().await?;
        {
            let tracked_chains = tracked_chains.read().unwrap();
            targets.retain(|target| tracked_chains.contains(target));
        }
        let outboxes = self.chain.outboxes.try_load_entries(&targets).await?;
        for outbox in outboxes {
            let outbox = outbox.expect("Only existing outboxes should be referenced by `indices`");
            let front = outbox.queue.front();
            if front.is_some_and(|key| *key <= height) {
                return Ok(false);
            }
        }
        Ok(true)
    }

    /// Updates the received certificate trackers to at least the given values.
    pub async fn update_received_certificate_trackers(
        &mut self,
        new_trackers: BTreeMap<ValidatorPublicKey, u64>,
    ) -> Result<(), WorkerError> {
        ChainWorkerStateWithAttemptedChanges::new(self)
            .await
            .update_received_certificate_trackers(new_trackers)
            .await
    }
}

/// Returns the keys whose value is `None`.
fn missing_blob_ids(maybe_blobs: &BTreeMap<BlobId, Option<Blob>>) -> Vec<BlobId> {
    maybe_blobs
        .iter()
        .filter(|(_, maybe_blob)| maybe_blob.is_none())
        .map(|(blob_id, _)| *blob_id)
        .collect()
}

/// Returns an error if the block is not at the expected epoch.
fn check_block_epoch(
    chain_epoch: Epoch,
    block_chain: ChainId,
    block_epoch: Epoch,
) -> Result<(), WorkerError> {
    ensure!(
        block_epoch == chain_epoch,
        WorkerError::InvalidEpoch {
            chain_id: block_chain,
            epoch: block_epoch,
            chain_epoch
        }
    );
    Ok(())
}<|MERGE_RESOLUTION|>--- conflicted
+++ resolved
@@ -26,12 +26,7 @@
     ChainError, ChainStateView,
 };
 use linera_execution::{
-<<<<<<< HEAD
-    committee::Epoch, ExecutionStateView, Message, Query, QueryContext, QueryOutcome,
-    ResourceTracker, ServiceRuntimeEndpoint, SystemMessage,
-=======
-    ExecutionStateView, Query, QueryContext, QueryOutcome, ServiceRuntimeEndpoint,
->>>>>>> 8b188722
+    ExecutionStateView, Query, QueryContext, QueryOutcome, ResourceTracker, ServiceRuntimeEndpoint,
 };
 use linera_storage::{Clock as _, Storage};
 use linera_views::views::{ClonableView, ViewError};
