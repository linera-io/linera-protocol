// Copyright (c) Zefchain Labs, Inc.
// SPDX-License-Identifier: Apache-2.0

//! The state and functionality of a chain worker.

mod attempted_changes;
mod temporary_changes;

use std::{
    collections::{BTreeMap, BTreeSet, HashMap, HashSet},
    sync::{self, Arc},
};

use linera_base::{
    crypto::CryptoHash,
    data_types::{Blob, BlockHeight, UserApplicationDescription},
    ensure,
    hashed::Hashed,
    identifiers::{BlobId, ChainId, UserApplicationId},
};
use linera_chain::{
    data_types::{BlockProposal, ExecutedBlock, Medium, MessageBundle, Origin, Proposal, Target},
    types::{Block, ConfirmedBlockCertificate, TimeoutCertificate, ValidatedBlockCertificate},
    ChainError, ChainStateView,
};
use linera_execution::{
    committee::{Epoch, ValidatorName},
    Message, Query, QueryContext, Response, ServiceRuntimeEndpoint, SystemMessage,
};
use linera_storage::{Clock as _, Storage};
use linera_views::views::{ClonableView, ViewError};
use tokio::sync::{oneshot, OwnedRwLockReadGuard, RwLock};

#[cfg(test)]
pub(crate) use self::attempted_changes::CrossChainUpdateHelper;
use self::{
    attempted_changes::ChainWorkerStateWithAttemptedChanges,
    temporary_changes::ChainWorkerStateWithTemporaryChanges,
};
use super::{ChainWorkerConfig, DeliveryNotifier};
use crate::{
    data_types::{ChainInfoQuery, ChainInfoResponse, CrossChainRequest},
    value_cache::ValueCache,
    worker::{NetworkActions, WorkerError},
};

/// The state of the chain worker.
pub struct ChainWorkerState<StorageClient>
where
    StorageClient: Storage + Clone + Send + Sync + 'static,
{
    config: ChainWorkerConfig,
    storage: StorageClient,
    chain: ChainStateView<StorageClient::Context>,
    shared_chain_view: Option<Arc<RwLock<ChainStateView<StorageClient::Context>>>>,
    service_runtime_endpoint: Option<ServiceRuntimeEndpoint>,
    block_values: Arc<ValueCache<CryptoHash, Hashed<Block>>>,
    tracked_chains: Option<Arc<sync::RwLock<HashSet<ChainId>>>>,
    delivery_notifier: DeliveryNotifier,
    knows_chain_is_active: bool,
}

impl<StorageClient> ChainWorkerState<StorageClient>
where
    StorageClient: Storage + Clone + Send + Sync + 'static,
{
    /// Creates a new [`ChainWorkerState`] using the provided `storage` client.
    #[allow(clippy::too_many_arguments)]
    pub async fn load(
        config: ChainWorkerConfig,
        storage: StorageClient,
        block_values: Arc<ValueCache<CryptoHash, Hashed<Block>>>,
        tracked_chains: Option<Arc<sync::RwLock<HashSet<ChainId>>>>,
        delivery_notifier: DeliveryNotifier,
        chain_id: ChainId,
        service_runtime_endpoint: Option<ServiceRuntimeEndpoint>,
    ) -> Result<Self, WorkerError> {
        let chain = storage.load_chain(chain_id).await?;

        Ok(ChainWorkerState {
            config,
            storage,
            chain,
            shared_chain_view: None,
            service_runtime_endpoint,
            block_values,
            tracked_chains,
            delivery_notifier,
            knows_chain_is_active: false,
        })
    }

    /// Returns the [`ChainId`] of the chain handled by this worker.
    pub fn chain_id(&self) -> ChainId {
        self.chain.chain_id()
    }

    /// Returns the current [`QueryContext`] for the current chain state.
    pub fn current_query_context(&self) -> QueryContext {
        QueryContext {
            chain_id: self.chain_id(),
            next_block_height: self.chain.tip_state.get().next_block_height,
            local_time: self.storage.clock().current_time(),
        }
    }

    /// Returns a read-only view of the [`ChainStateView`].
    ///
    /// The returned view holds a lock on the chain state, which prevents the worker from changing
    /// it.
    pub(super) async fn chain_state_view(
        &mut self,
    ) -> Result<OwnedRwLockReadGuard<ChainStateView<StorageClient::Context>>, WorkerError> {
        if self.shared_chain_view.is_none() {
            self.shared_chain_view = Some(Arc::new(RwLock::new(self.chain.clone_unchecked()?)));
        }

        Ok(self
            .shared_chain_view
            .as_ref()
            .expect("`shared_chain_view` should be initialized above")
            .clone()
            .read_owned()
            .await)
    }

    /// Returns a stored [`Certificate`] for the chain's block at the requested [`BlockHeight`].
    #[cfg(with_testing)]
    pub(super) async fn read_certificate(
        &mut self,
        height: BlockHeight,
    ) -> Result<Option<ConfirmedBlockCertificate>, WorkerError> {
        ChainWorkerStateWithTemporaryChanges::new(self)
            .await
            .read_certificate(height)
            .await
    }

    /// Searches for a bundle in one of the chain's inboxes.
    #[cfg(with_testing)]
    pub(super) async fn find_bundle_in_inbox(
        &mut self,
        inbox_id: Origin,
        certificate_hash: CryptoHash,
        height: BlockHeight,
        index: u32,
    ) -> Result<Option<MessageBundle>, WorkerError> {
        ChainWorkerStateWithTemporaryChanges::new(self)
            .await
            .find_bundle_in_inbox(inbox_id, certificate_hash, height, index)
            .await
    }

    /// Queries an application's state on the chain.
    pub(super) async fn query_application(
        &mut self,
        query: Query,
    ) -> Result<Response, WorkerError> {
        ChainWorkerStateWithTemporaryChanges::new(self)
            .await
            .query_application(query)
            .await
    }

    /// Returns an application's description.
    pub(super) async fn describe_application(
        &mut self,
        application_id: UserApplicationId,
    ) -> Result<UserApplicationDescription, WorkerError> {
        ChainWorkerStateWithTemporaryChanges::new(self)
            .await
            .describe_application(application_id)
            .await
    }

    /// Executes a block without persisting any changes to the state.
    pub(super) async fn stage_block_execution(
        &mut self,
        block: Proposal,
    ) -> Result<(ExecutedBlock, ChainInfoResponse), WorkerError> {
        ChainWorkerStateWithTemporaryChanges::new(self)
            .await
            .stage_block_execution(block)
            .await
    }

    /// Processes a leader timeout issued for this multi-owner chain.
    pub(super) async fn process_timeout(
        &mut self,
        certificate: TimeoutCertificate,
    ) -> Result<(ChainInfoResponse, NetworkActions), WorkerError> {
        ChainWorkerStateWithAttemptedChanges::new(self)
            .await
            .process_timeout(certificate)
            .await
    }

    /// Handles a proposal for the next block for this chain.
    pub(super) async fn handle_block_proposal(
        &mut self,
        proposal: BlockProposal,
    ) -> Result<(ChainInfoResponse, NetworkActions), WorkerError> {
        let validation_outcome = ChainWorkerStateWithTemporaryChanges::new(self)
            .await
            .validate_block(&proposal)
            .await?;

        let actions = if let Some((outcome, local_time)) = validation_outcome {
            ChainWorkerStateWithAttemptedChanges::new(&mut *self)
                .await
                .vote_for_block_proposal(proposal, outcome, local_time)
                .await?;
            // Trigger any outgoing cross-chain messages that haven't been confirmed yet.
            self.create_network_actions().await?
        } else {
            // If we just processed the same pending block, return the chain info unchanged.
            NetworkActions::default()
        };

        let info = ChainInfoResponse::new(&self.chain, self.config.key_pair());
        Ok((info, actions))
    }

    /// Processes a validated block issued for this multi-owner chain.
    pub(super) async fn process_validated_block(
        &mut self,
        certificate: ValidatedBlockCertificate,
        blobs: &[Blob],
    ) -> Result<(ChainInfoResponse, NetworkActions, bool), WorkerError> {
        ChainWorkerStateWithAttemptedChanges::new(self)
            .await
            .process_validated_block(certificate, blobs)
            .await
    }

    /// Processes a confirmed block (aka a commit).
    pub(super) async fn process_confirmed_block(
        &mut self,
        certificate: ConfirmedBlockCertificate,
        notify_when_messages_are_delivered: Option<oneshot::Sender<()>>,
    ) -> Result<(ChainInfoResponse, NetworkActions), WorkerError> {
        ChainWorkerStateWithAttemptedChanges::new(self)
            .await
            .process_confirmed_block(certificate, notify_when_messages_are_delivered)
            .await
    }

    /// Updates the chain's inboxes, receiving messages from a cross-chain update.
    pub(super) async fn process_cross_chain_update(
        &mut self,
        origin: Origin,
        bundles: Vec<(Epoch, MessageBundle)>,
    ) -> Result<Option<(BlockHeight, NetworkActions)>, WorkerError> {
        ChainWorkerStateWithAttemptedChanges::new(self)
            .await
            .process_cross_chain_update(origin, bundles)
            .await
    }

    /// Handles the cross-chain request confirming that the recipient was updated.
    pub(super) async fn confirm_updated_recipient(
        &mut self,
        latest_heights: Vec<(Target, BlockHeight)>,
    ) -> Result<(), WorkerError> {
        ChainWorkerStateWithAttemptedChanges::new(self)
            .await
            .confirm_updated_recipient(latest_heights)
            .await
    }

    /// Handles a [`ChainInfoQuery`], potentially voting on the next block.
    pub(super) async fn handle_chain_info_query(
        &mut self,
        query: ChainInfoQuery,
    ) -> Result<(ChainInfoResponse, NetworkActions), WorkerError> {
        if query.request_leader_timeout {
            ChainWorkerStateWithAttemptedChanges::new(&mut *self)
                .await
                .vote_for_leader_timeout()
                .await?;
        }
        if query.request_fallback {
            ChainWorkerStateWithAttemptedChanges::new(&mut *self)
                .await
                .vote_for_fallback()
                .await?;
        }
        let response = ChainWorkerStateWithTemporaryChanges::new(self)
            .await
            .prepare_chain_info_response(query)
            .await?;
        // Trigger any outgoing cross-chain messages that haven't been confirmed yet.
        let actions = self.create_network_actions().await?;
        Ok((response, actions))
    }

    /// Returns the requested blob, if it belongs to the current locked block or pending proposal.
    pub(super) async fn download_pending_blob(&self, blob_id: BlobId) -> Result<Blob, WorkerError> {
        let maybe_blob = self.chain.manager.pending_blob(&blob_id).await?;
        maybe_blob.ok_or_else(|| WorkerError::BlobsNotFound(vec![blob_id]))
    }

    /// Ensures that the current chain is active, returning an error otherwise.
    fn ensure_is_active(&mut self) -> Result<(), WorkerError> {
        if !self.knows_chain_is_active {
            self.chain.ensure_is_active()?;
            self.knows_chain_is_active = true;
        }
        Ok(())
    }

    /// Returns an error if unrelated blobs were provided.
    fn check_for_unneeded_blobs(
        &self,
        required_blob_ids: &HashSet<BlobId>,
        blobs: &[Blob],
    ) -> Result<(), WorkerError> {
        // Find all certificates containing blobs used when executing this block.
        for blob in blobs {
            let blob_id = blob.id();
            ensure!(
                required_blob_ids.contains(&blob_id),
                WorkerError::UnneededBlob { blob_id }
            );
        }

        Ok(())
    }

    /// Returns the blobs required by the given executed block. The ones that are not passed in
    /// are read from the chain manager or from storage.
    async fn get_required_blobs(
        &self,
        mut blob_ids: HashSet<BlobId>,
        blobs: &[Blob],
    ) -> Result<BTreeMap<BlobId, Blob>, WorkerError> {
<<<<<<< HEAD
        let manager = self.chain.manager.get();

=======
        let mut blob_ids = executed_block.required_blob_ids();
>>>>>>> 8e099706
        let mut found_blobs = BTreeMap::new();

        for blob in blobs {
            if blob_ids.remove(&blob.id()) {
                found_blobs.insert(blob.id(), blob.clone());
            }
        }
        let mut missing_blob_ids = Vec::new();
        for blob_id in blob_ids {
            if let Some(blob) = self.chain.manager.pending_blob(&blob_id).await? {
                found_blobs.insert(blob_id, blob);
            } else {
                missing_blob_ids.push(blob_id);
            }
        }
        let blobs_from_storage = self.storage.read_blobs(&missing_blob_ids).await?;
        let mut not_found_blob_ids = Vec::new();
        for (blob_id, maybe_blob) in missing_blob_ids.into_iter().zip(blobs_from_storage) {
            if let Some(blob) = maybe_blob {
                found_blobs.insert(blob_id, blob);
            } else {
                not_found_blob_ids.push(blob_id);
            }
        }
        ensure!(
            not_found_blob_ids.is_empty(),
            WorkerError::BlobsNotFound(not_found_blob_ids)
        );
        Ok(found_blobs)
    }

    /// Adds any newly created chains to the set of `tracked_chains`, if the parent chain is
    /// also tracked.
    ///
    /// Chains that are not tracked are usually processed only because they sent some message
    /// to one of the tracked chains. In most use cases, their children won't be of interest.
    fn track_newly_created_chains(&self, executed_block: &ExecutedBlock) {
        if let Some(tracked_chains) = self.tracked_chains.as_ref() {
            if !tracked_chains
                .read()
                .expect("Panics should not happen while holding a lock to `tracked_chains`")
                .contains(&executed_block.proposal.chain_id)
            {
                return; // The parent chain is not tracked; don't track the child.
            }
            let messages = executed_block.messages().iter().flatten();
            let open_chain_message_indices =
                messages
                    .enumerate()
                    .filter_map(|(index, outgoing_message)| match outgoing_message.message {
                        Message::System(SystemMessage::OpenChain(_)) => Some(index),
                        _ => None,
                    });
            let open_chain_message_ids =
                open_chain_message_indices.map(|index| executed_block.message_id(index as u32));
            let new_chain_ids = open_chain_message_ids.map(ChainId::child);

            tracked_chains
                .write()
                .expect("Panics should not happen while holding a lock to `tracked_chains`")
                .extend(new_chain_ids);
        }
    }

    /// Loads pending cross-chain requests.
    async fn create_network_actions(&self) -> Result<NetworkActions, WorkerError> {
        let mut heights_by_recipient = BTreeMap::<_, BTreeMap<_, _>>::new();
        let mut targets = self.chain.outboxes.indices().await?;
        if let Some(tracked_chains) = self.tracked_chains.as_ref() {
            let publishers = self
                .chain
                .execution_state
                .system
                .subscriptions
                .indices()
                .await?
                .iter()
                .map(|subscription| subscription.chain_id)
                .collect::<HashSet<_>>();
            let tracked_chains = tracked_chains
                .read()
                .expect("Panics should not happen while holding a lock to `tracked_chains`");
            targets.retain(|target| {
                tracked_chains.contains(&target.recipient) || publishers.contains(&target.recipient)
            });
        }
        let outboxes = self.chain.outboxes.try_load_entries(&targets).await?;
        for (target, outbox) in targets.into_iter().zip(outboxes) {
            let outbox = outbox.expect("Only existing outboxes should be referenced by `indices`");
            let heights = outbox.queue.elements().await?;
            heights_by_recipient
                .entry(target.recipient)
                .or_default()
                .insert(target.medium, heights);
        }
        self.create_cross_chain_requests(heights_by_recipient).await
    }

    async fn create_cross_chain_requests(
        &self,
        heights_by_recipient: BTreeMap<ChainId, BTreeMap<Medium, Vec<BlockHeight>>>,
    ) -> Result<NetworkActions, WorkerError> {
        // Load all the certificates we will need, regardless of the medium.
        let heights = BTreeSet::from_iter(
            heights_by_recipient
                .iter()
                .flat_map(|(_, height_map)| height_map.iter().flat_map(|(_, vec)| vec).copied()),
        );
        let heights_usize = heights
            .iter()
            .copied()
            .map(usize::try_from)
            .collect::<Result<Vec<_>, _>>()?;
        let hashes = self
            .chain
            .confirmed_log
            .multi_get(heights_usize.clone())
            .await?
            .into_iter()
            .zip(heights_usize)
            .map(|(maybe_hash, height)| {
                maybe_hash.ok_or_else(|| ViewError::not_found("confirmed log entry", height))
            })
            .collect::<Result<Vec<_>, _>>()?;
        let certificates = self.storage.read_certificates(hashes).await?;
        let certificates = heights
            .into_iter()
            .zip(certificates)
            .collect::<HashMap<_, _>>();
        // For each medium, select the relevant messages.
        let mut actions = NetworkActions::default();
        for (recipient, height_map) in heights_by_recipient {
            let mut bundle_vecs = Vec::new();
            for (medium, heights) in height_map {
                let mut bundles = Vec::new();
                for height in heights {
                    let cert = certificates.get(&height).ok_or_else(|| {
                        ChainError::InternalError("missing certificates".to_string())
                    })?;
                    bundles.extend(cert.message_bundles_for(&medium, recipient));
                }
                if !bundles.is_empty() {
                    bundle_vecs.push((medium, bundles));
                }
            }
            let request = CrossChainRequest::UpdateRecipient {
                sender: self.chain.chain_id(),
                recipient,
                bundle_vecs,
            };
            actions.cross_chain_requests.push(request);
        }
        Ok(actions)
    }

    /// Returns true if there are no more outgoing messages in flight up to the given
    /// block height.
    pub async fn all_messages_to_tracked_chains_delivered_up_to(
        &self,
        height: BlockHeight,
    ) -> Result<bool, WorkerError> {
        if self.chain.all_messages_delivered_up_to(height) {
            return Ok(true);
        }
        let Some(tracked_chains) = self.tracked_chains.as_ref() else {
            return Ok(false);
        };
        let mut targets = self.chain.outboxes.indices().await?;
        {
            let publishers = self
                .chain
                .execution_state
                .system
                .subscriptions
                .indices()
                .await?
                .iter()
                .map(|subscription| subscription.chain_id)
                .collect::<HashSet<_>>();
            let tracked_chains = tracked_chains.read().unwrap();
            targets.retain(|target| {
                tracked_chains.contains(&target.recipient) || publishers.contains(&target.recipient)
            });
        }
        let outboxes = self.chain.outboxes.try_load_entries(&targets).await?;
        for outbox in outboxes {
            let outbox = outbox.expect("Only existing outboxes should be referenced by `indices`");
            let front = outbox.queue.front().await?;
            if front.is_some_and(|key| key <= height) {
                return Ok(false);
            }
        }
        Ok(true)
    }

    /// Updates the received certificate trackers to at least the given values.
    pub async fn update_received_certificate_trackers(
        &mut self,
        new_trackers: BTreeMap<ValidatorName, u64>,
    ) -> Result<(), WorkerError> {
        ChainWorkerStateWithAttemptedChanges::new(self)
            .await
            .update_received_certificate_trackers(new_trackers)
            .await
    }
}

/// Returns an error if the block is not at the expected epoch.
fn check_block_epoch(
    chain_epoch: Epoch,
    block_chain: ChainId,
    block_epoch: Epoch,
) -> Result<(), WorkerError> {
    ensure!(
        block_epoch == chain_epoch,
        WorkerError::InvalidEpoch {
            chain_id: block_chain,
            epoch: block_epoch,
            chain_epoch
        }
    );
    Ok(())
}<|MERGE_RESOLUTION|>--- conflicted
+++ resolved
@@ -334,12 +334,6 @@
         mut blob_ids: HashSet<BlobId>,
         blobs: &[Blob],
     ) -> Result<BTreeMap<BlobId, Blob>, WorkerError> {
-<<<<<<< HEAD
-        let manager = self.chain.manager.get();
-
-=======
-        let mut blob_ids = executed_block.required_blob_ids();
->>>>>>> 8e099706
         let mut found_blobs = BTreeMap::new();
 
         for blob in blobs {
