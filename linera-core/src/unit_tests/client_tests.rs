--- conflicted
+++ resolved
@@ -3193,7 +3193,6 @@
     Ok(())
 }
 
-<<<<<<< HEAD
 /// Tests that a follow-only client only downloads the followed chain's blocks,
 /// not blocks from sender chains that sent messages to it.
 #[test_case(MemoryStorageBuilder::default(); "memory")]
@@ -3256,7 +3255,11 @@
         sender_info.next_block_height,
         BlockHeight::ZERO,
         "Follower should not have downloaded the sender's blocks"
-=======
+    );
+
+    Ok(())
+}
+
 /// Tests that transfers succeed even when the block timestamp is in the future relative
 /// to the validators' clock (using auto-advance on the test clock to simulate time passing).
 ///
@@ -3317,7 +3320,6 @@
     assert!(
         clock.current_time() >= future_time,
         "Clock should have advanced to at least the block timestamp"
->>>>>>> 21cf4515
     );
 
     Ok(())
