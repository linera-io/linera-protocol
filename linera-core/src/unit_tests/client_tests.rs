--- conflicted
+++ resolved
@@ -1380,7 +1380,7 @@
     let blobs = vec![blob1];
     let response = builder
         .node(3)
-        .handle_certificate(locked.clone(), blobs, CrossChainMessageDelivery::Blocking)
+        .handle_validated_certificate(locked.clone(), blobs)
         .await?;
     assert_eq!(
         response.info.manager.pending.unwrap().round,
@@ -1680,15 +1680,7 @@
     let validated_block_certificate = *manager.requested_locked.unwrap();
     let resubmission_result = builder
         .node(2)
-<<<<<<< HEAD
-        .handle_validated_certificate(validated_block_certificate, Vec::new())
-=======
-        .handle_certificate(
-            validated_block_certificate,
-            vec![blob1],
-            CrossChainMessageDelivery::Blocking,
-        )
->>>>>>> 51b747e4
+        .handle_validated_certificate(validated_block_certificate, vec![blob1])
         .await;
     assert!(resubmission_result.is_err());
 
@@ -1756,15 +1748,7 @@
     let validated_block_certificate = *manager.requested_locked.unwrap();
     let resubmission_result = builder
         .node(3)
-<<<<<<< HEAD
-        .handle_validated_certificate(validated_block_certificate, Vec::new())
-=======
-        .handle_certificate(
-            validated_block_certificate,
-            vec![blob3],
-            CrossChainMessageDelivery::Blocking,
-        )
->>>>>>> 51b747e4
+        .handle_validated_certificate(validated_block_certificate, vec![blob3])
         .await;
     assert!(resubmission_result.is_err());
 
