// Copyright (c) Facebook, Inc. and its affiliates.
// Copyright (c) Zefchain Labs, Inc.
// SPDX-License-Identifier: Apache-2.0

#[path = "./wasm_client_tests.rs"]
mod wasm;

use assert_matches::assert_matches;
use futures::StreamExt;
use linera_base::{
    crypto::*,
    data_types::*,
    identifiers::{Account, BlobId, BlobType, ChainDescription, ChainId, MessageId, Owner},
    ownership::{ChainOwnership, TimeoutConfig},
};
use linera_chain::{
    data_types::{IncomingBundle, Medium, MessageBundle, Origin, PostedMessage},
    types::Timeout,
    ChainError, ChainExecutionContext,
};
use linera_execution::{
    committee::{Committee, Epoch},
    system::{Recipient, SystemOperation},
    ExecutionError, Message, MessageKind, Operation, ResourceControlPolicy, SystemExecutionError,
    SystemMessage, SystemQuery, SystemResponse,
};
use linera_storage::{DbStorage, TestClock};
use linera_views::memory::MemoryStore;
use rand::Rng;
use test_case::test_case;

#[cfg(feature = "dynamodb")]
use crate::test_utils::DynamoDbStorageBuilder;
#[cfg(feature = "rocksdb")]
use crate::test_utils::RocksDbStorageBuilder;
#[cfg(feature = "scylladb")]
use crate::test_utils::ScyllaDbStorageBuilder;
#[cfg(feature = "storage-service")]
use crate::test_utils::ServiceStorageBuilder;
use crate::{
    client::{
        BlanketMessagePolicy, ChainClient, ChainClientError, ClientOutcome, MessageAction,
        MessagePolicy,
    },
    local_node::LocalNodeError,
    node::{
        CrossChainMessageDelivery,
        NodeError::{self, ClientIoError},
        ValidatorNode,
    },
    test_utils::{FaultType, MemoryStorageBuilder, NodeProvider, StorageBuilder, TestBuilder},
    updater::CommunicationError,
    worker::{Notification, Reason, WorkerError},
};

type MemoryChainClient =
    ChainClient<NodeProvider<DbStorage<MemoryStore, TestClock>>, DbStorage<MemoryStore, TestClock>>;

/// A test to ensure that our chain client listener remains `Send`.  This is a bit of a
/// hack, but requires that we not hold a `std::sync::Mutex` over `await` points, a
/// situation that is likely to lead to deadlock.  To further support this mode of
/// testing, `dashmap` references in [`crate::client`] have also been wrapped in a newtype
/// to make them non-`Send`.
#[test_log::test]
#[allow(dead_code)]
fn test_listener_is_send() {
    fn ensure_send(_: &impl Send) {}

    async fn check_listener(chain_client: MemoryChainClient) -> Result<(), ChainClientError> {
        let (listener, _abort_notifications, _notifications) = chain_client.listen().await?;
        ensure_send(&listener);
        Ok(())
    }

    // If it compiles, we're okay — no need to do anything at runtime.
}

#[test_case(MemoryStorageBuilder::default(); "memory")]
#[cfg_attr(feature = "storage-service", test_case(ServiceStorageBuilder::new().await; "storage_service"))]
#[cfg_attr(feature = "rocksdb", test_case(RocksDbStorageBuilder::new().await; "rocks_db"))]
#[cfg_attr(feature = "dynamodb", test_case(DynamoDbStorageBuilder::default(); "dynamo_db"))]
#[cfg_attr(feature = "scylladb", test_case(ScyllaDbStorageBuilder::default(); "scylla_db"))]
#[test_log::test(tokio::test)]
async fn test_initiating_valid_transfer_with_notifications<B>(
    storage_builder: B,
) -> anyhow::Result<()>
where
    B: StorageBuilder,
{
    let mut builder = TestBuilder::new(storage_builder, 4, 1)
        .await?
        .with_policy(ResourceControlPolicy::fuel_and_block());
    let sender = builder
        .add_initial_chain(ChainDescription::Root(1), Amount::from_tokens(4))
        .await?;
    // Listen to the notifications on the sender chain.
    let mut notifications = sender.subscribe().await?;
    let (listener, _listen_handle, _) = sender.listen().await?;
    tokio::spawn(listener);
    {
        let certificate = sender
            .transfer_to_account(
                None,
                Amount::from_tokens(3),
                Account::chain(ChainId::root(2)),
            )
            .await
            .unwrap()
            .unwrap();
        assert_eq!(sender.next_block_height(), BlockHeight::from(1));
        assert!(sender.pending_block().is_none());
        assert_eq!(
            sender.local_balance().await.unwrap(),
            Amount::from_millis(999)
        );
        assert_eq!(
            builder
                .check_that_validators_have_certificate(sender.chain_id, BlockHeight::ZERO, 3)
                .await
                .unwrap(),
            certificate
        );
    }
    assert_matches!(
        notifications.next().await,
        Some(Notification {
            reason: Reason::NewBlock { height, .. },
            chain_id,
        }) if chain_id == ChainId::root(1) && height == BlockHeight::ZERO
    );
    Ok(())
}

#[test_case(MemoryStorageBuilder::default(); "memory")]
#[cfg_attr(feature = "storage-service", test_case(ServiceStorageBuilder::new().await; "storage_service"))]
#[cfg_attr(feature = "rocksdb", test_case(RocksDbStorageBuilder::new().await; "rocks_db"))]
#[cfg_attr(feature = "dynamodb", test_case(DynamoDbStorageBuilder::default(); "dynamo_db"))]
#[cfg_attr(feature = "scylladb", test_case(ScyllaDbStorageBuilder::default(); "scylla_db"))]
#[test_log::test(tokio::test)]
async fn test_claim_amount<B>(storage_builder: B) -> anyhow::Result<()>
where
    B: StorageBuilder,
{
    let mut builder = TestBuilder::new(storage_builder, 4, 1)
        .await?
        .with_policy(ResourceControlPolicy::fuel_and_block());
    let sender = builder
        .add_initial_chain(ChainDescription::Root(1), Amount::from_tokens(4))
        .await?;
    let owner = sender.identity().await?;
    let receiver = builder
        .add_initial_chain(ChainDescription::Root(2), Amount::ZERO)
        .await?;
    let friend = receiver.identity().await?;
    sender
        .transfer_to_account(
            None,
            Amount::from_tokens(3),
            Account::owner(ChainId::root(2), owner),
        )
        .await
        .unwrap()
        .unwrap();
    let cert = sender
        .transfer_to_account(
            None,
            Amount::from_millis(100),
            Account::owner(ChainId::root(2), friend),
        )
        .await
        .unwrap()
        .unwrap();
    assert_eq!(
        sender.local_balance().await.unwrap(),
        Amount::from_millis(898)
    );
    receiver
        .receive_certificate_and_update_validators(cert)
        .await?;
    assert_eq!(receiver.process_inbox().await?.0.len(), 1);
    // The friend paid to receive the message.
    assert_eq!(
        receiver.local_owner_balance(friend).await.unwrap(),
        Amount::from_millis(99)
    );
    // The received amount is not in the unprotected balance.
    assert_eq!(receiver.local_balance().await.unwrap(), Amount::ZERO);
    assert_eq!(
        receiver.local_owner_balance(owner).await.unwrap(),
        Amount::from_tokens(3)
    );
    assert_eq!(
        receiver
            .local_balances_with_owner(Some(owner))
            .await
            .unwrap(),
        (Amount::ZERO, Some(Amount::from_tokens(3)))
    );
    assert_eq!(receiver.query_balance().await.unwrap(), Amount::ZERO);
    assert_eq!(
        receiver.query_owner_balance(owner).await.unwrap(),
        Amount::from_millis(2999)
    );
    assert_eq!(
        receiver
            .query_balances_with_owner(Some(owner))
            .await
            .unwrap(),
        (Amount::ZERO, Some(Amount::from_millis(2999)))
    );

    // First attempt that should be rejected.
    sender
        .claim(
            owner,
            ChainId::root(2),
            Recipient::root(1),
            Amount::from_tokens(5),
        )
        .await
        .unwrap();
    // Second attempt with a correct amount.
    let cert = sender
        .claim(
            owner,
            ChainId::root(2),
            Recipient::root(1),
            Amount::from_tokens(2),
        )
        .await
        .unwrap()
        .unwrap();

    receiver
        .receive_certificate_and_update_validators(cert)
        .await?;
    let cert = receiver.process_inbox().await?.0.pop().unwrap();
    {
        let messages = &cert.executed_block().block.incoming_bundles;
        // Both `Claim` messages were included in the block.
        assert_eq!(messages.len(), 2);
        // The first one was rejected.
        assert_eq!(messages[0].bundle.height, BlockHeight::from(2));
        assert_eq!(messages[0].action, MessageAction::Reject);
        // The second was accepted.
        assert_eq!(messages[1].bundle.height, BlockHeight::from(3));
        assert_eq!(messages[1].action, MessageAction::Accept);
    }

    sender
        .receive_certificate_and_update_validators(cert)
        .await?;
    sender.process_inbox().await?;
    assert_eq!(
        sender.local_balance().await.unwrap(),
        Amount::from_millis(2895)
    );

    Ok(())
}

#[test_case(MemoryStorageBuilder::default(); "memory")]
#[cfg_attr(feature = "storage-service", test_case(ServiceStorageBuilder::new().await; "storage_service"))]
#[cfg_attr(feature = "rocksdb", test_case(RocksDbStorageBuilder::new().await; "rocks_db"))]
#[cfg_attr(feature = "dynamodb", test_case(DynamoDbStorageBuilder::default(); "dynamo_db"))]
#[cfg_attr(feature = "scylladb", test_case(ScyllaDbStorageBuilder::default(); "scylla_db"))]
#[test_log::test(tokio::test)]
async fn test_rotate_key_pair<B>(storage_builder: B) -> anyhow::Result<()>
where
    B: StorageBuilder,
{
    let mut builder = TestBuilder::new(storage_builder, 4, 1)
        .await?
        .with_policy(ResourceControlPolicy::fuel_and_block());
    let sender = builder
        .add_initial_chain(ChainDescription::Root(1), Amount::from_tokens(4))
        .await?;
    let new_key_pair = KeyPair::generate();
    let new_owner = Owner::from(new_key_pair.public());
    let certificate = sender.rotate_key_pair(new_key_pair).await.unwrap().unwrap();
    assert_eq!(sender.next_block_height(), BlockHeight::from(1));
    assert!(sender.pending_block().is_none());
    assert_eq!(sender.identity().await.unwrap(), new_owner);
    assert_eq!(
        builder
            .check_that_validators_have_certificate(sender.chain_id, BlockHeight::ZERO, 3)
            .await
            .unwrap(),
        certificate
    );
    assert_eq!(
        sender.local_balance().await.unwrap(),
        Amount::from_millis(3999)
    );
    sender.synchronize_from_validators().await.unwrap();
    // Can still use the chain.
    sender
        .transfer_to_account(
            None,
            Amount::from_tokens(3),
            Account::chain(ChainId::root(2)),
        )
        .await
        .unwrap();
    Ok(())
}

#[test_case(MemoryStorageBuilder::default(); "memory")]
#[cfg_attr(feature = "storage-service", test_case(ServiceStorageBuilder::new().await; "storage_service"))]
#[cfg_attr(feature = "rocksdb", test_case(RocksDbStorageBuilder::new().await; "rocks_db"))]
#[cfg_attr(feature = "dynamodb", test_case(DynamoDbStorageBuilder::default(); "dynamo_db"))]
#[cfg_attr(feature = "scylladb", test_case(ScyllaDbStorageBuilder::default(); "scylla_db"))]
#[test_log::test(tokio::test)]
async fn test_transfer_ownership<B>(storage_builder: B) -> anyhow::Result<()>
where
    B: StorageBuilder,
{
    let mut builder = TestBuilder::new(storage_builder, 4, 1)
        .await?
        .with_policy(ResourceControlPolicy::fuel_and_block());
    let sender = builder
        .add_initial_chain(ChainDescription::Root(1), Amount::from_tokens(4))
        .await?;

    let new_key_pair = KeyPair::generate();
    let certificate = sender
        .transfer_ownership(new_key_pair.public())
        .await
        .unwrap()
        .unwrap();
    assert_eq!(sender.next_block_height(), BlockHeight::from(1));
    assert!(sender.pending_block().is_none());
    assert_matches!(
        sender.key_pair().await.map(|kp| KeyPair::public(&kp)), // KeyPair isn't Debug; using PublicKey.
        Err(ChainClientError::CannotFindKeyForChain(_))
    );
    assert_eq!(
        builder
            .check_that_validators_have_certificate(sender.chain_id, BlockHeight::ZERO, 3)
            .await
            .unwrap(),
        certificate
    );
    assert_eq!(
        sender.local_balance().await.unwrap(),
        Amount::from_millis(3999)
    );
    sender.synchronize_from_validators().await.unwrap();
    // Cannot use the chain any more.
    assert_matches!(
        sender
            .transfer_to_account(
                None,
                Amount::from_tokens(3),
                Account::chain(ChainId::root(2)),
            )
            .await,
        Err(ChainClientError::CannotFindKeyForChain(_))
    );
    Ok(())
}

#[test_case(MemoryStorageBuilder::default(); "memory")]
#[cfg_attr(feature = "storage-service", test_case(ServiceStorageBuilder::new().await; "storage_service"))]
#[cfg_attr(feature = "rocksdb", test_case(RocksDbStorageBuilder::new().await; "rocks_db"))]
#[cfg_attr(feature = "dynamodb", test_case(DynamoDbStorageBuilder::default(); "dynamo_db"))]
#[cfg_attr(feature = "scylladb", test_case(ScyllaDbStorageBuilder::default(); "scylla_db"))]
#[test_log::test(tokio::test)]
async fn test_share_ownership<B>(storage_builder: B) -> anyhow::Result<()>
where
    B: StorageBuilder,
{
    let mut builder = TestBuilder::new(storage_builder, 4, 0).await?;
    let sender = builder
        .add_initial_chain(ChainDescription::Root(1), Amount::from_tokens(4))
        .await?;
    let new_key_pair = KeyPair::generate();
    let certificate = sender
        .share_ownership(new_key_pair.public(), 100)
        .await
        .unwrap()
        .unwrap();
    assert_eq!(sender.next_block_height(), BlockHeight::from(1));
    assert!(sender.pending_block().is_none());
    assert!(sender.key_pair().await.is_ok());
    assert_eq!(
        builder
            .check_that_validators_have_certificate(sender.chain_id, BlockHeight::ZERO, 3)
            .await
            .unwrap(),
        certificate
    );
    assert_eq!(
        sender.local_balance().await.unwrap(),
        Amount::from_tokens(4)
    );
    sender.synchronize_from_validators().await.unwrap();
    // Can still use the chain with the old client.
    sender
        .transfer_to_account(
            None,
            Amount::from_tokens(2),
            Account::chain(ChainId::root(2)),
        )
        .await
        .unwrap();
    assert_eq!(sender.next_block_height(), BlockHeight::from(2));
    // Make a client to try the new key.
    let client = builder
        .make_client(
            sender.chain_id,
            new_key_pair,
            sender.block_hash(),
            BlockHeight::from(2),
        )
        .await?;
    // Local balance fails because the client has block height 2 but we haven't downloaded
    // the blocks yet.
    assert_matches!(
        client.local_balance().await,
        Err(ChainClientError::WalletSynchronizationError)
    );
    client.synchronize_from_validators().await.unwrap();
    assert_eq!(
        client.local_balance().await.unwrap(),
        Amount::from_tokens(2)
    );

    // We need at least three validators for making a transfer.
    builder.set_fault_type([0, 1], FaultType::Offline).await;
    let result = client
        .transfer_to_account(None, Amount::ONE, Account::chain(ChainId::root(3)))
        .await;
    assert_matches!(
        result,
        Err(ChainClientError::CommunicationError(
            CommunicationError::Trusted(ClientIoError { .. }),
        ))
    );
    builder.set_fault_type([0, 1], FaultType::Honest).await;
    builder.set_fault_type([2, 3], FaultType::Offline).await;
    assert_matches!(
        sender
            .transfer_to_account(None, Amount::ONE, Account::chain(ChainId::root(3)),)
            .await,
        Err(ChainClientError::CommunicationError(
            CommunicationError::Trusted(ClientIoError { .. })
        ))
    );

    // Half the validators voted for one block, half for the other. We need to make a proposal in
    // the next round to succeed.
    builder
        .set_fault_type([0, 1, 2, 3], FaultType::Honest)
        .await;
    client.synchronize_from_validators().await.unwrap();
    client.process_inbox().await.unwrap();
    assert_eq!(
        client.local_balance().await.unwrap(),
        Amount::from_tokens(2)
    );
    client.clear_pending_block();
    client
        .transfer_to_account(None, Amount::ONE, Account::chain(ChainId::root(3)))
        .await
        .unwrap()
        .unwrap();

    // The other client doesn't know the new round number yet:
    sender.synchronize_from_validators().await.unwrap();
    sender.process_inbox().await.unwrap();
    assert_eq!(sender.local_balance().await.unwrap(), Amount::ONE);
    sender.clear_pending_block();
    sender
        .transfer_to_account(None, Amount::ONE, Account::chain(ChainId::root(2)))
        .await
        .unwrap();

    // That's it, we spent all our money on this test!
    assert_eq!(sender.local_balance().await.unwrap(), Amount::ZERO);
    client.synchronize_from_validators().await.unwrap();
    client.process_inbox().await.unwrap();
    assert_eq!(client.local_balance().await.unwrap(), Amount::ZERO);
    Ok(())
}

#[test_case(MemoryStorageBuilder::default(); "memory")]
#[cfg_attr(feature = "storage-service", test_case(ServiceStorageBuilder::new().await; "storage_service"))]
#[cfg_attr(feature = "rocksdb", test_case(RocksDbStorageBuilder::new().await; "rocks_db"))]
#[cfg_attr(feature = "dynamodb", test_case(DynamoDbStorageBuilder::default(); "dynamo_db"))]
#[cfg_attr(feature = "scylladb", test_case(ScyllaDbStorageBuilder::default(); "scylla_db"))]
#[test_log::test(tokio::test)]
async fn test_open_chain_then_close_it<B>(storage_builder: B) -> anyhow::Result<()>
where
    B: StorageBuilder,
{
    let mut builder = TestBuilder::new(storage_builder, 4, 1).await?;
    // New chains use the admin chain to verify their creation certificate.
    builder
        .add_initial_chain(ChainDescription::Root(0), Amount::ZERO)
        .await?;
    let sender = builder
        .add_initial_chain(ChainDescription::Root(1), Amount::from_tokens(4))
        .await?;
    let new_key_pair = KeyPair::generate();
    // Open the new chain.
    let (message_id, certificate) = sender
        .open_chain(
            ChainOwnership::single(new_key_pair.public()),
            ApplicationPermissions::default(),
            Amount::ZERO,
        )
        .await
        .unwrap()
        .unwrap();

    // Regression test for #2869.
    let sub_message_id = MessageId {
        index: message_id.index + 1,
        ..message_id
    };
    assert_matches!(
        certificate.executed_block().messages()[0][sub_message_id.index as usize].message,
        Message::System(SystemMessage::Subscribe { .. })
    );
    assert_eq!(
        sender
            .client
            .local_node()
            .certificate_for(&sub_message_id)
            .await
            .unwrap(),
        certificate
    );

    assert_eq!(sender.next_block_height(), BlockHeight::from(1));
    assert!(sender.pending_block().is_none());
    assert!(sender.key_pair().await.is_ok());
    // Make a client to try the new chain.
    let new_id = ChainId::child(message_id);
    let client = builder
        .make_client(new_id, new_key_pair, None, BlockHeight::ZERO)
        .await?;
    client
        .receive_certificate_and_update_validators(certificate)
        .await
        .unwrap();
    assert_eq!(client.query_balance().await.unwrap(), Amount::ZERO);
    client.close_chain().await.unwrap();
    Ok(())
}

#[test_case(MemoryStorageBuilder::default(); "memory")]
#[cfg_attr(feature = "storage-service", test_case(ServiceStorageBuilder::new().await; "storage_service"))]
#[cfg_attr(feature = "rocksdb", test_case(RocksDbStorageBuilder::new().await; "rocks_db"))]
#[cfg_attr(feature = "dynamodb", test_case(DynamoDbStorageBuilder::default(); "dynamo_db"))]
#[cfg_attr(feature = "scylladb", test_case(ScyllaDbStorageBuilder::default(); "scylla_db"))]
#[test_log::test(tokio::test)]
async fn test_transfer_then_open_chain<B>(storage_builder: B) -> anyhow::Result<()>
where
    B: StorageBuilder,
{
    let mut builder = TestBuilder::new(storage_builder, 4, 1).await?;
    // New chains use the admin chain to verify their creation certificate.
    builder
        .add_initial_chain(ChainDescription::Root(0), Amount::ZERO)
        .await?;
    let sender = builder
        .add_initial_chain(ChainDescription::Root(1), Amount::from_tokens(4))
        .await?;
    let parent = builder
        .add_initial_chain(ChainDescription::Root(2), Amount::ZERO)
        .await?;
    let new_key_pair = KeyPair::generate();
    let new_id = ChainId::child(MessageId {
        chain_id: ChainId::root(2),
        height: BlockHeight::ZERO,
        index: 0,
    });
    // Transfer before creating the chain. The validators will ignore the cross-chain messages.
    sender
        .transfer_to_account(None, Amount::from_tokens(2), Account::chain(new_id))
        .await
        .unwrap();
    // Open the new chain.
    let (open_chain_message_id, certificate) = parent
        .open_chain(
            ChainOwnership::single(new_key_pair.public()),
            ApplicationPermissions::default(),
            Amount::ZERO,
        )
        .await
        .unwrap()
        .unwrap();
    let new_id2 = ChainId::child(open_chain_message_id);
    assert_eq!(new_id, new_id2);
    assert_eq!(sender.next_block_height(), BlockHeight::from(1));
    assert_eq!(parent.next_block_height(), BlockHeight::from(1));
    assert!(sender.pending_block().is_none());
    assert!(sender.key_pair().await.is_ok());
    assert_matches!(
        certificate.executed_block().block.operations[open_chain_message_id.index as usize],
        Operation::System(SystemOperation::OpenChain(_)),
        "Unexpected certificate value",
    );
    assert_eq!(
        builder
            .check_that_validators_have_certificate(parent.chain_id, BlockHeight::from(0), 3)
            .await
            .unwrap(),
        certificate
    );
    // Make a client to try the new chain.
    let client = builder
        .make_client(new_id, new_key_pair, None, BlockHeight::ZERO)
        .await?;
    client
        .receive_certificate_and_update_validators(certificate)
        .await
        .unwrap();
    // Make another block on top of the one that sent the two tokens, so that the validators
    // process the cross-chain messages.
    let certificate2 = sender
        .transfer_to_account(None, Amount::from_tokens(1), Account::chain(new_id))
        .await
        .unwrap()
        .unwrap();
    client
        .receive_certificate_and_update_validators(certificate2)
        .await
        .unwrap();
    assert_eq!(
        client.query_balance().await.unwrap(),
        Amount::from_tokens(3)
    );
    client
        .transfer_to_account(
            None,
            Amount::from_tokens(3),
            Account::chain(ChainId::root(3)),
        )
        .await
        .unwrap();
    Ok(())
}

#[test_case(MemoryStorageBuilder::default(); "memory")]
#[cfg_attr(feature = "storage-service", test_case(ServiceStorageBuilder::new().await; "storage_service"))]
#[cfg_attr(feature = "rocksdb", test_case(RocksDbStorageBuilder::new().await; "rocks_db"))]
#[cfg_attr(feature = "dynamodb", test_case(DynamoDbStorageBuilder::default(); "dynamo_db"))]
#[cfg_attr(feature = "scylladb", test_case(ScyllaDbStorageBuilder::default(); "scylla_db"))]
#[test_log::test(tokio::test)]
async fn test_open_chain_must_be_first<B>(storage_builder: B) -> anyhow::Result<()>
where
    B: StorageBuilder,
{
    let mut builder = TestBuilder::new(storage_builder, 4, 1).await?;
    // New chains use the admin chain to verify their creation certificate.
    builder
        .add_initial_chain(ChainDescription::Root(0), Amount::ZERO)
        .await?;
    let sender = builder
        .add_initial_chain(ChainDescription::Root(1), Amount::from_tokens(4))
        .await?;
    let new_key_pair = KeyPair::generate();
    let new_id = ChainId::child(MessageId {
        chain_id: ChainId::root(1),
        height: BlockHeight::from(1),
        index: 0,
    });
    // Transfer before creating the chain.
    sender
        .transfer_to_account(None, Amount::from_tokens(3), Account::chain(new_id))
        .await
        .unwrap();
    // Open the new chain.
    let (open_chain_message_id, certificate) = sender
        .open_chain(
            ChainOwnership::single(new_key_pair.public()),
            ApplicationPermissions::default(),
            Amount::ZERO,
        )
        .await
        .unwrap()
        .unwrap();
    let new_id2 = ChainId::child(open_chain_message_id);
    assert_eq!(new_id, new_id2);
    assert_eq!(sender.next_block_height(), BlockHeight::from(2));
    assert!(sender.pending_block().is_none());
    assert!(sender.key_pair().await.is_ok());
    assert_matches!(
        certificate.executed_block().block.operations[open_chain_message_id.index as usize],
        Operation::System(SystemOperation::OpenChain(_)),
        "Unexpected certificate value",
    );
    assert_eq!(
        builder
            .check_that_validators_have_certificate(sender.chain_id, BlockHeight::from(1), 3)
            .await
            .unwrap(),
        certificate
    );
    // Make a client to try the new chain.
    let client = builder
        .make_client(new_id, new_key_pair, None, BlockHeight::ZERO)
        .await?;
    client
        .receive_certificate_and_update_validators(certificate)
        .await
        .unwrap();
    let result = client
        .transfer_to_account(
            None,
            Amount::from_tokens(3),
            Account::chain(ChainId::root(3)),
        )
        .await;
    assert_matches!(
        result,
        Err(ChainClientError::LocalNodeError(
            LocalNodeError::WorkerError(WorkerError::ChainError(error))
        )) if matches!(&*error, ChainError::CannotSkipMessage { bundle, .. }
            if matches!(&**bundle, MessageBundle { messages, .. }
            if matches!(messages[..], [PostedMessage {
                message: Message::System(SystemMessage::Credit { .. }), ..
        }])))
    );
    Ok(())
}

#[test_case(MemoryStorageBuilder::default(); "memory")]
#[cfg_attr(feature = "storage-service", test_case(ServiceStorageBuilder::new().await; "storage_service"))]
#[cfg_attr(feature = "rocksdb", test_case(RocksDbStorageBuilder::new().await; "rocks_db"))]
#[cfg_attr(feature = "dynamodb", test_case(DynamoDbStorageBuilder::default(); "dynamo_db"))]
#[cfg_attr(feature = "scylladb", test_case(ScyllaDbStorageBuilder::default(); "scylla_db"))]
#[test_log::test(tokio::test)]
async fn test_open_chain_then_transfer<B>(storage_builder: B) -> anyhow::Result<()>
where
    B: StorageBuilder,
{
    let mut builder = TestBuilder::new(storage_builder, 4, 1).await?;
    // New chains use the admin chain to verify their creation certificate.
    builder
        .add_initial_chain(ChainDescription::Root(0), Amount::ZERO)
        .await?;
    let sender = builder
        .add_initial_chain(ChainDescription::Root(1), Amount::from_tokens(4))
        .await?;
    let new_key_pair = KeyPair::generate();
    // Open the new chain. We are both regular and super owner.
    let ownership = ChainOwnership::single(new_key_pair.public())
        .with_regular_owner(new_key_pair.public(), 100);
    let (message_id, creation_certificate) = sender
        .open_chain(ownership, ApplicationPermissions::default(), Amount::ZERO)
        .await
        .unwrap()
        .unwrap();
    let new_id = ChainId::child(message_id);
    // Transfer after creating the chain.
    let transfer_certificate = sender
        .transfer_to_account(None, Amount::from_tokens(3), Account::chain(new_id))
        .await
        .unwrap()
        .unwrap();
    assert_eq!(sender.next_block_height(), BlockHeight::from(2));
    assert!(sender.pending_block().is_none());
    assert!(sender.key_pair().await.is_ok());
    // Make a client to try the new chain.
    let client = builder
        .make_client(new_id, new_key_pair, None, BlockHeight::ZERO)
        .await?;
    // Must process the creation certificate before using the new chain.
    client
        .receive_certificate_and_update_validators(creation_certificate)
        .await
        .unwrap();
    assert_eq!(client.local_balance().await.unwrap(), Amount::ZERO);
    client
        .receive_certificate_and_update_validators(transfer_certificate)
        .await
        .unwrap();
    assert_eq!(
        client.query_balance().await.unwrap(),
        Amount::from_tokens(3)
    );
    client
        .transfer_to_account(
            None,
            Amount::from_tokens(3),
            Account::chain(ChainId::root(3)),
        )
        .await
        .unwrap();
    assert_eq!(client.local_balance().await.unwrap(), Amount::ZERO);
    Ok(())
}

#[test_case(MemoryStorageBuilder::default(); "memory")]
#[cfg_attr(feature = "storage-service", test_case(ServiceStorageBuilder::new().await; "storage_service"))]
#[cfg_attr(feature = "rocksdb", test_case(RocksDbStorageBuilder::new().await; "rocks_db"))]
#[cfg_attr(feature = "dynamodb", test_case(DynamoDbStorageBuilder::default(); "dynamo_db"))]
#[cfg_attr(feature = "scylladb", test_case(ScyllaDbStorageBuilder::default(); "scylla_db"))]
#[test_log::test(tokio::test)]
async fn test_close_chain<B>(storage_builder: B) -> anyhow::Result<()>
where
    B: StorageBuilder,
{
    let mut builder = TestBuilder::new(storage_builder, 4, 1)
        .await?
        .with_policy(ResourceControlPolicy::all_categories());
    let client1 = builder
        .add_initial_chain(ChainDescription::Root(1), Amount::from_tokens(4))
        .await?;
    let client2 = builder
        .add_initial_chain(ChainDescription::Root(2), Amount::from_tokens(4))
        .await?;

    let certificate = client1.close_chain().await.unwrap().unwrap().unwrap();
    assert_matches!(
        certificate.executed_block().block.operations[..],
        [Operation::System(SystemOperation::CloseChain)],
        "Unexpected certificate value",
    );
    assert_eq!(client1.next_block_height(), BlockHeight::from(1));
    assert!(client1.pending_block().is_none());
    assert!(client1.key_pair().await.is_ok());
    assert_eq!(
        builder
            .check_that_validators_have_certificate(client1.chain_id, BlockHeight::ZERO, 3)
            .await
            .unwrap(),
        certificate
    );
    // Cannot use the chain for operations any more.
    let result = client1
        .transfer_to_account(
            None,
            Amount::from_tokens(3),
            Account::chain(ChainId::root(2)),
        )
        .await;
    assert!(
        matches!(
            &result,
            Err(ChainClientError::LocalNodeError(
                LocalNodeError::WorkerError(WorkerError::ChainError(err))
            )) if matches!(**err, ChainError::ClosedChain)
        ),
        "Unexpected result: {:?}",
        result,
    );

    // Incoming messages now get rejected.
    client2
        .transfer_to_account(
            None,
            Amount::from_tokens(3),
            Account::chain(ChainId::root(1)),
        )
        .await
        .unwrap()
        .unwrap();
    client1.synchronize_from_validators().await.unwrap();
    let (certificates, _) = client1.process_inbox().await.unwrap();
    let block = &certificates[0].executed_block().block;
    assert!(block.operations.is_empty());
    assert_eq!(block.incoming_bundles.len(), 1);
    assert_matches!(
        &block.incoming_bundles[0],
        IncomingBundle {
            origin: Origin { sender, medium: Medium::Direct },
            action: MessageAction::Reject,
            bundle: MessageBundle {
                messages,
                ..
            },
        } if *sender == ChainId::root(2) && matches!(messages[..],
            [PostedMessage {
                message: Message::System(SystemMessage::Credit { .. }),
                kind: MessageKind::Tracked,
                ..
            }]
        )
    );

    // Since blocks are free of charge on closed chains, empty blocks are not allowed.
    assert_matches!(
        client1.execute_operations(vec![]).await,
        Err(ChainClientError::LocalNodeError(
            LocalNodeError::WorkerError(WorkerError::ChainError(error))
        )) if matches!(*error, ChainError::ClosedChain)
    );

    // Trying to close the chain again returns None.
    let maybe_certificate = client1.close_chain().await.unwrap().unwrap();
    assert_matches!(maybe_certificate, None);
    Ok(())
}

#[test_case(MemoryStorageBuilder::default(); "memory")]
#[cfg_attr(feature = "storage-service", test_case(ServiceStorageBuilder::new().await; "storage_service"))]
#[cfg_attr(feature = "rocksdb", test_case(RocksDbStorageBuilder::new().await; "rocks_db"))]
#[cfg_attr(feature = "dynamodb", test_case(DynamoDbStorageBuilder::default(); "dynamo_db"))]
#[cfg_attr(feature = "scylladb", test_case(ScyllaDbStorageBuilder::default(); "scylla_db"))]
#[test_log::test(tokio::test)]
async fn test_initiating_valid_transfer_too_many_faults<B>(storage_builder: B) -> anyhow::Result<()>
where
    B: StorageBuilder,
{
    let mut builder = TestBuilder::new(storage_builder, 4, 2).await?;
    let sender = builder
        .add_initial_chain(ChainDescription::Root(1), Amount::from_tokens(4))
        .await?;
    let result = sender
        .transfer_to_account_unsafe_unconfirmed(
            None,
            Amount::from_tokens(3),
            Account::chain(ChainId::root(2)),
        )
        .await;
    assert_matches!(
        result,
        Err(ChainClientError::CommunicationError(
            CommunicationError::Trusted(crate::node::NodeError::ArithmeticError { .. })
        )),
        "unexpected result"
    );
    assert_eq!(sender.next_block_height(), BlockHeight::ZERO);
    assert!(sender.pending_block().is_some());
    assert_eq!(
        sender.local_balance().await.unwrap(),
        Amount::from_tokens(4)
    );
    Ok(())
}

#[test_case(MemoryStorageBuilder::default(); "memory")]
#[cfg_attr(feature = "storage-service", test_case(ServiceStorageBuilder::new().await; "storage_service"))]
#[cfg_attr(feature = "rocksdb", test_case(RocksDbStorageBuilder::new().await; "rocks_db"))]
#[cfg_attr(feature = "dynamodb", test_case(DynamoDbStorageBuilder::default(); "dynamo_db"))]
#[cfg_attr(feature = "scylladb", test_case(ScyllaDbStorageBuilder::default(); "scylla_db"))]
#[test_log::test(tokio::test)]
async fn test_bidirectional_transfer<B>(storage_builder: B) -> anyhow::Result<()>
where
    B: StorageBuilder,
{
    let mut builder = TestBuilder::new(storage_builder, 4, 1).await?;
    let client1 = builder
        .add_initial_chain(ChainDescription::Root(1), Amount::from_tokens(3))
        .await?;
    let client2 = builder
        .add_initial_chain(ChainDescription::Root(2), Amount::ZERO)
        .await?;
    assert_eq!(
        client1.local_balance().await.unwrap(),
        Amount::from_tokens(3)
    );
    assert_eq!(
        client1.query_system_application(SystemQuery).await.unwrap(),
        SystemResponse {
            chain_id: ChainId::root(1),
            balance: Amount::from_tokens(3),
        }
    );
    let certificate = client1
        .transfer_to_account(
            None,
            Amount::from_tokens(3),
            Account::chain(client2.chain_id),
        )
        .await
        .unwrap()
        .unwrap();

    assert_eq!(client1.next_block_height(), BlockHeight::from(1));
    assert!(client1.pending_block().is_none());
    assert_eq!(client1.local_balance().await.unwrap(), Amount::ZERO);
    assert_eq!(
        client1.query_system_application(SystemQuery).await.unwrap(),
        SystemResponse {
            chain_id: ChainId::root(1),
            balance: Amount::ZERO,
        }
    );

    assert_eq!(
        builder
            .check_that_validators_have_certificate(client1.chain_id, BlockHeight::ZERO, 3)
            .await
            .unwrap(),
        certificate
    );
    // Local balance is lagging.
    assert_eq!(client2.local_balance().await.unwrap(), Amount::ZERO);
    // Obtain the certificate but do not process the inbox yet.
    client2.synchronize_from_validators().await.unwrap();
    assert_eq!(client2.local_balance().await.unwrap(), Amount::ZERO);
    assert_eq!(
        client2.query_system_application(SystemQuery).await.unwrap(),
        SystemResponse {
            chain_id: ChainId::root(2),
            balance: Amount::from_tokens(0),
        }
    );

    // Process the inbox and send back some money.
    assert_eq!(client2.next_block_height(), BlockHeight::ZERO);
    client2
        .transfer_to_account(None, Amount::ONE, Account::chain(client1.chain_id))
        .await
        .unwrap();
    assert_eq!(client2.next_block_height(), BlockHeight::from(1));
    assert!(client2.pending_block().is_none());
    assert_eq!(
        client2.local_balance().await.unwrap(),
        Amount::from_tokens(2)
    );
    client1.synchronize_from_validators().await.unwrap();
    client1.process_inbox().await.unwrap();
    assert_eq!(client1.local_balance().await.unwrap(), Amount::ONE);
    // Local balance from client2 is now consolidated.
    assert_eq!(
        client2.query_system_application(SystemQuery).await.unwrap(),
        SystemResponse {
            chain_id: ChainId::root(2),
            balance: Amount::from_tokens(2),
        }
    );
    Ok(())
}

#[test_case(MemoryStorageBuilder::default(); "memory")]
#[cfg_attr(feature = "storage-service", test_case(ServiceStorageBuilder::new().await; "storage_service"))]
#[cfg_attr(feature = "rocksdb", test_case(RocksDbStorageBuilder::new().await; "rocks_db"))]
#[cfg_attr(feature = "dynamodb", test_case(DynamoDbStorageBuilder::default(); "dynamo_db"))]
#[cfg_attr(feature = "scylladb", test_case(ScyllaDbStorageBuilder::default(); "scylla_db"))]
#[test_log::test(tokio::test)]
async fn test_receiving_unconfirmed_transfer<B>(storage_builder: B) -> anyhow::Result<()>
where
    B: StorageBuilder,
{
    let mut builder = TestBuilder::new(storage_builder, 4, 1)
        .await?
        .with_policy(ResourceControlPolicy::fuel_and_block());
    let client1 = builder
        .add_initial_chain(ChainDescription::Root(1), Amount::from_tokens(3))
        .await?;
    let client2 = builder
        .add_initial_chain(ChainDescription::Root(2), Amount::ZERO)
        .await?;
    let certificate = client1
        .transfer_to_account_unsafe_unconfirmed(
            None,
            Amount::from_tokens(2),
            Account::chain(client2.chain_id),
        )
        .await
        .unwrap()
        .unwrap();
    // Transfer was executed locally.
    assert_eq!(
        client1.local_balance().await.unwrap(),
        Amount::from_millis(999)
    );
    assert_eq!(client1.next_block_height(), BlockHeight::from(1));
    assert!(client1.pending_block().is_none());
    // The receiver doesn't know about the transfer.
    client2.process_inbox().await.unwrap();
    assert_eq!(client2.local_balance().await.unwrap(), Amount::ZERO);
    // Let the receiver confirm in last resort.
    client2
        .receive_certificate_and_update_validators(certificate)
        .await
        .unwrap();
    assert_eq!(
        client2.query_balance().await.unwrap(),
        Amount::from_millis(1999)
    );
    Ok(())
}

#[test_case(MemoryStorageBuilder::default(); "memory")]
#[cfg_attr(feature = "storage-service", test_case(ServiceStorageBuilder::new().await; "storage_service"))]
#[cfg_attr(feature = "rocksdb", test_case(RocksDbStorageBuilder::new().await; "rocks_db"))]
#[cfg_attr(feature = "dynamodb", test_case(DynamoDbStorageBuilder::default(); "dynamo_db"))]
#[cfg_attr(feature = "scylladb", test_case(ScyllaDbStorageBuilder::default(); "scylla_db"))]
#[test_log::test(tokio::test)]
async fn test_receiving_unconfirmed_transfer_with_lagging_sender_balances<B>(
    storage_builder: B,
) -> anyhow::Result<()>
where
    B: StorageBuilder,
{
    let mut builder = TestBuilder::new(storage_builder, 4, 1).await?;
    let client1 = builder
        .add_initial_chain(ChainDescription::Root(1), Amount::from_tokens(3))
        .await?;
    let client2 = builder
        .add_initial_chain(ChainDescription::Root(2), Amount::ZERO)
        .await?;
    let client3 = builder
        .add_initial_chain(ChainDescription::Root(3), Amount::ZERO)
        .await?;

    // Transferring funds from client1 to client2.
    // Confirming to a quorum of nodes only at the end.
    client1
        .transfer_to_account_unsafe_unconfirmed(None, Amount::ONE, Account::chain(client2.chain_id))
        .await
        .unwrap();
    client1
        .transfer_to_account_unsafe_unconfirmed(None, Amount::ONE, Account::chain(client2.chain_id))
        .await
        .unwrap();
    client1
        .communicate_chain_updates(
            &builder.initial_committee,
            client1.chain_id,
            client1.next_block_height(),
            CrossChainMessageDelivery::NonBlocking,
        )
        .await
        .unwrap();
    // Client2 does not know about the money yet.
    assert_eq!(client2.local_balance().await.unwrap(), Amount::ZERO);
    // Sending money from client2 fails, as a consequence.
    // TODO(#1649): Make this code nicer.
    assert_matches!(client2
        .transfer_to_account_unsafe_unconfirmed(
            None,
            Amount::from_tokens(2),
            Account::chain(client3.chain_id),
        )
        .await,
        Err(ChainClientError::LocalNodeError(LocalNodeError::WorkerError(WorkerError::ChainError(
            error
        )))) if matches!(&*error, ChainError::ExecutionError(
            execution_error, ChainExecutionContext::Operation(_)
        ) if matches!(**execution_error, ExecutionError::SystemError(
            SystemExecutionError::InsufficientFunding { .. }
        )))
    );
    // There is no pending block, since the proposal wasn't valid at the time.
    assert!(client2
        .process_pending_block()
        .await
        .unwrap()
        .unwrap()
        .is_none());
    // Retrying the whole command works after synchronization.
    client2.synchronize_from_validators().await.unwrap();
    let certificate = client2
        .transfer_to_account(
            None,
            Amount::from_tokens(2),
            Account::chain(client3.chain_id),
        )
        .await
        .unwrap()
        .unwrap();
    // Blocks were executed locally.
    assert_eq!(client1.local_balance().await.unwrap(), Amount::ONE);
    assert_eq!(client1.next_block_height(), BlockHeight::from(2));
    assert!(client1.pending_block().is_none());
    assert_eq!(client2.local_balance().await.unwrap(), Amount::ZERO);
    assert_eq!(client2.next_block_height(), BlockHeight::from(1));
    assert!(client2.pending_block().is_none());
    // Last one was not confirmed remotely, hence a conservative balance.
    assert_eq!(client2.local_balance().await.unwrap(), Amount::ZERO);
    // Let the receiver confirm in last resort.
    client3
        .receive_certificate_and_update_validators(certificate)
        .await
        .unwrap();
    assert_eq!(
        client3.query_balance().await.unwrap(),
        Amount::from_tokens(2)
    );
    Ok(())
}

#[test_case(MemoryStorageBuilder::default(); "memory")]
#[cfg_attr(feature = "storage-service", test_case(ServiceStorageBuilder::new().await; "storage_service"))]
#[cfg_attr(feature = "rocksdb", test_case(RocksDbStorageBuilder::new().await; "rocks_db"))]
#[cfg_attr(feature = "dynamodb", test_case(DynamoDbStorageBuilder::default(); "dynamo_db"))]
#[cfg_attr(feature = "scylladb", test_case(ScyllaDbStorageBuilder::default(); "scylla_db"))]
#[test_log::test(tokio::test)]
async fn test_change_voting_rights<B>(storage_builder: B) -> anyhow::Result<()>
where
    B: StorageBuilder,
{
    let mut builder = TestBuilder::new(storage_builder, 4, 1).await?;
    let admin = builder
        .add_initial_chain(ChainDescription::Root(0), Amount::from_tokens(3))
        .await?;
    let user = builder
        .add_initial_chain(ChainDescription::Root(1), Amount::ZERO)
        .await?;
    let validators = builder.initial_committee.validators().clone();

    let committee = Committee::new(validators.clone(), ResourceControlPolicy::only_fuel());
    admin.stage_new_committee(committee).await.unwrap();
    admin.finalize_committee().await.unwrap();

    // Root chain 1 receives the notification about the new epoch.
    user.synchronize_from_validators().await.unwrap();
    user.process_inbox().await.unwrap();
    assert_eq!(user.epoch().await.unwrap(), Epoch::from(1));

    // Stop listening for new committees.
    let cert = user
        .unsubscribe_from_new_committees()
        .await
        .unwrap()
        .unwrap();
    admin
        .receive_certificate_and_update_validators(cert)
        .await
        .unwrap();
    admin.process_inbox().await.unwrap();

    // Create a new committee.
    let committee = Committee::new(validators, ResourceControlPolicy::only_fuel());
    admin.stage_new_committee(committee).await.unwrap();
    assert_eq!(admin.next_block_height(), BlockHeight::from(3));
    assert!(admin.pending_block().is_none());
    assert!(admin.key_pair().await.is_ok());
    assert_eq!(admin.epoch().await.unwrap(), Epoch::from(2));

    // Sending money from the admin chain is supported.
    let cert = admin
        .transfer_to_account(
            None,
            Amount::from_tokens(2),
            Account::chain(ChainId::root(1)),
        )
        .await
        .unwrap()
        .unwrap();
    admin
        .transfer_to_account(None, Amount::ONE, Account::chain(ChainId::root(1)))
        .await
        .unwrap()
        .unwrap();

    // User is still at the initial epoch, but we can receive transfers from future
    // epochs AFTER synchronizing the client with the admin chain.
    assert_matches!(
        user.receive_certificate_and_update_validators(cert).await,
        Err(ChainClientError::CommitteeSynchronizationError)
    );
    assert_eq!(user.epoch().await.unwrap(), Epoch::from(1));
    user.synchronize_from_validators().await.unwrap();

    // User is unsubscribed, so the migration message is not even in the inbox yet.
    user.process_inbox().await.unwrap();
    assert_eq!(user.epoch().await.unwrap(), Epoch::from(1));

    // Now subscribe explicitly to migrations.
    let cert = user.subscribe_to_new_committees().await.unwrap().unwrap();
    admin
        .receive_certificate_and_update_validators(cert)
        .await
        .unwrap();
    builder
        .check_that_validators_have_empty_outboxes(ChainId::root(0))
        .await;
    admin.process_inbox().await.unwrap();

    // Have the admin chain deprecate the previous epoch.
    admin.finalize_committee().await.unwrap();

    // Try to make a transfer back to the admin chain.
    let cert = user
        .transfer_to_account(
            None,
            Amount::from_tokens(2),
            Account::chain(ChainId::root(0)),
        )
        .await
        .unwrap()
        .unwrap();
    assert_matches!(
        admin.receive_certificate_and_update_validators(cert).await,
        Err(ChainClientError::CommitteeDeprecationError)
    );
    // Transfer is blocked because the epoch #0 has been retired by admin.
    admin.synchronize_from_validators().await.unwrap();
    admin.process_inbox().await.unwrap();
    assert_eq!(admin.local_balance().await.unwrap(), Amount::ZERO);

    // Have the user receive the notification to migrate to epoch #2.
    user.synchronize_from_validators().await.unwrap();
    user.process_inbox().await.unwrap();
    assert_eq!(user.epoch().await.unwrap(), Epoch::from(2));

    // Try again to make a transfer back to the admin chain.
    let cert = user
        .transfer_to_account(None, Amount::ONE, Account::chain(ChainId::root(0)))
        .await
        .unwrap()
        .unwrap();
    admin
        .receive_certificate_and_update_validators(cert)
        .await
        .unwrap();
    admin.process_inbox().await.unwrap();
    // Transfer goes through and the previous one as well thanks to block chaining.
    assert_eq!(admin.local_balance().await.unwrap(), Amount::from_tokens(3));
    Ok(())
}

#[test_case(MemoryStorageBuilder::default(); "memory")]
#[cfg_attr(feature = "storage-service", test_case(ServiceStorageBuilder::new().await; "storage_service"))]
#[test_log::test(tokio::test)]
async fn test_insufficient_balance<B>(storage_builder: B) -> anyhow::Result<()>
where
    B: StorageBuilder,
{
    let mut builder = TestBuilder::new(storage_builder, 4, 1)
        .await?
        .with_policy(ResourceControlPolicy::fuel_and_block());
    let sender = builder
        .add_initial_chain(ChainDescription::Root(1), Amount::from_tokens(3))
        .await?;
    let obtained_error = sender
        .transfer_to_account(
            None,
            Amount::from_tokens(4),
            Account::chain(ChainId::root(2)),
        )
        .await;

    // TODO(#1649): Make this code nicer.
    assert_matches!(obtained_error,
        Err(ChainClientError::LocalNodeError(LocalNodeError::WorkerError(
            WorkerError::ChainError(error)
        ))) if matches!(&*error, ChainError::ExecutionError(
            execution_error,
            ChainExecutionContext::Operation(0)
        ) if matches!(**execution_error,
            ExecutionError::SystemError(SystemExecutionError::InsufficientFunding { .. })
        ))
    );
    let obtained_error = sender
        .transfer_to_account(
            None,
            Amount::from_tokens(3),
            Account::chain(ChainId::root(2)),
        )
        .await;
    // TODO(#1649): Make this code nicer.
    assert_matches!(obtained_error,
        Err(ChainClientError::LocalNodeError(
            LocalNodeError::WorkerError(WorkerError::ChainError(error))
        )) if matches!(&*error, ChainError::ExecutionError(
            execution_error, ChainExecutionContext::Block
        )  if matches!(**execution_error, ExecutionError::SystemError(
            SystemExecutionError::InsufficientFundingForFees { .. }
        )))
    );
    Ok(())
}

#[test_case(MemoryStorageBuilder::default(); "memory")]
#[cfg_attr(feature = "storage-service", test_case(ServiceStorageBuilder::new().await; "storage_service"))]
#[cfg_attr(feature = "rocksdb", test_case(RocksDbStorageBuilder::new().await; "rocks_db"))]
#[cfg_attr(feature = "dynamodb", test_case(DynamoDbStorageBuilder::default(); "dynamo_db"))]
#[cfg_attr(feature = "scylladb", test_case(ScyllaDbStorageBuilder::default(); "scylla_db"))]
#[test_log::test(tokio::test)]
async fn test_finalize_locked_block_with_blobs<B>(storage_builder: B) -> anyhow::Result<()>
where
    B: StorageBuilder,
{
    let mut builder = TestBuilder::new(storage_builder, 4, 0).await?;
    let description1 = ChainDescription::Root(1);
    let chain_id1 = ChainId::from(description1);
    let client1_a = builder
        .add_initial_chain(description1, Amount::ZERO)
        .await?;
    let pub_key1_a = client1_a.public_key().await.unwrap();
    let key_pair1_b = KeyPair::generate();
    let pub_key1_b = key_pair1_b.public();
    let owner_change_op1 = SystemOperation::ChangeOwnership {
        super_owners: Vec::new(),
        owners: vec![(pub_key1_a, 50), (pub_key1_b, 50)],
        multi_leader_rounds: 10,
        timeout_config: TimeoutConfig::default(),
    }
    .into();
    client1_a.execute_operation(owner_change_op1).await.unwrap();
    let client1_b = builder
        .make_client(
            chain_id1,
            key_pair1_b,
            client1_a.block_hash(),
            BlockHeight::from(1),
        )
        .await?;

    let description2 = ChainDescription::Root(2);
    let chain_id2 = ChainId::from(description2);
    let client2_a = builder
        .add_initial_chain(description2, Amount::from_tokens(10))
        .await?;
    let pub_key2_a = client2_a.public_key().await.unwrap();
    let key_pair2_b = KeyPair::generate();
    let pub_key2_b = key_pair2_b.public();
    let owner_change_op2 = SystemOperation::ChangeOwnership {
        super_owners: Vec::new(),
        owners: vec![(pub_key2_a, 50), (pub_key2_b, 50)],
        multi_leader_rounds: 10,
        timeout_config: TimeoutConfig::default(),
    }
    .into();
    client2_a.execute_operation(owner_change_op2).await.unwrap();
    let client2_b = builder
        .make_client(
            chain_id2,
            key_pair2_b,
            client2_a.block_hash(),
            BlockHeight::from(1),
        )
        .await?;

    let blob0_bytes = b"blob0".to_vec();
    let blob0_id = BlobId::new(
        CryptoHash::new(&BlobBytes(blob0_bytes.clone())),
        BlobType::Data,
    );

    // Try to read a blob without publishing it first, should fail
    let result = client1_a
        .execute_operation(SystemOperation::ReadBlob { blob_id: blob0_id }.into())
        .await;
    assert_matches!(
        result,
        Err(ChainClientError::RemoteNodeError(NodeError::BlobsNotFound(not_found_blob_ids)))
            if not_found_blob_ids == [blob0_id]
    );

    // Take one validator down
    builder.set_fault_type([2], FaultType::Offline).await;

    // Publish blob on chain 1
    let publish_certificate = client1_a
        .publish_data_blob(blob0_bytes)
        .await
        .unwrap()
        .unwrap();
    assert!(publish_certificate
        .executed_block()
        .requires_blob(&blob0_id));

    // Validators goes back up
    builder.set_fault_type([2], FaultType::Honest).await;
    // But another one goes down
    builder.set_fault_type([3], FaultType::Offline).await;

<<<<<<< HEAD
    // Try to read the blob. This is a different client but on the same chain, so when we
    // synchronize this with the validators before executing the block, we'll actually download
    // and cache locally the blobs that were published by `client_a`. So this will succeed.
=======
    // Try to read the blob. This is a different client but on the same chain, so when we synchronize this with the validators
    // before executing the block, we'll actually download and cache locally the blobs that were published by `client_a`.
    // So this will succeed.
    client1_b.prepare_chain().await?;
>>>>>>> 4cac5fb0
    let certificate = client1_b
        .execute_operation(SystemOperation::ReadBlob { blob_id: blob0_id }.into())
        .await?
        .unwrap();
    assert_eq!(certificate.round, Round::MultiLeader(0));
    // The blob is not new on this chain, so it is not required.
    assert!(!certificate.executed_block().requires_blob(&blob0_id));

    builder
        .set_fault_type([0, 1, 2], FaultType::DontSendConfirmVote)
        .await;

    client2_a.synchronize_from_validators().await.unwrap();
    let blob1 = Blob::new_data(b"blob1".to_vec());
    let blob1_hash = blob1.id().hash;

    client2_a.add_pending_blobs([blob1]).await;
    let blob_0_1_operations = vec![
        Operation::System(SystemOperation::ReadBlob { blob_id: blob0_id }),
        Operation::System(SystemOperation::PublishDataBlob {
            blob_hash: blob1_hash,
        }),
    ];
    let b0_result = client2_a
        .execute_operations(blob_0_1_operations.clone())
        .await;

    assert!(b0_result.is_err());
    assert!(client2_a.pending_block().is_some());

    for i in 0..=2 {
        let validator_manager = builder
            .node(i)
            .chain_info_with_manager_values(chain_id2)
            .await
            .unwrap()
            .manager;
        assert_eq!(
            validator_manager
                .requested_locked
                .unwrap()
                .executed_block()
                .block
                .operations,
            blob_0_1_operations
        );
    }

    builder.set_fault_type([2], FaultType::Offline).await;
    builder.set_fault_type([0, 1, 3], FaultType::Honest).await;

    client2_b.synchronize_from_validators().await.unwrap();
    let bt_certificate = client2_b
        .burn(None, Amount::from_tokens(1))
        .await
        .unwrap()
        .unwrap();

    let hashed_certificate_values = client2_b
        .read_hashed_confirmed_blocks_downward(bt_certificate.hash(), 2)
        .await
        .unwrap();

    // Latest block should be the burn
    assert!(hashed_certificate_values[0]
        .inner()
        .executed_block()
        .block
        .operations
        .contains(&Operation::System(SystemOperation::Transfer {
            owner: None,
            recipient: Recipient::Burn,
            amount: Amount::from_tokens(1),
        })));

    // Block before that should be b0
    assert_eq!(
        hashed_certificate_values[1]
            .inner()
            .executed_block()
            .block
            .operations,
        blob_0_1_operations,
    );

    Ok(())
}

#[test_case(MemoryStorageBuilder::default(); "memory")]
#[cfg_attr(feature = "storage-service", test_case(ServiceStorageBuilder::new().await; "storage_service"))]
#[cfg_attr(feature = "rocksdb", test_case(RocksDbStorageBuilder::new().await; "rocks_db"))]
#[cfg_attr(feature = "dynamodb", test_case(DynamoDbStorageBuilder::default(); "dynamo_db"))]
#[cfg_attr(feature = "scylladb", test_case(ScyllaDbStorageBuilder::default(); "scylla_db"))]
#[test_log::test(tokio::test)]
async fn test_handle_existing_proposal_with_blobs<B>(storage_builder: B) -> anyhow::Result<()>
where
    B: StorageBuilder,
{
    let mut builder = TestBuilder::new(storage_builder, 4, 0).await?;
    let description1 = ChainDescription::Root(1);
    let description2 = ChainDescription::Root(2);
    let chain_id2 = ChainId::from(description2);
    let client1 = builder
        .add_initial_chain(description1, Amount::ZERO)
        .await?;
    let client2_a = builder
        .add_initial_chain(description2, Amount::from_tokens(10))
        .await?;
    let pub_key2_a = client2_a.public_key().await.unwrap();
    let key_pair2_b = KeyPair::generate();
    let pub_key2_b = key_pair2_b.public();
    let owner_change_op = Operation::System(SystemOperation::ChangeOwnership {
        super_owners: Vec::new(),
        owners: vec![(pub_key2_a, 50), (pub_key2_b, 50)],
        multi_leader_rounds: 10,
        timeout_config: TimeoutConfig::default(),
    });
    client2_a
        .execute_operation(owner_change_op.clone())
        .await
        .unwrap();
    let client2_b = builder
        .make_client(
            chain_id2,
            key_pair2_b,
            client2_a.block_hash(),
            BlockHeight::from(1),
        )
        .await?;

    // Take one validator down
    builder.set_fault_type([3], FaultType::Offline).await;

    let blob0_bytes = b"blob0".to_vec();
    let blob0_id = BlobId::new(
        CryptoHash::new(&BlobBytes(blob0_bytes.clone())),
        BlobType::Data,
    );

    // Publish blob on chain 1
    let publish_certificate = client1
        .publish_data_blob(blob0_bytes)
        .await
        .unwrap()
        .unwrap();
    assert!(publish_certificate
        .executed_block()
        .requires_blob(&blob0_id));

    builder
        .set_fault_type([0, 1, 2], FaultType::DontProcessValidated)
        .await;

    client2_a.synchronize_from_validators().await.unwrap();
    let blob1 = Blob::new_data(b"blob1".to_vec());
    let blob1_hash = blob1.id().hash;

    client2_a.add_pending_blobs([blob1]).await;
    let blob_0_1_operations = vec![
        Operation::System(SystemOperation::ReadBlob { blob_id: blob0_id }),
        Operation::System(SystemOperation::PublishDataBlob {
            blob_hash: blob1_hash,
        }),
    ];
    let b0_result = client2_a
        .execute_operations(blob_0_1_operations.clone())
        .await;

    assert!(b0_result.is_err());
    assert!(client2_a.pending_block().is_some());

    for i in 0..=2 {
        let validator_manager = builder
            .node(i)
            .chain_info_with_manager_values(chain_id2)
            .await
            .unwrap()
            .manager;
        assert_eq!(
            validator_manager
                .requested_proposed
                .unwrap()
                .content
                .block
                .operations,
            blob_0_1_operations,
        );
        assert!(validator_manager.requested_locked.is_none());
    }

    builder.set_fault_type([2], FaultType::Offline).await;
    builder.set_fault_type([0, 1, 3], FaultType::Honest).await;

    client2_b.prepare_chain().await.unwrap();
    let bt_certificate = client2_b
        .burn(None, Amount::from_tokens(1))
        .await
        .unwrap()
        .unwrap();

    let hashed_certificate_values = client2_b
        .read_hashed_confirmed_blocks_downward(bt_certificate.hash(), 2)
        .await
        .unwrap();

    // Latest block should be the burn
    assert!(hashed_certificate_values[0]
        .inner()
        .executed_block()
        .block
        .operations
        .contains(&Operation::System(SystemOperation::Transfer {
            owner: None,
            recipient: Recipient::Burn,
            amount: Amount::from_tokens(1),
        })));

    // Previous should be the `ChangeOwnership` operation, as the blob operations shouldn't be executed here.
    assert!(hashed_certificate_values[1]
        .inner()
        .executed_block()
        .block
        .operations
        .contains(&owner_change_op));
    Ok(())
}

#[test_case(MemoryStorageBuilder::default(); "memory")]
#[cfg_attr(feature = "storage-service", test_case(ServiceStorageBuilder::new().await; "storage_service"))]
#[cfg_attr(feature = "rocksdb", test_case(RocksDbStorageBuilder::new().await; "rocks_db"))]
#[cfg_attr(feature = "dynamodb", test_case(DynamoDbStorageBuilder::default(); "dynamo_db"))]
#[cfg_attr(feature = "scylladb", test_case(ScyllaDbStorageBuilder::default(); "scylla_db"))]
#[test_log::test(tokio::test)]
async fn test_re_propose_locked_block_with_blobs<B>(storage_builder: B) -> anyhow::Result<()>
where
    B: StorageBuilder,
{
    let mut builder = TestBuilder::new(storage_builder, 4, 0).await?;
    let description1 = ChainDescription::Root(1);
    let description2 = ChainDescription::Root(2);
    let description3 = ChainDescription::Root(3);
    let chain_id3 = ChainId::from(description3);
    let client1 = builder
        .add_initial_chain(description1, Amount::ZERO)
        .await?;
    let client2 = builder
        .add_initial_chain(description2, Amount::ZERO)
        .await?;
    let client3_a = builder
        .add_initial_chain(description3, Amount::from_tokens(10))
        .await?;
    let pub_key3_a = client3_a.public_key().await.unwrap();
    let key_pair3_b = KeyPair::generate();
    let pub_key3_b = key_pair3_b.public();
    let key_pair3_c = KeyPair::generate();
    let pub_key3_c = key_pair3_c.public();
    let owner_change_op = Operation::System(SystemOperation::ChangeOwnership {
        super_owners: Vec::new(),
        owners: vec![(pub_key3_a, 50), (pub_key3_b, 50), (pub_key3_c, 50)],
        multi_leader_rounds: 10,
        timeout_config: TimeoutConfig::default(),
    });
    client3_a
        .execute_operation(owner_change_op.clone())
        .await
        .unwrap();
    let client3_b = builder
        .make_client(
            chain_id3,
            key_pair3_b,
            client3_a.block_hash(),
            BlockHeight::from(1),
        )
        .await?;
    let client3_c = builder
        .make_client(
            chain_id3,
            key_pair3_c,
            client3_a.block_hash(),
            BlockHeight::from(1),
        )
        .await?;

    // Take one validator down
    builder.set_fault_type([3], FaultType::Offline).await;

    let blob0_bytes = b"blob0".to_vec();
    let blob0_id = BlobId::new(
        CryptoHash::new(&BlobBytes(blob0_bytes.clone())),
        BlobType::Data,
    );

    client1.synchronize_from_validators().await.unwrap();
    // Publish blob0 on chain 1
    let publish_certificate0 = client1
        .publish_data_blob(blob0_bytes)
        .await
        .unwrap()
        .unwrap();
    assert!(publish_certificate0
        .executed_block()
        .requires_blob(&blob0_id));

    let blob2_bytes = b"blob2".to_vec();
    let blob2_id = BlobId::new(
        CryptoHash::new(&BlobBytes(blob2_bytes.clone())),
        BlobType::Data,
    );

    client2.synchronize_from_validators().await.unwrap();
    // Publish blob2 on chain 2
    let publish_certificate2 = client2
        .publish_data_blob(blob2_bytes)
        .await
        .unwrap()
        .unwrap();
    assert!(publish_certificate2
        .executed_block()
        .requires_blob(&blob2_id));

    builder
        .set_fault_type([0, 1], FaultType::DontProcessValidated)
        .await;
    builder
        .set_fault_type([2], FaultType::DontSendConfirmVote)
        .await;

    client3_a.synchronize_from_validators().await.unwrap();
    let blob1 = Blob::new_data(b"blob1".to_vec());
    let blob1_hash = blob1.id().hash;

    client3_a.add_pending_blobs([blob1]).await;
    let blob_0_1_operations = vec![
        Operation::System(SystemOperation::ReadBlob { blob_id: blob0_id }),
        Operation::System(SystemOperation::PublishDataBlob {
            blob_hash: blob1_hash,
        }),
    ];
    let b0_result = client3_a
        .execute_operations(blob_0_1_operations.clone())
        .await;

    assert!(b0_result.is_err());
    assert!(client3_a.pending_block().is_some());

    let manager = client3_a
        .chain_info_with_manager_values()
        .await
        .unwrap()
        .manager;
    // Validator 2 may or may not have processed the validated block before the update was
    // canceled due to the errors from the faulty validators. Submit it again to make sure
    // it's there, so that client 2 can download and re-propose it later.
    let validated_block_certificate = *manager.requested_locked.unwrap();
    let resubmission_result = builder
        .node(2)
        .handle_certificate(
            validated_block_certificate,
            Vec::new(),
            CrossChainMessageDelivery::Blocking,
        )
        .await;
    assert!(resubmission_result.is_err());

    for i in 0..=2 {
        let validator_manager = builder
            .node(i)
            .chain_info_with_manager_values(chain_id3)
            .await
            .unwrap()
            .manager;
        assert_eq!(
            validator_manager
                .requested_proposed
                .unwrap()
                .content
                .block
                .operations,
            blob_0_1_operations,
        );

        if i == 2 {
            assert_eq!(
                validator_manager
                    .requested_locked
                    .unwrap()
                    .executed_block()
                    .block
                    .operations,
                blob_0_1_operations,
            );
        } else {
            assert!(validator_manager.requested_locked.is_none());
        }
    }

    builder.set_fault_type([2], FaultType::Offline).await;
    builder
        .set_fault_type([3], FaultType::DontSendConfirmVote)
        .await;

    client3_b.synchronize_from_validators().await.unwrap();
    let blob3 = Blob::new_data(b"blob3".to_vec());
    let blob3_hash = blob3.id().hash;

    client3_b.add_pending_blobs([blob3]).await;
    let blob_2_3_operations = vec![
        Operation::System(SystemOperation::ReadBlob { blob_id: blob2_id }),
        Operation::System(SystemOperation::PublishDataBlob {
            blob_hash: blob3_hash,
        }),
    ];
    let b1_result = client3_b
        .execute_operations(blob_2_3_operations.clone())
        .await;
    assert!(b1_result.is_err());

    let manager = client3_b
        .chain_info_with_manager_values()
        .await
        .unwrap()
        .manager;
    // Validator 3 may or may not have processed the validated block before the update was
    // canceled due to the errors from the faulty validators. Submit it again to make sure
    // it's there, so that client 2 can download and re-propose it later.
    let validated_block_certificate = *manager.requested_locked.unwrap();
    let resubmission_result = builder
        .node(3)
        .handle_certificate(
            validated_block_certificate,
            Vec::new(),
            CrossChainMessageDelivery::Blocking,
        )
        .await;
    assert!(resubmission_result.is_err());

    let validator_manager = builder
        .node(3)
        .chain_info_with_manager_values(chain_id3)
        .await
        .unwrap()
        .manager;
    assert_eq!(
        validator_manager
            .requested_proposed
            .unwrap()
            .content
            .block
            .operations,
        blob_2_3_operations,
    );
    assert_eq!(
        validator_manager
            .requested_locked
            .unwrap()
            .executed_block()
            .block
            .operations,
        blob_2_3_operations,
    );

    builder.set_fault_type([1], FaultType::Offline).await;
    builder.set_fault_type([0, 2, 3], FaultType::Honest).await;

    client3_c.synchronize_from_validators().await.unwrap();
    let bt_certificate = client3_c
        .burn(None, Amount::from_tokens(1))
        .await
        .unwrap()
        .unwrap();

    let hashed_certificate_values = client3_c
        .read_hashed_confirmed_blocks_downward(bt_certificate.hash(), 3)
        .await
        .unwrap();

    // Latest block should be the burn
    assert!(hashed_certificate_values[0]
        .inner()
        .executed_block()
        .block
        .operations
        .contains(&Operation::System(SystemOperation::Transfer {
            owner: None,
            recipient: Recipient::Burn,
            amount: Amount::from_tokens(1),
        })));

    // Block before that should be b1
    assert_eq!(
        hashed_certificate_values[1]
            .inner()
            .executed_block()
            .block
            .operations,
        blob_2_3_operations,
    );

    // Previous should be the `ChangeOwnership` operation
    assert!(hashed_certificate_values[2]
        .inner()
        .executed_block()
        .block
        .operations
        .contains(&owner_change_op));
    Ok(())
}

#[test_case(MemoryStorageBuilder::default(); "memory")]
#[cfg_attr(feature = "storage-service", test_case(ServiceStorageBuilder::new().await; "storage_service"))]
#[cfg_attr(feature = "rocksdb", test_case(RocksDbStorageBuilder::new().await; "rocks_db"))]
#[cfg_attr(feature = "dynamodb", test_case(DynamoDbStorageBuilder::default(); "dynamo_db"))]
#[cfg_attr(feature = "scylladb", test_case(ScyllaDbStorageBuilder::default(); "scylla_db"))]
#[test_log::test(tokio::test)]
async fn test_request_leader_timeout<B>(storage_builder: B) -> anyhow::Result<()>
where
    B: StorageBuilder,
{
    let clock = storage_builder.clock().clone();
    let mut builder = TestBuilder::new(storage_builder, 4, 1).await?;
    let description = ChainDescription::Root(1);
    let chain_id = ChainId::from(description);
    let client = builder
        .add_initial_chain(description, Amount::from_tokens(3))
        .await?;
    let pub_key0 = client.public_key().await.unwrap();
    let pub_key1 = KeyPair::generate().public();

    let owner_change_op = SystemOperation::ChangeOwnership {
        super_owners: Vec::new(),
        owners: vec![(pub_key0, 100), (pub_key1, 100)],
        multi_leader_rounds: 0,
        timeout_config: TimeoutConfig::default(),
    }
    .into();
    client.execute_operation(owner_change_op).await.unwrap();
    let manager = client.chain_info().await.unwrap().manager;

    // The round has not timed out yet, so validators will not sign a timeout certificate.
    // If the malicious and one honest validator happen to be much faster than the other
    // two honest validators, only those two samples may be returned. Otherwise we get
    // a trusted MissingVoteInValidatorResponse, because at least two returned that.
    let result = client.request_leader_timeout().await;
    if !matches!(
        result,
        Err(ChainClientError::CommunicationError(
            CommunicationError::Trusted(NodeError::MissingVoteInValidatorResponse)
        ))
    ) && !matches!(&result,
        Err(ChainClientError::CommunicationError(CommunicationError::Sample(samples)))
        if samples.iter().any(|(err, _)| matches!(err, NodeError::MissingVoteInValidatorResponse))
    ) {
        panic!("unexpected leader timeout result: {:?}", result);
    }

    clock.set(manager.round_timeout.unwrap());

    // After the timeout they will.
    let certificate = client.request_leader_timeout().await.unwrap();
    assert_eq!(
        *certificate.inner(),
        Timeout::new(chain_id, BlockHeight::from(1), Epoch::ZERO)
    );
    assert_eq!(certificate.round, Round::SingleLeader(0));

    let expected_round = Round::SingleLeader(1);
    builder
        .check_that_validators_are_in_round(chain_id, BlockHeight::from(1), expected_round, 3)
        .await;

    let round = loop {
        let manager = client.chain_info().await.unwrap().manager;
        if manager.leader == Some(Owner::from(pub_key1)) {
            break manager.current_round;
        }
        clock.set(manager.round_timeout.unwrap());
        assert!(client.request_leader_timeout().await.is_ok());
    };
    let round_number = match round {
        Round::SingleLeader(round_number) => round_number,
        round => panic!("Unexpected round {:?}", round),
    };

    // The other owner is leader now. Trying to submit a block should return `WaitForTimeout`.
    let result = client
        .transfer(None, Amount::ONE, Recipient::root(2))
        .await
        .unwrap();
    let timeout = match result {
        ClientOutcome::Committed(_) => panic!("Committed a block where we aren't the leader."),
        ClientOutcome::WaitForTimeout(timeout) => timeout,
    };
    client.clear_pending_block();
    assert!(client.request_leader_timeout().await.is_err());
    clock.set(timeout.timestamp);
    client.request_leader_timeout().await.unwrap();
    let expected_round = Round::SingleLeader(round_number + 1);
    builder
        .check_that_validators_are_in_round(chain_id, BlockHeight::from(1), expected_round, 3)
        .await;

    loop {
        let manager = client.chain_info().await.unwrap().manager;
        if manager.leader == Some(Owner::from(pub_key0)) {
            break;
        }
        clock.set(manager.round_timeout.unwrap());
        assert!(client.request_leader_timeout().await.is_ok());
    }

    // Now we are the leader, and the transfer should succeed.
    let _certificate = client
        .transfer(None, Amount::ONE, Recipient::root(2))
        .await
        .unwrap()
        .unwrap();
    assert_eq!(
        client.local_balance().await.unwrap(),
        Amount::from_tokens(2)
    );

    let expected_round = Round::SingleLeader(0);
    builder
        .check_that_validators_are_in_round(chain_id, BlockHeight::from(2), expected_round, 3)
        .await;

    Ok(())
}

#[test_case(MemoryStorageBuilder::default(); "memory")]
#[cfg_attr(feature = "storage-service", test_case(ServiceStorageBuilder::new().await; "storage_service"))]
#[cfg_attr(feature = "rocksdb", test_case(RocksDbStorageBuilder::new().await; "rocks_db"))]
#[cfg_attr(feature = "dynamodb", test_case(DynamoDbStorageBuilder::default(); "dynamo_db"))]
#[cfg_attr(feature = "scylladb", test_case(ScyllaDbStorageBuilder::default(); "scylla_db"))]
#[test_log::test(tokio::test)]
async fn test_finalize_validated<B>(storage_builder: B) -> anyhow::Result<()>
where
    B: StorageBuilder,
{
    // Configure a chain with two regular and no super owners.
    let mut builder = TestBuilder::new(storage_builder, 4, 1).await?;
    let description = ChainDescription::Root(1);
    let chain_id = ChainId::from(description);
    let client0 = builder
        .add_initial_chain(description, Amount::from_tokens(10))
        .await?;
    let pub_key0 = client0.public_key().await.unwrap();
    let key_pair1 = KeyPair::generate();
    let pub_key1 = key_pair1.public();
    let owner_change_op = SystemOperation::ChangeOwnership {
        super_owners: Vec::new(),
        owners: vec![(pub_key0, 100), (pub_key1, 100)],
        multi_leader_rounds: 10,
        timeout_config: TimeoutConfig {
            fast_round_duration: Some(TimeDelta::from_secs(5)),
            ..TimeoutConfig::default()
        },
    }
    .into();
    client0.execute_operation(owner_change_op).await.unwrap();
    let client1 = builder
        .make_client(
            chain_id,
            key_pair1,
            client0.block_hash(),
            BlockHeight::from(1),
        )
        .await?;

    // Client 0 tries to burn 3 tokens. Two validators are offline, so nothing will get
    // validated or confirmed. However, client 0 now has a pending block.
    builder
        .set_fault_type([2], FaultType::OfflineWithInfo)
        .await;
    let result = client0.burn(None, Amount::from_tokens(3)).await;
    assert!(result.is_err());

    // Client 1 thinks it is madness to burn 3 tokens! They want to publish a blob instead.
    // The validators are still faulty: They validate blocks but don't confirm them.
    builder
        .set_fault_type([2], FaultType::DontSendConfirmVote)
        .await;
    client1.synchronize_from_validators().await.unwrap();
    let manager = client1
        .chain_info_with_manager_values()
        .await
        .unwrap()
        .manager;
    assert!(manager.requested_proposed.is_some());
    assert_eq!(manager.current_round, Round::MultiLeader(0));
    let result = client1.publish_data_blob(b"blob1".to_vec()).await;
    assert!(result.is_err());
    assert!(client1.pending_block().is_some());
    assert!(!client1.pending_blobs().is_empty());

    // Finally, the validators are online and honest again.
    builder.set_fault_type([1, 2], FaultType::Honest).await;
    client0.synchronize_from_validators().await.unwrap();
    let manager = client0
        .chain_info_with_manager_values()
        .await
        .unwrap()
        .manager;
    assert_eq!(
        manager.requested_locked.unwrap().round,
        Round::MultiLeader(1)
    );
    assert!(client0.pending_block().is_some());

    // Client 0 now only tries to burn 1 token. Before that, they automatically finalize the
    // pending block, which publishes the blob, leaving 10 - 1 = 9.
    client0.burn(None, Amount::from_tokens(1)).await.unwrap();
    client0.synchronize_from_validators().await.unwrap();
    client0.process_inbox().await.unwrap();
    assert_eq!(
        client0.local_balance().await.unwrap(),
        Amount::from_tokens(9)
    );
    assert!(client0.pending_block().is_none());

    // Burn another token so Client 1 sees that the blob is already published
    client1.prepare_chain().await.unwrap();
    client1.burn(None, Amount::from_tokens(1)).await.unwrap();
    client1.synchronize_from_validators().await.unwrap();
    client1.process_inbox().await.unwrap();
    assert_eq!(
        client1.local_balance().await.unwrap(),
        Amount::from_tokens(8)
    );
    assert!(client1.pending_block().is_none());
    assert!(client1.pending_blobs().is_empty());
    Ok(())
}

#[test_case(MemoryStorageBuilder::default(); "memory")]
#[cfg_attr(feature = "storage-service", test_case(ServiceStorageBuilder::new().await; "storage_service"))]
#[cfg_attr(feature = "rocksdb", test_case(RocksDbStorageBuilder::new().await; "rocks_db"))]
#[cfg_attr(feature = "dynamodb", test_case(DynamoDbStorageBuilder::default(); "dynamo_db"))]
#[cfg_attr(feature = "scylladb", test_case(ScyllaDbStorageBuilder::default(); "scylla_db"))]
#[test_log::test(tokio::test)]
async fn test_propose_pending_block<B>(storage_builder: B) -> anyhow::Result<()>
where
    B: StorageBuilder,
{
    let mut builder = TestBuilder::new(storage_builder, 4, 1).await?;
    let description = ChainDescription::Root(1);
    let client = builder
        .add_initial_chain(description, Amount::from_tokens(10))
        .await?;

    // The client tries to burn 3 tokens. Two validators are offline, so nothing will get
    // validated or confirmed. However, the client now has a pending block.
    builder
        .set_fault_type([2], FaultType::OfflineWithInfo)
        .await;
    let result = client.burn(None, Amount::from_tokens(3)).await;
    assert!(result.is_err());

    // Now three validators are online again.
    builder.set_fault_type([2], FaultType::Honest).await;

    // The client tries to burn another token. Before that, they automatically finalize the
    // pending block, which burns 3 tokens, leaving 10 - 3 - 1 = 6.
    client.burn(None, Amount::ONE).await.unwrap();
    client.synchronize_from_validators().await.unwrap();
    client.process_inbox().await.unwrap();
    assert_eq!(
        client.local_balance().await.unwrap(),
        Amount::from_tokens(6)
    );
    Ok(())
}

#[test_case(MemoryStorageBuilder::default(); "memory")]
#[cfg_attr(feature = "storage-service", test_case(ServiceStorageBuilder::new().await; "storage_service"))]
#[cfg_attr(feature = "rocksdb", test_case(RocksDbStorageBuilder::new().await; "rocks_db"))]
#[cfg_attr(feature = "dynamodb", test_case(DynamoDbStorageBuilder::default(); "dynamo_db"))]
#[cfg_attr(feature = "scylladb", test_case(ScyllaDbStorageBuilder::default(); "scylla_db"))]
#[test_log::test(tokio::test)]
async fn test_re_propose_validated<B>(storage_builder: B) -> anyhow::Result<()>
where
    B: StorageBuilder,
{
    // Configure a chain with two regular and no super owners.
    let mut builder = TestBuilder::new(storage_builder, 4, 0).await?;
    let description = ChainDescription::Root(1);
    let chain_id = ChainId::from(description);
    let client0 = builder
        .add_initial_chain(description, Amount::from_tokens(10))
        .await?;
    let pub_key0 = client0.public_key().await.unwrap();
    let key_pair1 = KeyPair::generate();
    let pub_key1 = key_pair1.public();
    let owner_change_op = SystemOperation::ChangeOwnership {
        super_owners: Vec::new(),
        owners: vec![(pub_key0, 100), (pub_key1, 100)],
        multi_leader_rounds: 10,
        timeout_config: TimeoutConfig {
            fast_round_duration: Some(TimeDelta::from_secs(5)),
            ..TimeoutConfig::default()
        },
    }
    .into();
    client0.execute_operation(owner_change_op).await.unwrap();
    let client1 = builder
        .make_client(
            chain_id,
            key_pair1,
            client0.block_hash(),
            BlockHeight::from(1),
        )
        .await?;

    // Client 0 tries to burn 3 tokens. Three validators are faulty: 1 and 2 will validate the
    // block but not receive it for confirmation. Validator 3 is offline.
    builder
        .set_fault_type([1, 2], FaultType::DontProcessValidated)
        .await;
    builder.set_fault_type([3], FaultType::Offline).await;
    let result = client0.burn(None, Amount::from_tokens(3)).await;
    assert!(result.is_err());
    let manager = client0
        .chain_info_with_manager_values()
        .await
        .unwrap()
        .manager;
    // Validator 0 may or may not have processed the validated block before the update was
    // canceled due to the errors from the faulty validators. Submit it again to make sure
    // it's there, so that client 1 can download and re-propose it later.
    let validated_block_certificate = *manager.requested_locked.unwrap();
    builder
        .node(0)
        .handle_certificate(
            validated_block_certificate,
            Vec::new(),
            CrossChainMessageDelivery::Blocking,
        )
        .await
        .unwrap();

    // Client 1 wants to burn 2 tokens. They learn about the proposal in round 0, but now the
    // validator 0 is offline, so they don't learn about the validated block and make their own
    // proposal in round 1.
    builder.set_fault_type([0], FaultType::Offline).await;
    builder
        .set_fault_type([3], FaultType::OfflineWithInfo)
        .await;
    client1.synchronize_from_validators().await.unwrap();
    let manager = client1
        .chain_info_with_manager_values()
        .await
        .unwrap()
        .manager;
    assert!(manager.requested_proposed.is_some());
    assert!(manager.requested_locked.is_none());
    assert_eq!(manager.current_round, Round::MultiLeader(0));
    let result = client1.burn(None, Amount::from_tokens(2)).await;
    assert!(result.is_err());

    // Finally, three validators are online and honest again. Client 1 realizes there has been a
    // validated block in round 0, and re-proposes it when it tries to burn 4 tokens.
    builder.set_fault_type([0, 1, 2], FaultType::Honest).await;
    builder.set_fault_type([3], FaultType::Offline).await;
    client1.synchronize_from_validators().await.unwrap();
    let manager = client1
        .chain_info_with_manager_values()
        .await
        .unwrap()
        .manager;
    assert_eq!(
        manager.requested_locked.unwrap().round,
        Round::MultiLeader(0)
    );
    assert_eq!(manager.current_round, Round::MultiLeader(1));
    assert!(client1.pending_block().is_some());
    client1.burn(None, Amount::from_tokens(4)).await.unwrap();

    // Burning 3 and 4 tokens got finalized; the pending 2 tokens got skipped.
    client0.synchronize_from_validators().await.unwrap();
    assert_eq!(
        client0.local_balance().await.unwrap(),
        Amount::from_tokens(3)
    );
    Ok(())
}

#[test_case(MemoryStorageBuilder::default(); "memory")]
#[cfg_attr(feature = "storage-service", test_case(ServiceStorageBuilder::new().await; "storage_service"))]
#[test_log::test(tokio::test)]
async fn test_message_policy<B>(storage_builder: B) -> anyhow::Result<()>
where
    B: StorageBuilder,
{
    let mut builder = TestBuilder::new(storage_builder, 4, 1)
        .await?
        .with_policy(ResourceControlPolicy::only_fuel());
    let sender = builder
        .add_initial_chain(ChainDescription::Root(1), Amount::from_tokens(4))
        .await?;
    let mut receiver = builder
        .add_initial_chain(ChainDescription::Root(2), Amount::ZERO)
        .await?;
    let recipient = Recipient::chain(ChainId::root(2));
    let cert = sender
        .transfer(None, Amount::ONE, recipient)
        .await
        .unwrap()
        .unwrap();
    assert_eq!(
        sender.local_balance().await.unwrap(),
        Amount::from_tokens(3)
    );

    receiver.options_mut().message_policy = MessagePolicy::new(BlanketMessagePolicy::Ignore, None);
    receiver
        .receive_certificate_and_update_validators(cert)
        .await?;
    assert!(receiver.process_inbox().await?.0.is_empty());
    // The message was ignored.
    assert_eq!(receiver.local_balance().await.unwrap(), Amount::ZERO);
    assert!(sender.process_inbox().await?.0.is_empty());
    assert_eq!(
        sender.local_balance().await.unwrap(),
        Amount::from_tokens(3)
    );

    receiver.options_mut().message_policy = MessagePolicy::new(BlanketMessagePolicy::Reject, None);
    let certs = receiver.process_inbox().await?.0;
    assert_eq!(certs.len(), 1);
    sender
        .receive_certificate_and_update_validators(certs.into_iter().next().unwrap())
        .await?;
    // The message bounces.
    assert_eq!(sender.process_inbox().await?.0.len(), 1);
    assert_eq!(receiver.local_balance().await.unwrap(), Amount::ZERO);
    assert_eq!(
        sender.local_balance().await.unwrap(),
        Amount::from_tokens(4)
    );

    Ok(())
}

#[test_case(MemoryStorageBuilder::default(); "memory")]
#[cfg_attr(feature = "storage-service", test_case(ServiceStorageBuilder::new().await; "storage_service"))]
#[cfg_attr(feature = "rocksdb", test_case(RocksDbStorageBuilder::new().await; "rocks_db"))]
#[cfg_attr(feature = "dynamodb", test_case(DynamoDbStorageBuilder::default(); "dynamo_db"))]
#[cfg_attr(feature = "scylladb", test_case(ScyllaDbStorageBuilder::default(); "scylla_db"))]
#[test_log::test(tokio::test)]
async fn test_propose_block_with_messages_and_blobs<B>(storage_builder: B) -> anyhow::Result<()>
where
    B: StorageBuilder,
{
    let blob_bytes = b"blob".to_vec();
    let large_blob_bytes = b"blob+".to_vec();
    let policy = ResourceControlPolicy {
        maximum_blob_size: blob_bytes.len() as u64,
        maximum_block_proposal_size: (blob_bytes.len() * 100) as u64,
        ..ResourceControlPolicy::default()
    };
    let mut builder = TestBuilder::new(storage_builder, 4, 0)
        .await?
        .with_policy(policy.clone());
    let description1 = ChainDescription::Root(1);
    let description2 = ChainDescription::Root(2);
    let description3 = ChainDescription::Root(3);
    let chain_id3 = ChainId::from(description3);
    let client1 = builder.add_initial_chain(description1, Amount::ONE).await?;
    let client2 = builder.add_initial_chain(description2, Amount::ONE).await?;
    let client3 = builder.add_initial_chain(description3, Amount::ONE).await?;

    // Take one validator down
    builder.set_fault_type([3], FaultType::Offline).await;

    // Publish a blob on chain 1.
    let blob_id = BlobId::new(
        CryptoHash::new(&BlobBytes(blob_bytes.clone())),
        BlobType::Data,
    );
    client1
        .publish_data_blob(blob_bytes)
        .await
        .unwrap()
        .unwrap();

    // Send a message from chain 2 to chain 3.
    client2
        .transfer(None, Amount::from_millis(1), Recipient::chain(chain_id3))
        .await
        .unwrap()
        .unwrap();
    client3.synchronize_from_validators().await.unwrap();

    builder.set_fault_type([2], FaultType::Offline).await;
    builder.set_fault_type([3], FaultType::Honest).await;

    // Client 3 should be able to update validator 3 about the blob and the message.
    let certificate = client3
        .execute_operation(SystemOperation::ReadBlob { blob_id }.into())
        .await
        .unwrap()
        .unwrap();
    let executed_block = certificate.executed_block();
    assert_eq!(executed_block.block.incoming_bundles.len(), 1);
    assert_eq!(executed_block.required_blob_ids().len(), 1);

    // This will go way over the limit, because of the different overheads.
    let blob_bytes = (0..100)
        .map(|_| {
            rand::thread_rng()
                .sample_iter(&rand::distributions::Standard)
                .take(policy.maximum_blob_size as usize)
                .collect::<Vec<_>>()
        })
        .collect::<Vec<_>>();
    let result = client1.publish_data_blobs(blob_bytes).await;
    assert_matches!(
        result,
        Err(ChainClientError::ChainError(
            ChainError::BlockProposalTooLarge
        ))
    );

    let result = client1.publish_data_blob(large_blob_bytes).await;
    assert_matches!(
        result,
        Err(ChainClientError::LocalNodeError(
            LocalNodeError::WorkerError(WorkerError::BlobTooLarge)
        ))
    );

    Ok(())
}<|MERGE_RESOLUTION|>--- conflicted
+++ resolved
@@ -1457,16 +1457,10 @@
     // But another one goes down
     builder.set_fault_type([3], FaultType::Offline).await;
 
-<<<<<<< HEAD
     // Try to read the blob. This is a different client but on the same chain, so when we
     // synchronize this with the validators before executing the block, we'll actually download
     // and cache locally the blobs that were published by `client_a`. So this will succeed.
-=======
-    // Try to read the blob. This is a different client but on the same chain, so when we synchronize this with the validators
-    // before executing the block, we'll actually download and cache locally the blobs that were published by `client_a`.
-    // So this will succeed.
     client1_b.prepare_chain().await?;
->>>>>>> 4cac5fb0
     let certificate = client1_b
         .execute_operation(SystemOperation::ReadBlob { blob_id: blob0_id }.into())
         .await?
