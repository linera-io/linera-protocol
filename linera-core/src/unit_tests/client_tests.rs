// Copyright (c) Facebook, Inc. and its affiliates.
// Copyright (c) Zefchain Labs, Inc.
// SPDX-License-Identifier: Apache-2.0

mod test_helpers;
#[path = "./wasm_client_tests.rs"]
mod wasm;

use std::collections::{BTreeMap, BTreeSet};

use assert_matches::assert_matches;
use futures::StreamExt;
use linera_base::{
    crypto::{AccountSecretKey, CryptoHash, InMemorySigner},
    data_types::*,
    identifiers::{Account, AccountOwner, ApplicationId},
    ownership::{ChainOwnership, TimeoutConfig},
};
use linera_chain::{
    data_types::{IncomingBundle, MessageBundle, PostedMessage, Transaction},
    manager::LockingBlock,
    types::Timeout,
    ChainError, ChainExecutionContext,
};
use linera_execution::{
    committee::Committee, system::SystemOperation, ExecutionError, Message, MessageKind, Operation,
    QueryOutcome, ResourceControlPolicy, SystemMessage, SystemQuery, SystemResponse,
    FLAG_FREE_REJECT,
};
use linera_storage::Storage;
use rand::Rng;
use test_case::test_case;
use test_helpers::{
    assert_fees_exceed_funding, assert_insufficient_balance_during_operation,
    assert_insufficient_funding,
};

#[cfg(feature = "dynamodb")]
use crate::test_utils::DynamoDbStorageBuilder;
#[cfg(feature = "rocksdb")]
use crate::test_utils::RocksDbStorageBuilder;
#[cfg(feature = "scylladb")]
use crate::test_utils::ScyllaDbStorageBuilder;
#[cfg(feature = "storage-service")]
use crate::test_utils::ServiceStorageBuilder;
use crate::{
    client::{
        BlanketMessagePolicy, ChainClient, ChainClientError, ChainClientOptions, ClientOutcome,
        ListeningMode, MessageAction, MessagePolicy,
    },
    local_node::LocalNodeError,
    node::{
        NodeError::{self, ClientIoError},
        ValidatorNode,
    },
    test_utils::{
        ClientOutcomeResultExt as _, FaultType, MemoryStorageBuilder, StorageBuilder, TestBuilder,
    },
    updater::CommunicationError,
    worker::{Notification, Reason, WorkerError},
    Environment,
};

/// A test to ensure that our chain client listener remains `Send`.  This is a bit of a
/// hack, but requires that we not hold a `std::sync::Mutex` over `await` points, a
/// situation that is likely to lead to deadlock.  To further support this mode of
/// testing, `dashmap` references in [`crate::client`] have also been wrapped in a newtype
/// to make them non-`Send`.
#[test_log::test]
#[allow(dead_code)]
fn test_listener_is_send() {
    fn ensure_send(_: &impl Send) {}

    async fn check_listener(
        chain_client: ChainClient<impl Environment>,
    ) -> Result<(), ChainClientError> {
        let (listener, _abort_notifications, _notifications) =
            chain_client.listen(ListeningMode::FullChain).await?;
        ensure_send(&listener);
        Ok(())
    }

    // If it compiles, we're okay — no need to do anything at runtime.
}

#[test_case(MemoryStorageBuilder::default(); "memory")]
#[cfg_attr(feature = "storage-service", test_case(ServiceStorageBuilder::new(); "storage_service"))]
#[cfg_attr(feature = "rocksdb", test_case(RocksDbStorageBuilder::new().await; "rocks_db"))]
#[cfg_attr(feature = "dynamodb", test_case(DynamoDbStorageBuilder::default(); "dynamo_db"))]
#[cfg_attr(feature = "scylladb", test_case(ScyllaDbStorageBuilder::default(); "scylla_db"))]
#[test_log::test(tokio::test)]
async fn test_initiating_valid_transfer_with_notifications<B>(
    storage_builder: B,
) -> anyhow::Result<()>
where
    B: StorageBuilder,
{
    let signer = InMemorySigner::new(None);
    let mut builder = TestBuilder::new(storage_builder, 4, 1, signer)
        .await?
        .with_policy(ResourceControlPolicy::only_fuel());
    let sender = builder.add_root_chain(1, Amount::from_tokens(4)).await?;
    let chain_2 = builder.add_root_chain(2, Amount::ZERO).await?;
    // Listen to the notifications on the sender chain.
    let mut notifications = sender.subscribe()?;
    let (listener, _listen_handle, _) = sender.listen(ListeningMode::FullChain).await?;
    tokio::spawn(listener);
    {
        let certificate = sender
            .transfer_to_account(
                AccountOwner::CHAIN,
                Amount::from_tokens(3),
                Account::chain(chain_2.chain_id()),
            )
            .await
            .unwrap_ok_committed();
        assert_eq!(
            sender.chain_info().await?.next_block_height,
            BlockHeight::from(1)
        );
        assert!(sender.pending_proposal().is_none());
        assert_eq!(
            sender.local_balance().await.unwrap(),
            Amount::from_millis(1000)
        );
        assert_eq!(
            builder
                .check_that_validators_have_certificate(sender.chain_id, BlockHeight::ZERO, 3)
                .await
                .unwrap(),
            certificate
        );
    }
    let executed_block_hash = match notifications.next().await {
        Some(Notification {
            reason: Reason::BlockExecuted { hash, height },
            chain_id,
        }) => {
            assert_eq!(chain_id, sender.chain_id());
            assert_eq!(height, BlockHeight::ZERO);
            hash
        }
        _ => panic!("Expected BlockExecuted notification"),
    };
    // We execute twice in the local node:
    // - first time when setting the proposal as a pending block
    // - second time when processing pending block
    // This results in two BlockExecuted notifications.
    let _notification = notifications.next().await;
    match notifications.next().await {
        Some(Notification {
            reason: Reason::NewBlock { hash, height, .. },
            chain_id,
        }) => {
            assert_eq!(chain_id, sender.chain_id());
            assert_eq!(height, BlockHeight::ZERO);
            assert_eq!(executed_block_hash, hash);
        }
        other => panic!("Expected NewBlock notification, got {:?}", other),
    }
    Ok(())
}

#[test_case(MemoryStorageBuilder::default(); "memory")]
#[cfg_attr(feature = "storage-service", test_case(ServiceStorageBuilder::new(); "storage_service"))]
#[cfg_attr(feature = "rocksdb", test_case(RocksDbStorageBuilder::new().await; "rocks_db"))]
#[cfg_attr(feature = "dynamodb", test_case(DynamoDbStorageBuilder::default(); "dynamo_db"))]
#[cfg_attr(feature = "scylladb", test_case(ScyllaDbStorageBuilder::default(); "scylla_db"))]
#[test_log::test(tokio::test)]
async fn test_claim_amount<B>(storage_builder: B) -> anyhow::Result<()>
where
    B: StorageBuilder,
{
    let signer = InMemorySigner::new(None);
    let mut builder = TestBuilder::new(storage_builder, 4, 1, signer)
        .await?
        .with_policy(ResourceControlPolicy::only_fuel());
    let sender = builder.add_root_chain(1, Amount::from_tokens(4)).await?;
    let owner = sender.identity().await?;
    let receiver = builder.add_root_chain(2, Amount::ZERO).await?;
    let receiver_id = receiver.chain_id();
    let friend = receiver.identity().await?;
    sender
        .transfer_to_account(
            AccountOwner::CHAIN,
            Amount::from_tokens(3),
            Account::new(receiver_id, owner),
        )
        .await
        .unwrap_ok_committed();
    sender
        .transfer_to_account(
            AccountOwner::CHAIN,
            Amount::from_millis(100),
            Account::new(receiver_id, friend),
        )
        .await
        .unwrap_ok_committed();
    assert_eq!(
        sender.local_balance().await.unwrap(),
        Amount::from_millis(900)
    );
    receiver.synchronize_from_validators().await?;
    assert_eq!(receiver.process_inbox().await?.0.len(), 1);
    // The friend paid to receive the message.
    assert_eq!(
        receiver.local_owner_balance(friend).await.unwrap(),
        Amount::from_millis(100)
    );
    // The received amount is not in the unprotected balance.
    assert_eq!(receiver.local_balance().await.unwrap(), Amount::ZERO);
    assert_eq!(
        receiver.local_owner_balance(owner).await.unwrap(),
        Amount::from_tokens(3)
    );
    assert_eq!(
        receiver.local_balances_with_owner(owner).await.unwrap(),
        (Amount::ZERO, Some(Amount::from_tokens(3)))
    );
    assert_eq!(receiver.query_balance().await.unwrap(), Amount::ZERO);
    assert_eq!(
        receiver.query_owner_balance(owner).await.unwrap(),
        Amount::from_millis(3000)
    );
    assert_eq!(
        receiver.query_balances_with_owner(owner).await.unwrap(),
        (Amount::ZERO, Some(Amount::from_millis(3000)))
    );

    // First attempt that should be rejected.
    sender
        .claim(
            owner,
            receiver_id,
            Account::chain(sender.chain_id()),
            Amount::from_tokens(5),
        )
        .await
        .unwrap();
    // Second attempt with a correct amount.
    sender
        .claim(
            owner,
            receiver_id,
            Account::chain(sender.chain_id()),
            Amount::from_tokens(2),
        )
        .await
        .unwrap_ok_committed();

    receiver.synchronize_from_validators().await?;
    let cert = receiver.process_inbox().await?.0.pop().unwrap();
    {
        let messages = cert.block().body.incoming_bundles().collect::<Vec<_>>();
        // Both `Claim` messages were included in the block.
        assert_eq!(messages.len(), 2);
        // The first one was rejected.
        assert_eq!(messages[0].bundle.height, BlockHeight::from(2));
        assert_eq!(messages[0].action, MessageAction::Reject);
        // The second was accepted.
        assert_eq!(messages[1].bundle.height, BlockHeight::from(3));
        assert_eq!(messages[1].action, MessageAction::Accept);
    }

    sender.synchronize_from_validators().await?;
    sender.process_inbox().await?;
    assert_eq!(
        sender.local_balance().await.unwrap(),
        Amount::from_millis(2900)
    );

    Ok(())
}

#[test_case(MemoryStorageBuilder::default(); "memory")]
#[cfg_attr(feature = "storage-service", test_case(ServiceStorageBuilder::new(); "storage_service"))]
#[cfg_attr(feature = "rocksdb", test_case(RocksDbStorageBuilder::new().await; "rocks_db"))]
#[cfg_attr(feature = "dynamodb", test_case(DynamoDbStorageBuilder::default(); "dynamo_db"))]
#[cfg_attr(feature = "scylladb", test_case(ScyllaDbStorageBuilder::default(); "scylla_db"))]
#[test_log::test(tokio::test)]
async fn test_rotate_key_pair<B>(storage_builder: B) -> anyhow::Result<()>
where
    B: StorageBuilder,
{
    let mut signer = InMemorySigner::new(None);
    let new_public_key = signer.generate_new();
    let new_owner = AccountOwner::from(new_public_key);
    let mut builder = TestBuilder::new(storage_builder, 4, 1, signer)
        .await?
        .with_policy(ResourceControlPolicy::only_fuel());
    let mut sender = builder.add_root_chain(1, Amount::from_tokens(4)).await?;
    let certificate = sender
        .rotate_key_pair(new_public_key)
        .await
        .unwrap_ok_committed();
    sender.set_preferred_owner(new_owner);
    assert_eq!(
        sender.chain_info().await?.next_block_height,
        BlockHeight::from(1)
    );
    assert!(sender.pending_proposal().is_none());
    assert_eq!(sender.identity().await?, new_owner);
    assert_eq!(
        builder
            .check_that_validators_have_certificate(sender.chain_id, BlockHeight::ZERO, 3)
            .await
            .unwrap(),
        certificate
    );
    assert_eq!(
        sender.local_balance().await.unwrap(),
        Amount::from_millis(4000)
    );
    sender.synchronize_from_validators().await.unwrap();
    // Can still use the chain.
    sender
        .burn(AccountOwner::CHAIN, Amount::from_tokens(3))
        .await
        .unwrap();
    Ok(())
}

#[test_case(MemoryStorageBuilder::default(); "memory")]
#[cfg_attr(feature = "storage-service", test_case(ServiceStorageBuilder::new(); "storage_service"))]
#[cfg_attr(feature = "rocksdb", test_case(RocksDbStorageBuilder::new().await; "rocks_db"))]
#[cfg_attr(feature = "dynamodb", test_case(DynamoDbStorageBuilder::default(); "dynamo_db"))]
#[cfg_attr(feature = "scylladb", test_case(ScyllaDbStorageBuilder::default(); "scylla_db"))]
#[test_log::test(tokio::test)]
async fn test_transfer_ownership<B>(storage_builder: B) -> anyhow::Result<()>
where
    B: StorageBuilder,
{
    let signer = InMemorySigner::new(None);
    let mut builder = TestBuilder::new(storage_builder, 4, 1, signer)
        .await?
        .with_policy(ResourceControlPolicy::only_fuel());
    let sender = builder.add_root_chain(1, Amount::from_tokens(4)).await?;

    let new_owner: AccountOwner = builder.signer.generate_new().into();
    let certificate = sender.transfer_ownership(new_owner).await.unwrap().unwrap();
    assert_eq!(
        sender.chain_info().await?.next_block_height,
        BlockHeight::from(1)
    );
    assert!(sender.pending_proposal().is_none());
    assert_matches!(
        sender.identity().await,
        Err(ChainClientError::NotAnOwner(_))
    );
    assert_eq!(
        builder
            .check_that_validators_have_certificate(sender.chain_id, BlockHeight::ZERO, 3)
            .await
            .unwrap(),
        certificate
    );
    assert_eq!(
        sender.local_balance().await.unwrap(),
        Amount::from_millis(4000)
    );
    sender.synchronize_from_validators().await.unwrap();
    // Cannot use the chain any more.
    assert_matches!(
        sender
            .burn(AccountOwner::CHAIN, Amount::from_tokens(3))
            .await,
        Err(ChainClientError::NotAnOwner(_))
    );
    Ok(())
}

#[test_case(MemoryStorageBuilder::default(); "memory")]
#[cfg_attr(feature = "storage-service", test_case(ServiceStorageBuilder::new(); "storage_service"))]
#[cfg_attr(feature = "rocksdb", test_case(RocksDbStorageBuilder::new().await; "rocks_db"))]
#[cfg_attr(feature = "dynamodb", test_case(DynamoDbStorageBuilder::default(); "dynamo_db"))]
#[cfg_attr(feature = "scylladb", test_case(ScyllaDbStorageBuilder::default(); "scylla_db"))]
#[test_log::test(tokio::test)]
async fn test_share_ownership<B>(storage_builder: B) -> anyhow::Result<()>
where
    B: StorageBuilder,
{
    let mut signer = InMemorySigner::new(None);
    let new_owner = signer.generate_new().into();
    let mut builder = TestBuilder::new(storage_builder, 4, 0, signer).await?;
    let sender = builder.add_root_chain(1, Amount::from_tokens(4)).await?;
    let certificate = sender
        .share_ownership(new_owner, 100)
        .await
        .unwrap_ok_committed();
    assert_eq!(
        sender.chain_info().await?.next_block_height,
        BlockHeight::from(1)
    );
    assert!(sender.pending_proposal().is_none());
    assert_eq!(sender.identity().await?, sender.preferred_owner.unwrap());
    assert_eq!(
        builder
            .check_that_validators_have_certificate(sender.chain_id, BlockHeight::ZERO, 3)
            .await
            .unwrap(),
        certificate
    );
    assert_eq!(
        sender.local_balance().await.unwrap(),
        Amount::from_tokens(4)
    );
    sender.synchronize_from_validators().await.unwrap();
    // Can still use the chain with the old client.
    sender
        .burn(AccountOwner::CHAIN, Amount::from_tokens(2))
        .await
        .unwrap();
    let sender_info = sender.chain_info().await?;
    assert_eq!(sender_info.next_block_height, BlockHeight::from(2));
    // Make a client to try the new key.
    let mut client = builder
        .make_client(
            sender.chain_id,
            sender_info.block_hash,
            BlockHeight::from(2),
        )
        .await?;
    client.set_preferred_owner(new_owner);
    // Local balance fails because the client has block height 2 but we haven't downloaded
    // the blocks yet.
    assert_matches!(
        client.local_balance().await,
        Err(ChainClientError::WalletSynchronizationError)
    );
    client.synchronize_from_validators().await.unwrap();
    assert_eq!(
        client.local_balance().await.unwrap(),
        Amount::from_tokens(2)
    );

    // We need at least three validators for making an operation.
    builder.set_fault_type([0, 1], FaultType::Offline);
    let result = client.burn(AccountOwner::CHAIN, Amount::ONE).await;
    assert_matches!(
        result,
        Err(ChainClientError::CommunicationError(
            CommunicationError::Trusted(ClientIoError { .. }),
        ))
    );
    builder.set_fault_type([0, 1], FaultType::Honest);
    builder.set_fault_type([2, 3], FaultType::Offline);
    assert_matches!(
        sender.burn(AccountOwner::CHAIN, Amount::ONE).await,
        Err(ChainClientError::CommunicationError(
            CommunicationError::Trusted(ClientIoError { .. })
        ))
    );

    // Half the validators voted for one block, half for the other. We need to make a proposal in
    // the next round to succeed.
    builder.set_fault_type([0, 1, 2, 3], FaultType::Honest);
    client.synchronize_from_validators().await.unwrap();
    assert_eq!(
        client.local_balance().await.unwrap(),
        Amount::from_tokens(2)
    );
    client.clear_pending_proposal();
    client
        .burn(AccountOwner::CHAIN, Amount::ONE)
        .await
        .unwrap_ok_committed();
    assert_eq!(client.local_balance().await.unwrap(), Amount::ONE);

    // The other client doesn't know the new round number yet:
    sender.synchronize_from_validators().await.unwrap();
    sender.process_inbox().await.unwrap();
    assert_eq!(client.chain_info().await?, sender.chain_info().await?);
    assert_eq!(sender.local_balance().await.unwrap(), Amount::ONE);
    sender.clear_pending_proposal();
    sender
        .burn(AccountOwner::CHAIN, Amount::ONE)
        .await
        .unwrap_ok_committed();

    // That's it, we spent all our money on this test!
    assert_eq!(sender.local_balance().await.unwrap(), Amount::ZERO);
    client.synchronize_from_validators().await.unwrap();
    client.process_inbox().await.unwrap();
    assert_eq!(client.local_balance().await.unwrap(), Amount::ZERO);
    Ok(())
}

#[test_case(MemoryStorageBuilder::default(); "memory")]
#[cfg_attr(feature = "storage-service", test_case(ServiceStorageBuilder::new(); "storage_service"))]
#[cfg_attr(feature = "rocksdb", test_case(RocksDbStorageBuilder::new().await; "rocks_db"))]
#[cfg_attr(feature = "dynamodb", test_case(DynamoDbStorageBuilder::default(); "dynamo_db"))]
#[cfg_attr(feature = "scylladb", test_case(ScyllaDbStorageBuilder::default(); "scylla_db"))]
#[test_log::test(tokio::test)]
async fn test_open_chain_then_close_it<B>(storage_builder: B) -> anyhow::Result<()>
where
    B: StorageBuilder,
{
    let mut signer = InMemorySigner::new(None);
    let new_public_key = signer.generate_new();
    let mut builder = TestBuilder::new(storage_builder, 4, 1, signer).await?;
    // New chains use the admin chain to verify their creation certificate.
    let _admin = builder.add_root_chain(0, Amount::ZERO).await?;
    let sender = builder.add_root_chain(1, Amount::from_tokens(4)).await?;
    // Open the new chain.
    let (new_description, _certificate) = Box::pin(sender.open_chain(
        ChainOwnership::single(new_public_key.into()),
        ApplicationPermissions::default(),
        Amount::ZERO,
    ))
    .await
    .unwrap_ok_committed();
    let new_id = new_description.id();

    assert_eq!(
        sender.chain_info().await?.next_block_height,
        BlockHeight::from(1)
    );
    assert!(sender.pending_proposal().is_none());
    assert_eq!(sender.identity().await?, sender.preferred_owner.unwrap());
    // Make a client to try the new chain.
    let mut client = builder.make_client(new_id, None, BlockHeight::ZERO).await?;
    client.set_preferred_owner(new_public_key.into());
    client.synchronize_from_validators().await.unwrap();
    assert_eq!(client.query_balance().await.unwrap(), Amount::ZERO);
    client.close_chain().await.unwrap();
    Ok(())
}

#[test_case(MemoryStorageBuilder::default(); "memory")]
#[cfg_attr(feature = "storage-service", test_case(ServiceStorageBuilder::new(); "storage_service"))]
#[cfg_attr(feature = "rocksdb", test_case(RocksDbStorageBuilder::new().await; "rocks_db"))]
#[cfg_attr(feature = "dynamodb", test_case(DynamoDbStorageBuilder::default(); "dynamo_db"))]
#[cfg_attr(feature = "scylladb", test_case(ScyllaDbStorageBuilder::default(); "scylla_db"))]
#[test_log::test(tokio::test)]
/// Regression test: A super owner should be able to propose even without multi-leader rounds.
async fn test_super_owner_in_single_leader_round<B>(storage_builder: B) -> anyhow::Result<()>
where
    B: StorageBuilder,
{
    let mut signer = InMemorySigner::new(None);
    let regular_owner = signer.generate_new().into();
    let mut builder = TestBuilder::new(storage_builder, 4, 0, signer).await?;
    let sender = builder.add_root_chain(1, Amount::from_tokens(4)).await?;
    let super_owner = sender.identity().await?;

    // Configure chain with one super owner and one regular owner, no multi-leader rounds.
    let owner_change_op = Operation::system(SystemOperation::ChangeOwnership {
        super_owners: vec![super_owner],
        owners: vec![(regular_owner, 100)],
        multi_leader_rounds: 0,
        open_multi_leader_rounds: false,
        timeout_config: TimeoutConfig::default(),
    });
    sender.execute_operation(owner_change_op).await.unwrap();

    // The super owner can still burn tokens since that doesn't use the validation round oracle.
    sender
        .burn(AccountOwner::CHAIN, Amount::from_tokens(2))
        .await
        .unwrap();
    assert_eq!(
        sender.local_balance().await.unwrap(),
        Amount::from_tokens(2)
    );
    Ok(())
}

#[test_case(MemoryStorageBuilder::default(); "memory")]
#[cfg_attr(feature = "storage-service", test_case(ServiceStorageBuilder::new(); "storage_service"))]
#[cfg_attr(feature = "rocksdb", test_case(RocksDbStorageBuilder::new().await; "rocks_db"))]
#[cfg_attr(feature = "dynamodb", test_case(DynamoDbStorageBuilder::default(); "dynamo_db"))]
#[cfg_attr(feature = "scylladb", test_case(ScyllaDbStorageBuilder::default(); "scylla_db"))]
#[test_log::test(tokio::test)]
async fn test_transfer_then_open_chain<B>(storage_builder: B) -> anyhow::Result<()>
where
    B: StorageBuilder,
{
    let signer = InMemorySigner::new(None);
    let clock = storage_builder.clock().clone();
    let mut builder = TestBuilder::new(storage_builder, 4, 1, signer).await?;
    // New chains use the admin chain to verify their creation certificate.
    let _admin = builder.add_root_chain(0, Amount::ZERO).await?;
    let sender = builder.add_root_chain(1, Amount::from_tokens(4)).await?;
    let parent = builder.add_root_chain(2, Amount::ZERO).await?;
    let new_public_key = builder.signer.generate_new();

    let admin_config = builder.admin_description().unwrap().config();

    let new_chain_config = InitialChainConfig {
        ownership: ChainOwnership::single(new_public_key.into()),
        epoch: Epoch::ZERO,
        min_active_epoch: admin_config.min_active_epoch,
        max_active_epoch: admin_config.max_active_epoch,
        balance: Amount::ZERO,
        application_permissions: Default::default(),
    };
    let new_chain_origin = ChainOrigin::Child {
        parent: parent.chain_id(),
        block_height: BlockHeight::ZERO,
        chain_index: 0,
    };
    let new_id =
        ChainDescription::new(new_chain_origin, new_chain_config, clock.current_time()).id();

    // Transfer before creating the chain. The validators will ignore the cross-chain messages.
    sender
        .transfer_to_account(
            AccountOwner::CHAIN,
            Amount::from_tokens(2),
            Account::chain(new_id),
        )
        .await
        .unwrap();
    // Open the new chain.
    let (new_description2, certificate) = Box::pin(parent.open_chain(
        ChainOwnership::single(new_public_key.into()),
        ApplicationPermissions::default(),
        Amount::ZERO,
    ))
    .await
    .unwrap_ok_committed();
    let new_id2 = new_description2.id();
    assert_eq!(new_id, new_id2);
    assert_eq!(
        sender.chain_info().await?.next_block_height,
        BlockHeight::from(1)
    );
    assert_eq!(
        parent.chain_info().await?.next_block_height,
        BlockHeight::from(1)
    );
    assert!(sender.pending_proposal().is_none());
    assert_eq!(sender.identity().await?, sender.preferred_owner.unwrap());
    assert_matches!(
        &certificate.block().body.transactions[0],
        Transaction::ExecuteOperation(Operation::System(system_op)) if matches!(**system_op, SystemOperation::OpenChain(_)),
        "Unexpected certificate value",
    );
    assert_eq!(
        builder
            .check_that_validators_have_certificate(parent.chain_id, BlockHeight::from(0), 3)
            .await
            .unwrap(),
        certificate
    );
    // Make a client to try the new chain.
    let mut client = builder.make_client(new_id, None, BlockHeight::ZERO).await?;
    client.set_preferred_owner(new_public_key.into());
    client.synchronize_from_validators().await.unwrap();
    // Make another block on top of the one that sent the two tokens, so that the validators
    // process the cross-chain messages.
    sender
        .transfer_to_account(
            AccountOwner::CHAIN,
            Amount::from_tokens(1),
            Account::chain(new_id),
        )
        .await
        .unwrap_ok_committed();
    client.synchronize_from_validators().await.unwrap();
    assert_eq!(
        client.query_balance().await.unwrap(),
        Amount::from_tokens(3)
    );
    client
        .burn(AccountOwner::CHAIN, Amount::from_tokens(3))
        .await
        .unwrap();
    Ok(())
}

#[test_case(MemoryStorageBuilder::default(); "memory")]
#[cfg_attr(feature = "storage-service", test_case(ServiceStorageBuilder::new(); "storage_service"))]
#[cfg_attr(feature = "rocksdb", test_case(RocksDbStorageBuilder::new().await; "rocks_db"))]
#[cfg_attr(feature = "dynamodb", test_case(DynamoDbStorageBuilder::default(); "dynamo_db"))]
#[cfg_attr(feature = "scylladb", test_case(ScyllaDbStorageBuilder::default(); "scylla_db"))]
#[test_log::test(tokio::test)]
async fn test_open_chain_then_transfer<B>(storage_builder: B) -> anyhow::Result<()>
where
    B: StorageBuilder,
{
    let signer = InMemorySigner::new(None);
    let mut builder = TestBuilder::new(storage_builder, 4, 1, signer).await?;
    // New chains use the admin chain to verify their creation certificate.
    let _admin = builder.add_root_chain(0, Amount::ZERO).await?;
    let sender = builder.add_root_chain(1, Amount::from_tokens(4)).await?;
    let new_public_key = builder.signer.generate_new();
    // Open the new chain. We are both regular and super owner.
    let ownership = ChainOwnership::single(new_public_key.into())
        .with_regular_owner(new_public_key.into(), 100);
    let (new_description, _creation_certificate) =
        Box::pin(sender.open_chain(ownership, ApplicationPermissions::default(), Amount::ZERO))
            .await
            .unwrap_ok_committed();
    let new_id = new_description.id();
    // Transfer after creating the chain.
    sender
        .transfer_to_account(
            AccountOwner::CHAIN,
            Amount::from_tokens(3),
            Account::chain(new_id),
        )
        .await
        .unwrap_ok_committed();
    assert_eq!(
        sender.chain_info().await?.next_block_height,
        BlockHeight::from(2)
    );
    assert!(sender.pending_proposal().is_none());
    assert_eq!(sender.identity().await?, sender.preferred_owner.unwrap());
    // Make a client to try the new chain.
    let mut client = builder.make_client(new_id, None, BlockHeight::ZERO).await?;
    client.set_preferred_owner(new_public_key.into());
    // Must process the creation certificate before using the new chain.
    client.synchronize_from_validators().await.unwrap();
    assert_eq!(client.local_balance().await.unwrap(), Amount::ZERO);
    client.synchronize_from_validators().await.unwrap();
    assert_eq!(
        client.query_balance().await.unwrap(),
        Amount::from_tokens(3)
    );
    client
        .burn(AccountOwner::CHAIN, Amount::from_tokens(3))
        .await
        .unwrap();
    assert_eq!(client.local_balance().await.unwrap(), Amount::ZERO);
    Ok(())
}

#[test_case(MemoryStorageBuilder::default(); "memory")]
#[cfg_attr(feature = "storage-service", test_case(ServiceStorageBuilder::new(); "storage_service"))]
#[cfg_attr(feature = "rocksdb", test_case(RocksDbStorageBuilder::new().await; "rocks_db"))]
#[cfg_attr(feature = "dynamodb", test_case(DynamoDbStorageBuilder::default(); "dynamo_db"))]
#[cfg_attr(feature = "scylladb", test_case(ScyllaDbStorageBuilder::default(); "scylla_db"))]
#[test_log::test(tokio::test)]
async fn test_close_chain<B>(storage_builder: B) -> anyhow::Result<()>
where
    B: StorageBuilder,
{
    let signer = InMemorySigner::new(None);
    let mut builder = TestBuilder::new(storage_builder, 4, 1, signer)
        .await?
        .with_policy(ResourceControlPolicy::all_categories());
    let client1 = builder.add_root_chain(1, Amount::from_tokens(4)).await?;
    let client2 = builder.add_root_chain(2, Amount::from_tokens(4)).await?;

    let certificate = client1.close_chain().await.unwrap().unwrap().unwrap();
    assert_eq!(
        certificate.block().body.transactions.len(),
        1,
        "Unexpected transactions in certificate"
    );
    assert_matches!(
        &certificate.block().body.transactions[0],
        Transaction::ExecuteOperation(Operation::System(system_op)) if matches!(**system_op, SystemOperation::CloseChain),
        "Unexpected certificate value",
    );
    assert_eq!(
        client1.chain_info().await?.next_block_height,
        BlockHeight::from(1)
    );
    assert!(client1.pending_proposal().is_none());
    assert!(client1.identity().await.is_ok());
    assert_eq!(
        builder
            .check_that_validators_have_certificate(client1.chain_id, BlockHeight::ZERO, 3)
            .await
            .unwrap(),
        certificate
    );
    // Cannot use the chain for operations any more.
    let result = client1
        .burn(AccountOwner::CHAIN, Amount::from_tokens(3))
        .await;
    assert!(
        matches!(
            &result,
            Err(ChainClientError::LocalNodeError(
                LocalNodeError::WorkerError(WorkerError::ChainError(err))
            )) if matches!(**err, ChainError::ClosedChain)
        ),
        "Unexpected result: {:?}",
        result,
    );

    // Incoming messages now get rejected.
    client2
        .transfer_to_account(
            AccountOwner::CHAIN,
            Amount::from_tokens(3),
            Account::chain(client1.chain_id()),
        )
        .await
        .unwrap_ok_committed();
    client1.synchronize_from_validators().await.unwrap();
    let (certificates, _) = client1.process_inbox().await.unwrap();
    let block = certificates[0].block();
    assert_eq!(block.body.transactions.len(), 1);
    assert_matches!(
        &block.body.transactions[..],
        [Transaction::ReceiveMessages(IncomingBundle {
            origin: sender,
            action: MessageAction::Reject,
            bundle: MessageBundle {
                messages,
                ..
            },
        })] if *sender == client2.chain_id() && matches!(messages[..],
            [PostedMessage {
                message: Message::System(SystemMessage::Credit { .. }),
                kind: MessageKind::Tracked,
                ..
            }]
        )
    );

    // Since blocks are free of charge on closed chains, empty blocks are not allowed.
    assert_matches!(
        client1.execute_operations(vec![], vec![]).await,
        Err(ChainClientError::LocalNodeError(
            LocalNodeError::WorkerError(WorkerError::ChainError(error))
        )) if matches!(*error, ChainError::EmptyBlock)
    );

    // Trying to close the chain again returns None.
    let maybe_certificate = client1.close_chain().await.unwrap().unwrap();
    assert_matches!(maybe_certificate, None);
    Ok(())
}

#[test_case(MemoryStorageBuilder::default(); "memory")]
#[cfg_attr(feature = "storage-service", test_case(ServiceStorageBuilder::new(); "storage_service"))]
#[cfg_attr(feature = "rocksdb", test_case(RocksDbStorageBuilder::new().await; "rocks_db"))]
#[cfg_attr(feature = "dynamodb", test_case(DynamoDbStorageBuilder::default(); "dynamo_db"))]
#[cfg_attr(feature = "scylladb", test_case(ScyllaDbStorageBuilder::default(); "scylla_db"))]
#[test_log::test(tokio::test)]
async fn test_initiating_valid_transfer_too_many_faults<B>(storage_builder: B) -> anyhow::Result<()>
where
    B: StorageBuilder,
{
    let signer = InMemorySigner::new(None);
    let mut builder = TestBuilder::new(storage_builder, 4, 0, signer).await?;
    builder.set_fault_type([0, 1], FaultType::NoChains);
    let chain_1 = builder.add_root_chain(1, Amount::from_tokens(4)).await?;
    let chain_2 = builder.add_root_chain(2, Amount::from_tokens(4)).await?;
    let result = chain_1
        .transfer_to_account_unsafe_unconfirmed(
            AccountOwner::CHAIN,
            Amount::from_tokens(3),
            Account::chain(chain_2.chain_id()),
        )
        .await;
    // Malicious validators always return ArithmeticError when handling a proposal.
    assert_matches!(
        result,
        Err(ChainClientError::CommunicationError(
            CommunicationError::Trusted(NodeError::InactiveChain(_))
        )),
        "unexpected result"
    );
    assert_eq!(
        chain_1.chain_info().await?.next_block_height,
        BlockHeight::ZERO
    );
    assert!(chain_1.pending_proposal().is_some());
    assert_eq!(
        chain_1.local_balance().await.unwrap(),
        Amount::from_tokens(4)
    );
    Ok(())
}

#[test_case(MemoryStorageBuilder::default(); "memory")]
#[cfg_attr(feature = "storage-service", test_case(ServiceStorageBuilder::new(); "storage_service"))]
#[cfg_attr(feature = "rocksdb", test_case(RocksDbStorageBuilder::new().await; "rocks_db"))]
#[cfg_attr(feature = "dynamodb", test_case(DynamoDbStorageBuilder::default(); "dynamo_db"))]
#[cfg_attr(feature = "scylladb", test_case(ScyllaDbStorageBuilder::default(); "scylla_db"))]
#[test_log::test(tokio::test)]
async fn test_bidirectional_transfer<B>(storage_builder: B) -> anyhow::Result<()>
where
    B: StorageBuilder,
{
    let signer = InMemorySigner::new(None);
    let mut builder = TestBuilder::new(storage_builder, 4, 1, signer).await?;
    let client1 = builder.add_root_chain(1, Amount::from_tokens(3)).await?;
    let client2 = builder.add_root_chain(2, Amount::ZERO).await?;
    assert_eq!(
        client1.local_balance().await.unwrap(),
        Amount::from_tokens(3)
    );
    assert_eq!(
        client1.query_system_application(SystemQuery).await.unwrap(),
        QueryOutcome {
            response: SystemResponse {
                chain_id: client1.chain_id(),
                balance: Amount::from_tokens(3),
            },
            operations: vec![],
        }
    );
    let certificate = client1
        .transfer_to_account(
            AccountOwner::CHAIN,
            Amount::from_tokens(3),
            Account::chain(client2.chain_id),
        )
        .await
        .unwrap_ok_committed();

    assert_eq!(
        client1.chain_info().await?.next_block_height,
        BlockHeight::from(1)
    );
    assert!(client1.pending_proposal().is_none());
    assert_eq!(client1.local_balance().await.unwrap(), Amount::ZERO);
    assert_eq!(
        client1.query_system_application(SystemQuery).await.unwrap(),
        QueryOutcome {
            response: SystemResponse {
                chain_id: client1.chain_id(),
                balance: Amount::ZERO,
            },
            operations: vec![],
        },
    );

    assert_eq!(
        builder
            .check_that_validators_have_certificate(client1.chain_id, BlockHeight::ZERO, 3)
            .await
            .unwrap(),
        certificate
    );
    // Local balance is lagging.
    assert_eq!(client2.local_balance().await.unwrap(), Amount::ZERO);
    // Obtain the certificate but do not process the inbox yet.
    client2.synchronize_from_validators().await.unwrap();
    assert_eq!(client2.local_balance().await.unwrap(), Amount::ZERO);
    assert_eq!(
        client2.query_system_application(SystemQuery).await.unwrap(),
        QueryOutcome {
            response: SystemResponse {
                chain_id: client2.chain_id(),
                balance: Amount::from_tokens(0),
            },
            operations: vec![],
        },
    );

    // Process the inbox and send back some money.
    assert_eq!(
        client2.chain_info().await?.next_block_height,
        BlockHeight::ZERO
    );
    client2
        .transfer_to_account(
            AccountOwner::CHAIN,
            Amount::ONE,
            Account::chain(client1.chain_id),
        )
        .await
        .unwrap();
    assert_eq!(
        client2.chain_info().await?.next_block_height,
        BlockHeight::from(1)
    );
    assert!(client2.pending_proposal().is_none());
    assert_eq!(
        client2.local_balance().await.unwrap(),
        Amount::from_tokens(2)
    );
    client1.synchronize_from_validators().await.unwrap();
    client1.process_inbox().await.unwrap();
    assert_eq!(client1.local_balance().await.unwrap(), Amount::ONE);
    // Local balance from client2 is now consolidated.
    assert_eq!(
        client2.query_system_application(SystemQuery).await.unwrap(),
        QueryOutcome {
            response: SystemResponse {
                chain_id: client2.chain_id(),
                balance: Amount::from_tokens(2),
            },
            operations: vec![],
        },
    );
    Ok(())
}

#[test_case(MemoryStorageBuilder::default(); "memory")]
#[cfg_attr(feature = "storage-service", test_case(ServiceStorageBuilder::new(); "storage_service"))]
#[cfg_attr(feature = "rocksdb", test_case(RocksDbStorageBuilder::new().await; "rocks_db"))]
#[cfg_attr(feature = "dynamodb", test_case(DynamoDbStorageBuilder::default(); "dynamo_db"))]
#[cfg_attr(feature = "scylladb", test_case(ScyllaDbStorageBuilder::default(); "scylla_db"))]
#[test_log::test(tokio::test)]
async fn test_receiving_unconfirmed_transfer<B>(storage_builder: B) -> anyhow::Result<()>
where
    B: StorageBuilder,
{
    let signer = InMemorySigner::new(None);
    let mut builder = TestBuilder::new(storage_builder, 4, 1, signer)
        .await?
        .with_policy(ResourceControlPolicy::only_fuel());
    let client1 = builder.add_root_chain(1, Amount::from_tokens(3)).await?;
    let client2 = builder.add_root_chain(2, Amount::ZERO).await?;
    client1
        .transfer_to_account_unsafe_unconfirmed(
            AccountOwner::CHAIN,
            Amount::from_tokens(2),
            Account::chain(client2.chain_id),
        )
        .await
        .unwrap_ok_committed();
    // Transfer was executed locally.
    assert_eq!(
        client1.local_balance().await.unwrap(),
        Amount::from_millis(1000)
    );
    assert_eq!(
        client1.chain_info().await?.next_block_height,
        BlockHeight::from(1)
    );
    assert!(client1.pending_proposal().is_none());
    // The receiver doesn't know about the transfer.
    client2.process_inbox().await.unwrap();
    assert_eq!(client2.local_balance().await.unwrap(), Amount::ZERO);
    // Let the receiver confirm in last resort.
    client2.synchronize_from_validators().await.unwrap();
    assert_eq!(
        client2.query_balance().await.unwrap(),
        Amount::from_millis(2000)
    );
    Ok(())
}

#[test_case(MemoryStorageBuilder::default(); "memory")]
#[cfg_attr(feature = "storage-service", test_case(ServiceStorageBuilder::new(); "storage_service"))]
#[cfg_attr(feature = "rocksdb", test_case(RocksDbStorageBuilder::new().await; "rocks_db"))]
#[cfg_attr(feature = "dynamodb", test_case(DynamoDbStorageBuilder::default(); "dynamo_db"))]
#[cfg_attr(feature = "scylladb", test_case(ScyllaDbStorageBuilder::default(); "scylla_db"))]
#[test_log::test(tokio::test)]
async fn test_receiving_unconfirmed_transfer_with_lagging_sender_balances<B>(
    storage_builder: B,
) -> anyhow::Result<()>
where
    B: StorageBuilder,
{
    let signer = InMemorySigner::new(None);
    let mut builder = TestBuilder::new(storage_builder, 4, 1, signer).await?;
    let client1 = builder.add_root_chain(1, Amount::from_tokens(3)).await?;
    let client2 = builder.add_root_chain(2, Amount::ZERO).await?;
    let client3 = builder.add_root_chain(3, Amount::ZERO).await?;

    // Transferring funds from client1 to client2.
    // Confirming to a quorum of nodes only at the end.
    client1
        .transfer_to_account_unsafe_unconfirmed(
            AccountOwner::CHAIN,
            Amount::ONE,
            Account::chain(client2.chain_id),
        )
        .await
        .unwrap();
    client1
        .transfer_to_account_unsafe_unconfirmed(
            AccountOwner::CHAIN,
            Amount::ONE,
            Account::chain(client2.chain_id),
        )
        .await
        .unwrap();
    client1
        .communicate_chain_updates(&builder.initial_committee, None)
        .await
        .unwrap();
    // Client2 does not know about the money yet.
    assert_eq!(client2.local_balance().await.unwrap(), Amount::ZERO);
    // Sending money from client2 fails, as a consequence.
    let obtained_error = client2
        .transfer_to_account_unsafe_unconfirmed(
            AccountOwner::CHAIN,
            Amount::from_tokens(2),
            Account::chain(client3.chain_id),
        )
        .await;
    assert_insufficient_funding(obtained_error, ChainExecutionContext::Operation(0));
    // There is no pending block, since the proposal wasn't valid at the time.
    assert!(client2
        .process_pending_block()
        .await
        .unwrap_ok_committed()
        .is_none());
    // Retrying the whole command works after synchronization.
    client2.synchronize_from_validators().await.unwrap();
    client2
        .transfer_to_account(
            AccountOwner::CHAIN,
            Amount::from_tokens(2),
            Account::chain(client3.chain_id),
        )
        .await
        .unwrap_ok_committed();
    // Blocks were executed locally.
    assert_eq!(client1.local_balance().await.unwrap(), Amount::ONE);
    assert_eq!(
        client1.chain_info().await?.next_block_height,
        BlockHeight::from(2)
    );
    assert!(client1.pending_proposal().is_none());
    assert_eq!(client2.local_balance().await.unwrap(), Amount::ZERO);
    assert_eq!(
        client2.chain_info().await?.next_block_height,
        BlockHeight::from(1)
    );
    assert!(client2.pending_proposal().is_none());
    // Last one was not confirmed remotely, hence a conservative balance.
    assert_eq!(client2.local_balance().await.unwrap(), Amount::ZERO);
    // Let the receiver confirm in last resort.
    client3.synchronize_from_validators().await.unwrap();
    assert_eq!(
        client3.query_balance().await.unwrap(),
        Amount::from_tokens(2)
    );
    Ok(())
}

#[test_case(MemoryStorageBuilder::default(); "memory")]
#[cfg_attr(feature = "storage-service", test_case(ServiceStorageBuilder::new(); "storage_service"))]
#[cfg_attr(feature = "rocksdb", test_case(RocksDbStorageBuilder::new().await; "rocks_db"))]
#[cfg_attr(feature = "dynamodb", test_case(DynamoDbStorageBuilder::default(); "dynamo_db"))]
#[cfg_attr(feature = "scylladb", test_case(ScyllaDbStorageBuilder::default(); "scylla_db"))]
#[test_log::test(tokio::test)]
async fn test_change_voting_rights<B>(storage_builder: B) -> anyhow::Result<()>
where
    B: StorageBuilder,
{
    // To test that no fees are paid for reading or publishing committee blobs, we set the price
    // higher than the chain balance.
    let initial_balance = Amount::from_tokens(3);
    let signer = InMemorySigner::new(None);
    let mut builder = TestBuilder::new(storage_builder, 4, 1, signer)
        .await?
        .with_policy(ResourceControlPolicy {
            maximum_wasm_fuel_per_block: 30_000,
            blob_read: initial_balance + Amount::ONE,
            blob_published: initial_balance + Amount::ONE,
            blob_byte_read: initial_balance + Amount::ONE,
            blob_byte_published: initial_balance + Amount::ONE,
            ..ResourceControlPolicy::default()
        });
    let admin = builder.add_root_chain(0, initial_balance).await?;
    let user = builder.add_root_chain(1, Amount::ZERO).await?;
    let validators = builder.initial_committee.validators().clone();

    let committee = Committee::new(validators.clone(), ResourceControlPolicy::only_fuel());
    admin.stage_new_committee(committee).await.unwrap();

    // Root chain 1 receives the notification about the new epoch.
    // This must happen before the old committee is removed.
    user.synchronize_from_validators().await.unwrap();
    user.process_inbox().await.unwrap();
    assert_eq!(user.chain_info().await?.epoch, Epoch::from(1));
    admin.revoke_epochs(Epoch::ZERO).await.unwrap();

    // Create a new committee.
    let committee = Committee::new(validators.clone(), ResourceControlPolicy::only_fuel());
    admin.stage_new_committee(committee).await.unwrap();
    assert_eq!(
        admin.chain_info().await?.next_block_height,
        BlockHeight::from(5)
    );
    assert!(admin.pending_proposal().is_none());
    assert!(admin.identity().await.is_ok());
    assert_eq!(admin.chain_info().await?.epoch, Epoch::from(2));

    // Sending money from the admin chain is supported.
    admin
        .transfer_to_account(
            AccountOwner::CHAIN,
            Amount::from_tokens(2),
            Account::chain(user.chain_id()),
        )
        .await
        .unwrap_ok_committed();
    admin
        .transfer_to_account(
            AccountOwner::CHAIN,
            Amount::ONE,
            Account::chain(user.chain_id()),
        )
        .await
        .unwrap_ok_committed();

    // User is still at the initial epoch, but we can receive transfers from future
    // epochs AFTER synchronizing the client with the admin chain.
    let info = user.synchronize_chain_state(user.chain_id()).await?;
    user.process_inbox().await.unwrap();
    assert_eq!(info.epoch, Epoch(1));
    assert_eq!(user.local_balance().await?, Amount::ZERO);

    user.synchronize_from_validators().await.unwrap();
    user.process_inbox().await.unwrap();
    assert_eq!(user.chain_info().await?.epoch, Epoch::from(2));
    assert_eq!(user.local_balance().await?, Amount::from_tokens(3));

    // Revoking the current or an already revoked epoch fails.
    assert_matches!(
        admin.revoke_epochs(Epoch::ZERO).await,
        Err(ChainClientError::EpochAlreadyRevoked)
    );
    assert_matches!(
        admin.revoke_epochs(Epoch::from(3)).await,
        Err(ChainClientError::CannotRevokeCurrentEpoch(Epoch(2)))
    );

    // Have the admin chain deprecate the previous epoch.
    admin.revoke_epochs(Epoch::from(1)).await.unwrap();

    // Try to make a transfer back to the admin chain.
    user.transfer_to_account(
        AccountOwner::CHAIN,
        Amount::from_tokens(2),
        Account::chain(admin.chain_id()),
    )
    .await
    .unwrap_ok_committed();
    admin.synchronize_from_validators().await.unwrap();
    assert_eq!(user.chain_info().await?.epoch, Epoch::from(2));

    // Try again to make a transfer back to the admin chain.
    user.transfer_to_account(
        AccountOwner::CHAIN,
        Amount::ONE,
        Account::chain(admin.chain_id()),
    )
    .await
    .unwrap_ok_committed();
    admin.synchronize_from_validators().await.unwrap();
    admin.process_inbox().await.unwrap();
    // Transfer goes through and the previous one as well thanks to block chaining.
    assert_eq!(admin.local_balance().await.unwrap(), Amount::from_tokens(3));

    user.change_application_permissions(ApplicationPermissions::new_single(ApplicationId::new(
        CryptoHash::test_hash("foo"),
    )))
    .await?;

    let committee = Committee::new(validators, ResourceControlPolicy::default());
    admin.stage_new_committee(committee).await.unwrap();
    assert_eq!(admin.chain_info().await?.epoch, Epoch::from(3));

    // Despite the restrictive application permissions, some system operations are still allowed,
    // and the user chain can migrate to the new epoch.
    user.synchronize_from_validators().await?;
    user.process_inbox().await?;
    assert_eq!(user.chain_info().await?.epoch, Epoch::from(3));

    Ok(())
}

#[test_case(MemoryStorageBuilder::default(); "memory")]
#[cfg_attr(feature = "storage-service", test_case(ServiceStorageBuilder::new(); "storage_service"))]
#[test_log::test(tokio::test)]
async fn test_insufficient_balance<B>(storage_builder: B) -> anyhow::Result<()>
where
    B: StorageBuilder,
{
    let signer = InMemorySigner::new(None);
    let mut policy = ResourceControlPolicy::only_fuel();
    policy.operation = Amount::from_micros(1); // Otherwise BURN passes b/c it will be free.
    let mut builder = TestBuilder::new(storage_builder, 4, 1, signer)
        .await?
        .with_policy(policy);
    let sender = builder.add_root_chain(1, Amount::from_tokens(3)).await?;

    let obtained_error = sender
        .burn(AccountOwner::CHAIN, Amount::from_tokens(4))
        .await;
    assert_insufficient_balance_during_operation(obtained_error, 0);

    let obtained_error = sender
        .burn(AccountOwner::CHAIN, Amount::from_tokens(3))
        .await;
    // We have balance=3, we try to burn 3 tokens but the operation itself
    // costs 1 microtoken so we don't have enough balance to pay for it.
    assert_fees_exceed_funding(obtained_error);
    Ok(())
}

#[test_case(MemoryStorageBuilder::default(); "memory")]
#[cfg_attr(feature = "storage-service", test_case(ServiceStorageBuilder::new(); "storage_service"))]
#[test_log::test(tokio::test)]
async fn test_sparse_sender_chain<B>(storage_builder: B) -> anyhow::Result<()>
where
    B: StorageBuilder,
{
    let signer = InMemorySigner::new(None);
    let mut builder = TestBuilder::new(storage_builder, 2, 0, signer).await?;
    let sender = builder.add_root_chain(1, Amount::from_tokens(4)).await?;
    let receiver = builder.add_root_chain(2, Amount::ZERO).await?;
    let receiver_id = receiver.chain_id();

    let cert0 = sender
        .transfer_to_account(
            AccountOwner::CHAIN,
            Amount::ONE,
            Account::chain(receiver_id),
        )
        .await
        .unwrap_ok_committed();
    let cert1 = sender
        .burn(AccountOwner::CHAIN, Amount::ONE)
        .await
        .unwrap_ok_committed();
    let cert2 = sender
        .transfer_to_account(
            AccountOwner::CHAIN,
            Amount::ONE,
            Account::chain(receiver_id),
        )
        .await
        .unwrap_ok_committed();

    // Process the notification about the incoming message.
    let notification = Notification {
        chain_id: receiver_id,
        reason: Reason::NewIncomingBundle {
            origin: cert2.block().header.chain_id,
            height: cert2.block().header.height,
        },
    };
    let validator = builder
        .initial_committee
        .validator_addresses()
        .next()
        .unwrap();
    receiver
        .process_notification_from(notification, validator)
        .await;
    receiver.process_inbox().await?;

    // The first and last blocks sent something to the receiver. The middle one didn't.
    // So the sender chain should have a gap.
    assert!(
        receiver
            .storage_client()
            .contains_certificate(cert0.hash())
            .await?
    );
    assert!(
        !receiver
            .storage_client()
            .contains_certificate(cert1.hash())
            .await?
    );
    assert!(
        receiver
            .storage_client()
            .contains_certificate(cert2.hash())
            .await?
    );

    Ok(())
}

#[test_case(MemoryStorageBuilder::default(); "memory")]
#[cfg_attr(feature = "storage-service", test_case(ServiceStorageBuilder::new(); "storage_service"))]
#[cfg_attr(feature = "rocksdb", test_case(RocksDbStorageBuilder::new().await; "rocks_db"))]
#[cfg_attr(feature = "dynamodb", test_case(DynamoDbStorageBuilder::default(); "dynamo_db"))]
#[cfg_attr(feature = "scylladb", test_case(ScyllaDbStorageBuilder::default(); "scylla_db"))]
#[test_log::test(tokio::test)]
async fn test_finalize_locked_block_with_blobs<B>(storage_builder: B) -> anyhow::Result<()>
where
    B: StorageBuilder,
{
    let signer = InMemorySigner::new(None);
    let mut builder = TestBuilder::new(storage_builder, 4, 0, signer).await?;
    let client_1a = builder.add_root_chain(1, Amount::ZERO).await?;
    let owner_1a = client_1a.identity().await.unwrap();
    let chain_1 = client_1a.chain_id();
    let pk_1b = builder.signer.generate_new();
    let owner_1b = pk_1b.into();

    let owners = [(owner_1a, 50), (owner_1b, 50)];
    let ownership = ChainOwnership::multiple(owners, 10, TimeoutConfig::default());
    client_1a.change_ownership(ownership).await?;

    let client_1b = builder
        .make_client(
            chain_1,
            client_1a.chain_info().await?.block_hash,
            BlockHeight::from(1),
        )
        .await?;

    let client_2a = builder.add_root_chain(2, Amount::from_tokens(10)).await?;
    let owner_2a = client_2a.identity().await.unwrap();
    let chain_2 = client_2a.chain_id();
    let pk_2b = builder.signer.generate_new();
    let owner_2b = pk_2b.into();

    let owners = [(owner_2a, 50), (owner_2b, 50)];
    let ownership = ChainOwnership::multiple(owners, 10, TimeoutConfig::default());
    client_2a.change_ownership(ownership).await.unwrap();

    let mut client_2b = builder
        .make_client(
            chain_2,
            client_2a.chain_info().await?.block_hash,
            BlockHeight::from(1),
        )
        .await?;
    client_2b.set_preferred_owner(owner_2b);

    let blob0_bytes = b"blob0".to_vec();
    let blob0_id = Blob::new(BlobContent::new_data(blob0_bytes.clone())).id();

    // Try to read a blob without publishing it first, should fail
    let result = client_1a
        .execute_operation(SystemOperation::VerifyBlob { blob_id: blob0_id })
        .await;
    assert_matches!(
        result,
        Err(ChainClientError::RemoteNodeError(NodeError::BlobsNotFound(not_found_blob_ids)))
            if not_found_blob_ids == [blob0_id]
    );

    // Take one validator down
    builder.set_fault_type([2], FaultType::Offline);

    // Publish blob on chain 1
    let publish_certificate = client_1a
        .publish_data_blob(blob0_bytes)
        .await
        .unwrap_ok_committed();
    assert!(publish_certificate
        .block()
        .requires_or_creates_blob(&blob0_id));

    // Validators goes back up
    builder.set_fault_type([2], FaultType::Honest);
    // But another one goes down
    builder.set_fault_type([3], FaultType::Offline);

    // Try to read the blob. This is a different client but on the same chain, so when we
    // synchronize this with the validators before executing the block, we'll actually download
    // and cache locally the blobs that were published by `client_a`. So this will succeed.
    client_1b.prepare_chain().await?;
    let certificate = client_1b
        .execute_operation(SystemOperation::VerifyBlob { blob_id: blob0_id })
        .await?
        .unwrap();
    assert_eq!(certificate.round, Round::MultiLeader(0));
    // The blob is not new on this chain, so it is not required.
    assert!(!certificate.block().requires_or_creates_blob(&blob0_id));

    // Validators 0, 1, 2 now don't process validated block certificates. Client 2A tries to
    // commit a block that reads blob 0 and publishes blob 1. Client 2A will have that block
    // locked now, but the validators won't.
    builder.set_fault_type([0, 1, 2], FaultType::DontProcessValidated);

    client_2a.synchronize_from_validators().await.unwrap();
    let blob1 = Blob::new_data(b"blob1".to_vec());
    let blob1_hash = blob1.id().hash;

    let blob_0_1_operations = vec![
        Operation::system(SystemOperation::VerifyBlob { blob_id: blob0_id }),
        Operation::system(SystemOperation::PublishDataBlob {
            blob_hash: blob1_hash,
        }),
    ];
    let b0_result = client_2a
        .execute_operations(blob_0_1_operations.clone(), vec![blob1.clone()])
        .await;

    assert!(b0_result.is_err());
    assert!(client_2a.pending_proposal().is_some());

    for i in 0..=2 {
        let info = builder
            .node(i)
            .chain_info_with_manager_values(chain_2)
            .await?;
        assert_eq!(info.manager.requested_locking, None);
    }

    // Now 2 goes offline and the other validators are working again.
    builder.set_fault_type([2], FaultType::Offline);
    builder.set_fault_type([0, 1, 3], FaultType::Honest);

    // We make validator 3 (who does not have the block proposal) process the validated block.
    let info2_a = client_2a.chain_info_with_manager_values().await?;
    let locking = *info2_a.manager.requested_locking.unwrap();
    let LockingBlock::Regular(validated) = locking else {
        panic!("Unexpected locking fast block.");
    };
    {
        let node3 = builder.node(3);
        let content1 = blob1.into_content();
        assert_matches!(node3.handle_pending_blob(chain_2, content1.clone()).await,
            Err(NodeError::WorkerError { error })
            if error.contains("Blob was not required by any pending block")
        );
        let result = node3.handle_validated_certificate(validated.clone()).await;
        assert_matches!(result, Err(NodeError::BlobsNotFound(_)));
        node3.handle_pending_blob(chain_2, content1).await?;
        let response = node3
            .handle_validated_certificate(validated.clone())
            .await?;
        assert_eq!(
            response.info.manager.pending.unwrap().round,
            Round::MultiLeader(0)
        );
    }

    // Client 2B should be able to synchronize the locking block and the blobs from validator 3.
    client_2b.synchronize_from_validators().await.unwrap();
    let info2_b = client_2b.chain_info_with_manager_values().await?;
    assert_eq!(
        LockingBlock::Regular(validated),
        *info2_b.manager.requested_locking.unwrap()
    );
    let recipient = Account::burn_address(client_2b.chain_id());
    let bt_certificate = client_2b
        .transfer_to_account(AccountOwner::CHAIN, Amount::from_tokens(1), recipient)
        .await
        .unwrap_ok_committed();

    let certificate_values = client_2b
        .read_confirmed_blocks_downward(bt_certificate.hash(), 2)
        .await
        .unwrap();

    // Latest block should be the burn
    assert!(certificate_values[0].block().body.operations().any(|op| *op
        == Operation::system(SystemOperation::Transfer {
            owner: AccountOwner::CHAIN,
            recipient,
            amount: Amount::from_tokens(1),
        })));

    // Block before that should be b0
    assert_eq!(
        certificate_values[1]
            .block()
            .body
            .operations()
            .collect::<Vec<_>>(),
        blob_0_1_operations.iter().collect::<Vec<_>>(),
    );

    Ok(())
}

#[test_case(MemoryStorageBuilder::default(); "memory")]
#[cfg_attr(feature = "storage-service", test_case(ServiceStorageBuilder::new(); "storage_service"))]
#[cfg_attr(feature = "rocksdb", test_case(RocksDbStorageBuilder::new().await; "rocks_db"))]
#[cfg_attr(feature = "dynamodb", test_case(DynamoDbStorageBuilder::default(); "dynamo_db"))]
#[cfg_attr(feature = "scylladb", test_case(ScyllaDbStorageBuilder::default(); "scylla_db"))]
#[test_log::test(tokio::test)]
async fn test_handle_existing_proposal_with_blobs<B>(storage_builder: B) -> anyhow::Result<()>
where
    B: StorageBuilder,
{
    let signer = InMemorySigner::new(None);
    let mut builder = TestBuilder::new(storage_builder, 4, 0, signer).await?;

    let client1 = builder.add_root_chain(1, Amount::ZERO).await?;
    let client2_a = builder.add_root_chain(2, Amount::from_tokens(10)).await?;

    let chain_id2 = client2_a.chain_id();

    let owner2_a = client2_a.identity().await.unwrap();
    let owner2_b = builder.signer.generate_new().into();

    let owner_change_op = Operation::system(SystemOperation::ChangeOwnership {
        super_owners: Vec::new(),
        owners: vec![(owner2_a, 50), (owner2_b, 50)],
        multi_leader_rounds: 10,
        open_multi_leader_rounds: false,
        timeout_config: TimeoutConfig::default(),
    });
    client2_a
        .execute_operation(owner_change_op.clone())
        .await
        .unwrap();

    let mut client2_b = builder
        .make_client(
            chain_id2,
            client2_a.chain_info().await?.block_hash,
            BlockHeight::from(1),
        )
        .await?;
    client2_b.set_preferred_owner(owner2_b);

    // Take one validator down
    builder.set_fault_type([3], FaultType::Offline);

    let blob0_bytes = b"blob0".to_vec();
    let blob0_id = Blob::new(BlobContent::new_data(blob0_bytes.clone())).id();

    // Publish blob on chain 1
    let publish_certificate = client1
        .publish_data_blob(blob0_bytes)
        .await
        .unwrap_ok_committed();
    assert!(publish_certificate
        .block()
        .requires_or_creates_blob(&blob0_id));

    builder.set_fault_type([0, 1, 2], FaultType::DontProcessValidated);

    client2_a.synchronize_from_validators().await.unwrap();
    let blob1 = Blob::new_data(b"blob1".to_vec());
    let blob1_hash = blob1.id().hash;

    let blob_0_1_operations = vec![
        Operation::system(SystemOperation::VerifyBlob { blob_id: blob0_id }),
        Operation::system(SystemOperation::PublishDataBlob {
            blob_hash: blob1_hash,
        }),
    ];
    let b0_result = client2_a
        .execute_operations(blob_0_1_operations.clone(), vec![blob1])
        .await;

    assert!(b0_result.is_err());
    assert!(client2_a.pending_proposal().is_some());

    for i in 0..=2 {
        let validator_manager = builder
            .node(i)
            .chain_info_with_manager_values(chain_id2)
            .await
            .unwrap()
            .manager;
        assert_eq!(
            validator_manager
                .requested_proposed
                .unwrap()
                .content
                .block
                .operations()
                .collect::<Vec<_>>(),
            blob_0_1_operations.iter().collect::<Vec<_>>(),
        );
        assert!(validator_manager.requested_locking.is_none());
    }

    builder.set_fault_type([2], FaultType::Offline);
    builder.set_fault_type([0, 1, 3], FaultType::Honest);

    client2_b.prepare_chain().await.unwrap();
    let recipient = Account::burn_address(client2_b.chain_id());
    let bt_certificate = client2_b
        .transfer_to_account(AccountOwner::CHAIN, Amount::from_tokens(1), recipient)
        .await
        .unwrap_ok_committed();

    let certificate_values = client2_b
        .read_confirmed_blocks_downward(bt_certificate.hash(), 2)
        .await
        .unwrap();

    // Latest block should be the burn
    assert!(certificate_values[0].block().body.operations().any(|op| *op
        == Operation::system(SystemOperation::Transfer {
            owner: AccountOwner::CHAIN,
            recipient,
            amount: Amount::from_tokens(1),
        })));

    // Previous should be the `ChangeOwnership` operation, as the blob operations shouldn't be executed here.
    assert!(certificate_values[1]
        .block()
        .body
        .operations()
        .any(|op| *op == owner_change_op));
    Ok(())
}

#[test_case(MemoryStorageBuilder::default(); "memory")]
#[cfg_attr(feature = "storage-service", test_case(ServiceStorageBuilder::new(); "storage_service"))]
#[cfg_attr(feature = "rocksdb", test_case(RocksDbStorageBuilder::new().await; "rocks_db"))]
#[cfg_attr(feature = "dynamodb", test_case(DynamoDbStorageBuilder::default(); "dynamo_db"))]
#[cfg_attr(feature = "scylladb", test_case(ScyllaDbStorageBuilder::default(); "scylla_db"))]
#[test_log::test(tokio::test)]
async fn test_conflicting_proposals<B>(storage_builder: B) -> anyhow::Result<()>
where
    B: StorageBuilder,
{
    let mut signer = InMemorySigner::new(None);
    let owner2 = signer.generate_new().into();
    let mut builder = TestBuilder::new(storage_builder, 4, 0, signer).await?;
    let client1 = builder.add_root_chain(1, Amount::ONE).await?;
    let chain_id = client1.chain_id();
    let owner1 = client1.identity().await?;
    let owner_change_op = Operation::system(SystemOperation::ChangeOwnership {
        super_owners: Vec::new(),
        owners: vec![(owner1, 50), (owner2, 50)],
        multi_leader_rounds: 10,
        open_multi_leader_rounds: false,
        timeout_config: TimeoutConfig::default(),
    });
    client1
        .execute_operation(owner_change_op.clone())
        .await
        .unwrap();
    let mut client2 = builder
        .make_client(
            chain_id,
            client1.chain_info().await?.block_hash,
            BlockHeight::from(1),
        )
        .await?;
    client2.set_preferred_owner(owner2);
    client2.synchronize_from_validators().await.unwrap();

    // Client 1 makes a proposal to only validators 0 and 1.
    builder.set_fault_type([2, 3], FaultType::OfflineWithInfo);
    assert!(client1
        .burn(AccountOwner::CHAIN, Amount::from_millis(1))
        .await
        .is_err());

    // Client 2's proposal reaches only 2 and 3.
    builder.set_fault_type([0, 1], FaultType::OfflineWithInfo);
    builder.set_fault_type([2, 3], FaultType::Honest);
    assert!(client2
        .burn(AccountOwner::CHAIN, Amount::from_millis(2))
        .await
        .is_err());

    // TODO(#3894): Make test_utils deterministic.
    // The following condition is currently satisfied most of the time, but in some cases
    // the faulty validators return an error before the honest ones process the proposal.

    // for i in 0..4 {
    //     let info = builder
    //         .node(i)
    //         .chain_info_with_manager_values(chain_id)
    //         .await?;
    //     assert_eq!(
    //         AccountOwner::from(info.manager.requested_proposed.unwrap().public_key),
    //         if i < 2 { owner1 } else { owner2 },
    //     );
    // }

    // Once all validators are functional again, a new proposal should succeed.
    builder.set_fault_type([0, 1, 2, 3], FaultType::Honest);

    client1.synchronize_from_validators().await.unwrap();
    client1.publish_data_blob(b"foo".to_vec()).await?;

    assert_eq!(
        client1.chain_info().await?.next_block_height,
        BlockHeight::from(3)
    );
    Ok(())
}

#[test_case(MemoryStorageBuilder::default(); "memory")]
#[cfg_attr(feature = "storage-service", test_case(ServiceStorageBuilder::new(); "storage_service"))]
#[cfg_attr(feature = "rocksdb", test_case(RocksDbStorageBuilder::new().await; "rocks_db"))]
#[cfg_attr(feature = "dynamodb", test_case(DynamoDbStorageBuilder::default(); "dynamo_db"))]
#[cfg_attr(feature = "scylladb", test_case(ScyllaDbStorageBuilder::default(); "scylla_db"))]
#[test_log::test(tokio::test)]
async fn test_re_propose_locked_block_with_blobs<B>(storage_builder: B) -> anyhow::Result<()>
where
    B: StorageBuilder,
{
    let signer = InMemorySigner::new(None);
    let mut builder = TestBuilder::new(storage_builder, 4, 0, signer).await?;

    let client1 = builder.add_root_chain(1, Amount::ZERO).await?;
    let client2 = builder.add_root_chain(2, Amount::ZERO).await?;
    let client3_a = builder.add_root_chain(3, Amount::from_tokens(10)).await?;

    let chain_id3 = client3_a.chain_id();

    let owner3_a = client3_a.identity().await.unwrap();
    let owner3_b = builder.signer.generate_new().into();
    let owner3_c = builder.signer.generate_new().into();

    let owner_change_op = Operation::system(SystemOperation::ChangeOwnership {
        super_owners: Vec::new(),
        owners: vec![(owner3_a, 50), (owner3_b, 50), (owner3_c, 50)],
        multi_leader_rounds: 10,
        open_multi_leader_rounds: false,
        timeout_config: TimeoutConfig::default(),
    });

    client3_a
        .execute_operation(owner_change_op.clone())
        .await
        .unwrap();

    let block_hash = client3_a.chain_info().await?.block_hash;
    let mut client3_b = builder
        .make_client(chain_id3, block_hash, BlockHeight::from(1))
        .await?;
    client3_b.set_preferred_owner(owner3_b);

    let mut client3_c = builder
        .make_client(chain_id3, block_hash, BlockHeight::from(1))
        .await?;
    client3_c.set_preferred_owner(owner3_c);

    // Take one validator down
    builder.set_fault_type([3], FaultType::Offline);

    let blob0_bytes = b"blob0".to_vec();
    let blob0_id = Blob::new(BlobContent::new_data(blob0_bytes.clone())).id();

    client1.synchronize_from_validators().await.unwrap();
    // Publish blob0 on chain 1
    let publish_certificate0 = client1
        .publish_data_blob(blob0_bytes)
        .await
        .unwrap_ok_committed();
    assert!(publish_certificate0
        .block()
        .requires_or_creates_blob(&blob0_id));

    let blob2_bytes = b"blob2".to_vec();
    let blob2_id = Blob::new(BlobContent::new_data(blob2_bytes.clone())).id();

    client2.synchronize_from_validators().await.unwrap();
    // Publish blob2 on chain 2
    let publish_certificate2 = client2
        .publish_data_blob(blob2_bytes)
        .await
        .unwrap_ok_committed();
    assert!(publish_certificate2
        .block()
        .requires_or_creates_blob(&blob2_id));

    builder.set_fault_type([0, 1], FaultType::DontProcessValidated);
    builder.set_fault_type([2], FaultType::DontSendConfirmVote);

    client3_a.synchronize_from_validators().await.unwrap();
    let blob1 = Blob::new_data(b"blob1".to_vec());
    let blob1_hash = blob1.id().hash;

    let blob_0_1_operations = vec![
        Operation::system(SystemOperation::VerifyBlob { blob_id: blob0_id }),
        Operation::system(SystemOperation::PublishDataBlob {
            blob_hash: blob1_hash,
        }),
    ];
    let b0_result = client3_a
        .execute_operations(blob_0_1_operations.clone(), vec![blob1.clone()])
        .await;

    assert!(b0_result.is_err());
    assert!(client3_a.pending_proposal().is_some());

    let manager = client3_a
        .chain_info_with_manager_values()
        .await
        .unwrap()
        .manager;
    // Validator 2 may or may not have processed the validated block before the update was
    // canceled due to the errors from the faulty validators. Submit it again to make sure
    // it's there, so that client 2 can download and re-propose it later.
    let locking = *manager.requested_locking.unwrap();
    let LockingBlock::Regular(validated_block_certificate) = locking else {
        panic!("Unexpected locking fast block.");
    };
    let resubmission_result = builder
        .node(2)
        .handle_validated_certificate(validated_block_certificate)
        .await;
    assert_matches!(resubmission_result, Err(NodeError::ClientIoError { .. }));

    for i in 0..=2 {
        let validator_manager = builder
            .node(i)
            .chain_info_with_manager_values(chain_id3)
            .await
            .unwrap()
            .manager;
        assert_eq!(
            validator_manager
                .requested_proposed
                .unwrap()
                .content
                .block
                .operations()
                .collect::<Vec<_>>(),
            blob_0_1_operations.iter().collect::<Vec<_>>(),
        );

        if i == 2 {
            let locking = *validator_manager.requested_locking.unwrap();
            let LockingBlock::Regular(validated) = locking else {
                panic!("Unexpected locking fast block.");
            };
            assert_eq!(
                validated.block().body.operations().collect::<Vec<_>>(),
                blob_0_1_operations.iter().collect::<Vec<_>>()
            );
        } else {
            assert!(validator_manager.requested_locking.is_none());
        }
    }

    builder.set_fault_type([2], FaultType::Offline);
    builder.set_fault_type([3], FaultType::DontSendConfirmVote);

    client3_b.synchronize_from_validators().await.unwrap();
    let blob3 = Blob::new_data(b"blob3".to_vec());
    let blob3_hash = blob3.id().hash;

    let blob_2_3_operations = vec![
        Operation::system(SystemOperation::VerifyBlob { blob_id: blob2_id }),
        Operation::system(SystemOperation::PublishDataBlob {
            blob_hash: blob3_hash,
        }),
    ];
    let b1_result = client3_b
        .execute_operations(blob_2_3_operations.clone(), vec![blob3.clone()])
        .await;
    assert!(b1_result.is_err());

    let manager = client3_b
        .chain_info_with_manager_values()
        .await
        .unwrap()
        .manager;
    // Validator 3 may or may not have processed the validated block before the update was
    // canceled due to the errors from the faulty validators. Submit it again to make sure
    // it's there, so that client 2 can download and re-propose it later.
    let locking = *manager.requested_locking.unwrap();
    let LockingBlock::Regular(validated_block_certificate) = locking else {
        panic!("Unexpected locking fast block.");
    };
    let resubmission_result = builder
        .node(3)
        .handle_validated_certificate(validated_block_certificate)
        .await;
    assert_matches!(resubmission_result, Err(NodeError::ClientIoError { .. }));

    let validator_manager = builder
        .node(3)
        .chain_info_with_manager_values(chain_id3)
        .await
        .unwrap()
        .manager;
    assert_eq!(
        validator_manager
            .requested_proposed
            .unwrap()
            .content
            .block
            .operations()
            .collect::<Vec<_>>(),
        blob_2_3_operations.iter().collect::<Vec<_>>(),
    );
    let locking = *validator_manager.requested_locking.unwrap();
    let LockingBlock::Regular(validated) = locking else {
        panic!("Unexpected locking fast block.");
    };
    assert_eq!(
        validated.block().body.operations().collect::<Vec<_>>(),
        blob_2_3_operations.iter().collect::<Vec<_>>()
    );

    builder.set_fault_type([1], FaultType::Offline);
    builder.set_fault_type([0, 2, 3], FaultType::Honest);

    client3_c.synchronize_from_validators().await.unwrap();
    let blob4_data = b"blob4".to_vec();
    let blob4 = Blob::new(BlobContent::new_data(blob4_data.clone()));
    let bt_certificate = client3_c
        .publish_data_blob(blob4_data)
        .await
        .unwrap_ok_committed();

    let certificate_values = client3_c
        .read_confirmed_blocks_downward(bt_certificate.hash(), 3)
        .await
        .unwrap();

    // Latest block should be the burn
    assert!(certificate_values[0].block().body.operations().any(|op| *op
        == Operation::system(SystemOperation::PublishDataBlob {
            blob_hash: blob4.id().hash
        })));

    // Block before that should be b1
    assert_eq!(
        certificate_values[1]
            .block()
            .body
            .operations()
            .collect::<Vec<_>>(),
        blob_2_3_operations.iter().collect::<Vec<_>>(),
    );

    // Previous should be the `ChangeOwnership` operation
    assert!(certificate_values[2]
        .block()
        .body
        .operations()
        .any(|op| *op == owner_change_op));
    Ok(())
}

#[test_case(MemoryStorageBuilder::default(); "memory")]
#[cfg_attr(feature = "storage-service", test_case(ServiceStorageBuilder::new(); "storage_service"))]
#[cfg_attr(feature = "rocksdb", test_case(RocksDbStorageBuilder::new().await; "rocks_db"))]
#[cfg_attr(feature = "dynamodb", test_case(DynamoDbStorageBuilder::default(); "dynamo_db"))]
#[cfg_attr(feature = "scylladb", test_case(ScyllaDbStorageBuilder::default(); "scylla_db"))]
#[test_log::test(tokio::test)]
async fn test_request_leader_timeout<B>(storage_builder: B) -> anyhow::Result<()>
where
    B: StorageBuilder,
{
    let signer = InMemorySigner::new(None);
    let clock = storage_builder.clock().clone();
    let mut builder = TestBuilder::new(storage_builder, 4, 1, signer).await?;
    let client = builder.add_root_chain(1, Amount::from_tokens(3)).await?;
    let observer = builder.add_root_chain(2, Amount::ZERO).await?;
    let chain_id = client.chain_id();
    let observer_id = observer.chain_id();
    let owner0 = client.identity().await.unwrap();
    let owner1 = AccountSecretKey::generate().public().into();

    let owners = [(owner0, 100), (owner1, 100)];
    let ownership = ChainOwnership::multiple(owners, 0, TimeoutConfig::default());
    client.change_ownership(ownership.clone()).await.unwrap();

    let info = observer.synchronize_chain_state(chain_id).await?;
    assert_eq!(info.manager.ownership, ownership);

    let manager = client.chain_info().await.unwrap().manager;

    // The round has not timed out yet, so validators will not sign a timeout certificate.
    // If the malicious and one honest validator happen to be much faster than the other
    // two honest validators, only those two samples may be returned. Otherwise we get
    // a trusted MissingVoteInValidatorResponse, because at least two returned that.
    let result = client.request_leader_timeout().await;
    if !matches!(
        result,
        Err(ChainClientError::CommunicationError(
            CommunicationError::Trusted(NodeError::ChainError { .. })
        ))
    ) && !matches!(&result,
        Err(ChainClientError::CommunicationError(CommunicationError::Sample(samples)))
        if samples.iter().any(|(err, _)| matches!(err, NodeError::ChainError { .. }))
    ) {
        panic!("unexpected leader timeout result: {:?}", result);
    }

    clock.set(manager.round_timeout.unwrap());

    // After the timeout they will.
    let certificate = client.request_leader_timeout().await.unwrap();
    assert_eq!(
        *certificate.inner(),
        Timeout::new(chain_id, BlockHeight::from(1), Epoch::ZERO)
    );
    assert_eq!(certificate.round, Round::SingleLeader(0));

    let expected_round = Round::SingleLeader(1);
    builder
        .check_that_validators_are_in_round(chain_id, BlockHeight::from(1), expected_round, 3)
        .await;

    // Another client can process the timeout certificate, to arrive at the same round.
    let info = observer.synchronize_chain_state(chain_id).await?;
    assert_eq!(info.manager.current_round, expected_round);

    let round = loop {
        let manager = client.chain_info().await.unwrap().manager;
        if manager.leader == Some(owner1) {
            break manager.current_round;
        }
        clock.set(manager.round_timeout.unwrap());
        assert!(client.request_leader_timeout().await.is_ok());
    };
    let round_number = match round {
        Round::SingleLeader(round_number) => round_number,
        round => panic!("Unexpected round {:?}", round),
    };

    // The other owner is leader now. Trying to submit a block should return `WaitForTimeout`.
    let result = client
        .transfer(
            AccountOwner::CHAIN,
            Amount::ONE,
            Account::chain(observer_id),
        )
        .await
        .unwrap();
    let timeout = match result {
        ClientOutcome::Committed(_) => panic!("Committed a block where we aren't the leader."),
        ClientOutcome::WaitForTimeout(timeout) => timeout,
    };
    client.clear_pending_proposal();
    assert!(client.request_leader_timeout().await.is_err());
    clock.set(timeout.timestamp);
    client.request_leader_timeout().await.unwrap();
    let expected_round = Round::SingleLeader(round_number + 1);
    builder
        .check_that_validators_are_in_round(chain_id, BlockHeight::from(1), expected_round, 3)
        .await;

    loop {
        let manager = client.chain_info().await.unwrap().manager;
        if manager.leader == Some(owner0) {
            break;
        }
        clock.set(manager.round_timeout.unwrap());
        assert!(client.request_leader_timeout().await.is_ok());
    }

    // Now we are the leader, and the transfer should succeed.
    let _certificate = client
        .transfer(
            AccountOwner::CHAIN,
            Amount::ONE,
            Account::chain(observer_id),
        )
        .await
        .unwrap_ok_committed();
    assert_eq!(
        client.local_balance().await.unwrap(),
        Amount::from_tokens(2)
    );

    let expected_round = Round::SingleLeader(0);
    builder
        .check_that_validators_are_in_round(chain_id, BlockHeight::from(2), expected_round, 3)
        .await;

    Ok(())
}

#[test_case(MemoryStorageBuilder::default(); "memory")]
#[cfg_attr(feature = "storage-service", test_case(ServiceStorageBuilder::new(); "storage_service"))]
#[cfg_attr(feature = "rocksdb", test_case(RocksDbStorageBuilder::new().await; "rocks_db"))]
#[cfg_attr(feature = "dynamodb", test_case(DynamoDbStorageBuilder::default(); "dynamo_db"))]
#[cfg_attr(feature = "scylladb", test_case(ScyllaDbStorageBuilder::default(); "scylla_db"))]
#[test_log::test(tokio::test)]
async fn test_request_leader_timeout_client_behind_validators<B>(
    storage_builder: B,
) -> anyhow::Result<()>
where
    B: StorageBuilder,
{
    let signer = InMemorySigner::new(None);
    let clock = storage_builder.clock().clone();
    let mut builder = TestBuilder::new(storage_builder, 4, 1, signer).await?;
    let client = builder.add_root_chain(1, Amount::from_tokens(3)).await?;
    let observer = builder.add_root_chain(2, Amount::ZERO).await?;
    let chain_id = client.chain_id();
    let observer_id = observer.chain_id();
    let owner0 = client.identity().await.unwrap();
    let owner1 = AccountSecretKey::generate().public().into();

    // Set up multi-owner chain.
    let owners = [(owner0, 100), (owner1, 100)];
    let ownership = ChainOwnership::multiple(owners, 0, TimeoutConfig::default());
    client.change_ownership(ownership.clone()).await.unwrap();

    // Advance to a round where owner1 is the leader (so owner0 is not).
    let round_where_owner0_not_leader = loop {
        let manager = client.chain_info().await.unwrap().manager;
        if manager.leader == Some(owner1) {
            break manager.current_round;
        }
        clock.set(manager.round_timeout.unwrap());
        client.request_leader_timeout().await.unwrap();
    };
    let round_number = match round_where_owner0_not_leader {
        Round::SingleLeader(n) => n,
        round => panic!("Unexpected round {round:?}"),
    };

    // Now create a second client on the same chain to advance validators ahead
    // to the next round, where owner0 will be the leader.
    let client2 = builder
        .make_client(chain_id, None, BlockHeight::ZERO)
        .await?;

    // Sync client2 to get the current state.
    client2.synchronize_from_validators().await?;

    // Advance validators one more round using client2.
    let timeout = client2
        .chain_info()
        .await
        .unwrap()
        .manager
        .round_timeout
        .expect("round_timeout should be set after sync");
    clock.set(timeout);
    client2.request_leader_timeout().await.unwrap();

    // Validators are now in round_number + 1.
    let validator_round = Round::SingleLeader(round_number + 1);
    builder
        .check_that_validators_are_in_round(chain_id, BlockHeight::from(1), validator_round, 3)
        .await;

    // At this point:
    // - The client's local state shows it's in round_number (where owner1 is the leader).
    // - The validators are in round_number + 1 (where owner0 is the leader).
    // When the client tries to transfer, it will see it's not the leader in its current round
    // and will try to request a timeout. That timeout request for round_number will be rejected
    // by validators (who are in round_number + 1). The client should handle this error,
    // sync to the actual round, and complete the transfer.

    let result = client
        .transfer(
            AccountOwner::CHAIN,
            Amount::ONE,
            Account::chain(observer_id),
        )
        .await;

    // The transfer should succeed after the client discovers it's actually the leader in the validator's current round.
    match result {
        Ok(ClientOutcome::Committed(_)) => {
            // Success! The client handled the round mismatch and completed the transfer.
        }
        Ok(ClientOutcome::WaitForTimeout(_)) => {
            panic!(
                "Transfer returned WaitForTimeout, but the client should have discovered \
                it's the leader in the validator's current round and completed the transfer."
            );
        }
        Err(e) => {
            panic!(
                "Transfer failed with error: {e:?}. The client should have handled the \
                round mismatch automatically by syncing with validators."
            );
        }
    }

    Ok(())
}

#[test_case(MemoryStorageBuilder::default(); "memory")]
#[cfg_attr(feature = "storage-service", test_case(ServiceStorageBuilder::new(); "storage_service"))]
#[cfg_attr(feature = "rocksdb", test_case(RocksDbStorageBuilder::new().await; "rocks_db"))]
#[cfg_attr(feature = "dynamodb", test_case(DynamoDbStorageBuilder::default(); "dynamo_db"))]
#[cfg_attr(feature = "scylladb", test_case(ScyllaDbStorageBuilder::default(); "scylla_db"))]
#[test_log::test(tokio::test)]
async fn test_finalize_validated<B>(storage_builder: B) -> anyhow::Result<()>
where
    B: StorageBuilder,
{
    // Configure a chain with two regular and no super owners.
    let mut signer = InMemorySigner::new(None);
    let owner1 = signer.generate_new().into();
    let mut builder = TestBuilder::new(storage_builder, 4, 1, signer).await?;
    let client0 = builder.add_root_chain(1, Amount::from_tokens(10)).await?;
    let chain_id = client0.chain_id();
    let owner0 = client0.preferred_owner.unwrap();

    let owners = [(owner0, 100), (owner1, 100)];
    let timeout_config = TimeoutConfig {
        fast_round_duration: Some(TimeDelta::from_secs(5)),
        ..TimeoutConfig::default()
    };
    let ownership = ChainOwnership::multiple(owners, 10, timeout_config);
    client0.change_ownership(ownership).await.unwrap();

    let info = client0.chain_info().await?;
    let mut client1 = builder
        .make_client(chain_id, info.block_hash, info.next_block_height)
        .await?;
    client1.set_preferred_owner(owner1);
    assert!(owner0 != owner1);

    // Client 0 tries to burn 3 tokens. Two validators are offline, so nothing will get
    // validated or confirmed. However, client 0 now has a pending block.
    builder.set_fault_type([2], FaultType::OfflineWithInfo);
    let result = client0
        .burn(AccountOwner::CHAIN, Amount::from_tokens(3))
        .await;
    assert!(result.is_err());
    // Make sure at least one validator has added the proposal to its state.
    let info = client0.chain_info_with_manager_values().await?;
    let proposal = info.manager.requested_proposed.unwrap();
    builder.node(1).handle_block_proposal(*proposal).await?;

    // Client 1 thinks it is madness to burn 3 tokens! They want to publish a blob instead.
    // The validators are still faulty: They validate blocks but don't confirm them.
    builder.set_fault_type([2], FaultType::DontSendConfirmVote);
    client1.synchronize_from_validators().await.unwrap();
    let manager = client1
        .chain_info_with_manager_values()
        .await
        .unwrap()
        .manager;
    assert!(manager.requested_proposed.is_some());
    assert_eq!(manager.current_round, Round::MultiLeader(0));
    let result = client1.publish_data_blob(b"blob1".to_vec()).await;
    assert!(result.is_err());
    assert!(!client1
        .pending_proposal()
        .as_ref()
        .unwrap()
        .blobs
        .is_empty());

    // Finally, enough validators are online and honest again.
    builder.set_fault_type([2], FaultType::Honest);
    client0.synchronize_from_validators().await.unwrap();
    let manager = client0
        .chain_info_with_manager_values()
        .await
        .unwrap()
        .manager;
    assert_eq!(
        manager.requested_locking.unwrap().round(),
        Round::MultiLeader(1)
    );
    assert!(client0.pending_proposal().is_some());

    // Client 0 now only tries to transfer 1 token. Before that, they automatically finalize the
    // pending block, which publishes the blob, leaving 10 - 1 = 9.
    client0
        .burn(AccountOwner::CHAIN, Amount::from_tokens(1))
        .await
        .unwrap();
    client0.synchronize_from_validators().await.unwrap();
    client0.process_inbox().await.unwrap();
    assert_eq!(
        client0.local_balance().await.unwrap(),
        Amount::from_tokens(9)
    );
    assert!(client0.pending_proposal().is_none());

    // Transfer another token so Client 1 sees that the blob is already published
    client1.prepare_chain().await.unwrap();
    client1
        .burn(AccountOwner::CHAIN, Amount::from_tokens(1))
        .await
        .unwrap();
    client1.synchronize_from_validators().await.unwrap();
    client1.process_inbox().await.unwrap();
    assert_eq!(
        client1.local_balance().await.unwrap(),
        Amount::from_tokens(8)
    );
    assert!(client1.pending_proposal().is_none());
    Ok(())
}

#[test_case(MemoryStorageBuilder::default(); "memory")]
#[cfg_attr(feature = "storage-service", test_case(ServiceStorageBuilder::new(); "storage_service"))]
#[cfg_attr(feature = "rocksdb", test_case(RocksDbStorageBuilder::new().await; "rocks_db"))]
#[cfg_attr(feature = "dynamodb", test_case(DynamoDbStorageBuilder::default(); "dynamo_db"))]
#[cfg_attr(feature = "scylladb", test_case(ScyllaDbStorageBuilder::default(); "scylla_db"))]
#[test_log::test(tokio::test)]
async fn test_propose_pending_block<B>(storage_builder: B) -> anyhow::Result<()>
where
    B: StorageBuilder,
{
    let signer = InMemorySigner::new(None);
    let mut builder = TestBuilder::new(storage_builder, 4, 1, signer).await?;
    let client = builder.add_root_chain(1, Amount::from_tokens(10)).await?;

    // The client tries to burn 3 tokens. Two validators are offline, so nothing will get
    // validated or confirmed. However, the client now has a pending block.
    builder.set_fault_type([2], FaultType::OfflineWithInfo);
    let result = client
        .burn(AccountOwner::CHAIN, Amount::from_tokens(3))
        .await;
    assert!(result.is_err());

    // Now three validators are online again.
    builder.set_fault_type([2], FaultType::Honest);

    // The client tries to burn another token. Before that, they automatically finalize the
    // pending block, which transfers 3 tokens, leaving 10 - 3 - 1 = 6.
    client.burn(AccountOwner::CHAIN, Amount::ONE).await.unwrap();
    client.synchronize_from_validators().await.unwrap();
    client.process_inbox().await.unwrap();
    assert_eq!(
        client.local_balance().await.unwrap(),
        Amount::from_tokens(6)
    );
    Ok(())
}

#[test_case(MemoryStorageBuilder::default(); "memory")]
#[cfg_attr(feature = "storage-service", test_case(ServiceStorageBuilder::new(); "storage_service"))]
#[cfg_attr(feature = "rocksdb", test_case(RocksDbStorageBuilder::new().await; "rocks_db"))]
#[cfg_attr(feature = "dynamodb", test_case(DynamoDbStorageBuilder::default(); "dynamo_db"))]
#[cfg_attr(feature = "scylladb", test_case(ScyllaDbStorageBuilder::default(); "scylla_db"))]
#[test_log::test(tokio::test)]
async fn test_re_propose_validated<B>(storage_builder: B) -> anyhow::Result<()>
where
    B: StorageBuilder,
{
    // Configure a chain with two regular and no super owners.
    let signer = InMemorySigner::new(None);
    let mut builder = TestBuilder::new(storage_builder, 4, 0, signer).await?;
    let client0 = builder.add_root_chain(1, Amount::from_tokens(10)).await?;
    let chain_id = client0.chain_id();
    let owner0 = client0.identity().await.unwrap();
    let owner1 = builder.signer.generate_new().into();

    let owners = [(owner0, 100), (owner1, 100)];
    let timeout_config = TimeoutConfig {
        fast_round_duration: Some(TimeDelta::from_secs(5)),
        ..TimeoutConfig::default()
    };
    let ownership = ChainOwnership::multiple(owners, 10, timeout_config);
    client0.change_ownership(ownership).await.unwrap();
    let mut client1 = builder
        .make_client(
            chain_id,
            client0.chain_info().await?.block_hash,
            BlockHeight::from(1),
        )
        .await?;
    client1.set_preferred_owner(owner1);

    // Client 0 tries to burn 3 tokens. Three validators are faulty: 1 and 2 will validate the
    // block but not receive it for confirmation. Validator 3 is offline.
    builder.set_fault_type([1, 2], FaultType::DontProcessValidated);
    builder.set_fault_type([3], FaultType::Offline);

    let result = client0
        .burn(AccountOwner::CHAIN, Amount::from_tokens(3))
        .await;
    assert!(result.is_err());
    let manager = client0
        .chain_info_with_manager_values()
        .await
        .unwrap()
        .manager;
    // Validator 0 may or may not have processed the validated block before the update was
    // canceled due to the errors from the faulty validators. Submit it again to make sure
    // it's there, so that client 1 can download and re-propose it later.
    let locking = *manager.requested_locking.unwrap();
    let LockingBlock::Regular(validated_block_certificate) = locking else {
        panic!("Unexpected locking fast block.");
    };
    builder
        .node(0)
        .handle_validated_certificate(validated_block_certificate)
        .await
        .unwrap();

    // Client 1 wants to burn 2 tokens. They learn about the proposal in round 0, but now the
    // validator 0 is offline, so they don't learn about the validated block and make their own
    // proposal in round 1.
    builder.set_fault_type([0], FaultType::Offline);
    builder.set_fault_type([3], FaultType::OfflineWithInfo);
    client1.synchronize_from_validators().await.unwrap();
    let manager = client1
        .chain_info_with_manager_values()
        .await
        .unwrap()
        .manager;
    assert!(manager.requested_proposed.is_some());
    assert!(manager.requested_locking.is_none());
    assert_eq!(manager.current_round, Round::MultiLeader(0));
    let result = client1
        .burn(AccountOwner::CHAIN, Amount::from_tokens(2))
        .await;
    assert!(result.is_err());

    // Finally, three validators are online and honest again. Client 1 realizes there has been a
    // validated block in round 0, and re-proposes it when it tries to burn 4 tokens.
    builder.set_fault_type([0, 1, 2], FaultType::Honest);
    builder.set_fault_type([3], FaultType::Offline);
    client1.synchronize_from_validators().await.unwrap();
    let manager = client1
        .chain_info_with_manager_values()
        .await
        .unwrap()
        .manager;
    assert_eq!(
        manager.requested_locking.unwrap().round(),
        Round::MultiLeader(0)
    );
    assert_eq!(manager.current_round, Round::MultiLeader(1));
    assert!(client1.pending_proposal().is_some());
    client1
        .burn(AccountOwner::CHAIN, Amount::from_tokens(4))
        .await
        .unwrap();

    // Burning 3 and 4 tokens got finalized; the pending 2 tokens got skipped.
    client0.synchronize_from_validators().await.unwrap();
    assert_eq!(
        client0.local_balance().await.unwrap(),
        Amount::from_tokens(3)
    );
    Ok(())
}

#[test_case(MemoryStorageBuilder::default(); "memory")]
#[cfg_attr(feature = "storage-service", test_case(ServiceStorageBuilder::new(); "storage_service"))]
#[cfg_attr(feature = "rocksdb", test_case(RocksDbStorageBuilder::new().await; "rocks_db"))]
#[cfg_attr(feature = "dynamodb", test_case(DynamoDbStorageBuilder::default(); "dynamo_db"))]
#[cfg_attr(feature = "scylladb", test_case(ScyllaDbStorageBuilder::default(); "scylla_db"))]
#[test_log::test(tokio::test)]
async fn test_re_propose_fast_block<B>(storage_builder: B) -> anyhow::Result<()>
where
    B: StorageBuilder,
{
    // Configure a chain with one regular and one super owner.
    let signer = InMemorySigner::new(None);
    let clock = storage_builder.clock().clone();
    let mut builder = TestBuilder::new(storage_builder, 4, 0, signer).await?;
    let client0 = builder.add_root_chain(1, Amount::from_tokens(10)).await?;
    let chain_id = client0.chain_id();
    let owner0 = client0.identity().await.unwrap();
    let owner1 = builder.signer.generate_new().into();

    let timeout_config = TimeoutConfig {
        fast_round_duration: Some(TimeDelta::from_secs(5)),
        ..TimeoutConfig::default()
    };
    let ownership = ChainOwnership {
        super_owners: BTreeSet::from_iter([owner0]),
        owners: BTreeMap::from_iter([(owner1, 100)]),
        multi_leader_rounds: 10,
        open_multi_leader_rounds: false,
        timeout_config,
    };
    client0.change_ownership(ownership).await.unwrap();
    let mut client1 = builder
        .make_client(
            chain_id,
            client0.chain_info().await?.block_hash,
            BlockHeight::from(1),
        )
        .await?;
    client1.set_preferred_owner(owner1);

    // Client 0 transfers 5 tokens from the chain account to themselves.
    client0
        .transfer_to_account(
            AccountOwner::CHAIN,
            Amount::from_tokens(5),
            Account::new(chain_id, owner0),
        )
        .await?;

    // Client 0 tries to burn 3 of their own tokens, but three validators are faulty.
    builder.set_fault_type([1, 2, 3], FaultType::OfflineWithInfo);

    let result = client0.burn(owner0, Amount::from_tokens(3)).await;
    assert!(result.is_err());
    let manager = client0
        .chain_info_with_manager_values()
        .await
        .unwrap()
        .manager;
    // Validator 0 may or may not have processed the proposal before the update was
    // canceled due to the errors from the faulty validators. Submit it again to make sure
    // it's there, so that client 1 can download and re-propose it later.
    let locking = *manager.requested_locking.unwrap();
    let LockingBlock::Fast(proposal) = locking else {
        panic!("Unexpected locking regular block.");
    };
    builder
        .node(0)
        .handle_block_proposal(proposal)
        .await
        .unwrap();

    // Round 0 times out.
    clock.add(TimeDelta::from_secs(5));
    builder.set_fault_type([0], FaultType::Offline);
    builder.set_fault_type([1, 2, 3], FaultType::Honest);
    client1.synchronize_from_validators().await.unwrap();
    client1.request_leader_timeout().await.unwrap();

    // Client 1 wants to burn 2 tokens. But now validators 0 and 3 is offline, so they don't learn
    // about the proposed fast block and make their own instead.
    builder.set_fault_type([3], FaultType::Offline);
    let result = client1
        .burn(AccountOwner::CHAIN, Amount::from_tokens(2))
        .await;
    assert!(result.is_err());

    // Finally, three validators are online and honest again. Client 1 realizes there has been a
    // validated block in round 0, and re-proposes it when it tries to burn 4 tokens.
    builder.set_fault_type([0, 1, 2], FaultType::Honest);
    client1.synchronize_from_validators().await.unwrap();
    assert!(client1.pending_proposal().is_some());
    client1
        .burn(AccountOwner::CHAIN, Amount::from_tokens(4))
        .await
        .unwrap();
    // Round 0 needs to time out again, so client 1 is actually allowed to propose.
    clock.add(TimeDelta::from_secs(5));
    client1.process_pending_block().await.unwrap();

    // Burning 3 and 4 tokens got finalized; the pending 2 tokens got skipped.
    client0.synchronize_from_validators().await.unwrap();
    assert_eq!(
        client0.local_balance().await.unwrap(),
        Amount::from_tokens(1)
    );
    assert_eq!(
        client0.local_owner_balance(owner0).await.unwrap(),
        Amount::from_tokens(2)
    );
    Ok(())
}

#[test_case(MemoryStorageBuilder::default(); "memory")]
#[cfg_attr(feature = "storage-service", test_case(ServiceStorageBuilder::new(); "storage_service"))]
#[test_log::test(tokio::test)]
async fn test_message_policy<B>(storage_builder: B) -> anyhow::Result<()>
where
    B: StorageBuilder,
{
    let signer = InMemorySigner::new(None);
    let mut builder = TestBuilder::new(storage_builder, 4, 1, signer)
        .await?
        .with_policy(ResourceControlPolicy::only_fuel());
    let sender = builder.add_root_chain(1, Amount::from_tokens(4)).await?;
    let sender2 = builder.add_root_chain(2, Amount::from_tokens(4)).await?;
    let mut receiver = builder.add_root_chain(3, Amount::ZERO).await?;
    let recipient = Account::chain(receiver.chain_id());

    sender
        .transfer(AccountOwner::CHAIN, Amount::ONE, recipient)
        .await
        .unwrap_ok_committed();
    assert_eq!(
        sender.local_balance().await.unwrap(),
        Amount::from_tokens(3)
    );

    receiver.options_mut().message_policy =
        MessagePolicy::new(BlanketMessagePolicy::Ignore, None, None, None);
    receiver.synchronize_from_validators().await?;
    assert!(receiver.process_inbox().await?.0.is_empty());
    // The message was ignored.
    assert_eq!(receiver.local_balance().await.unwrap(), Amount::ZERO);
    assert!(sender.process_inbox().await?.0.is_empty());
    assert_eq!(
        sender.local_balance().await.unwrap(),
        Amount::from_tokens(3)
    );

    receiver.options_mut().message_policy =
        MessagePolicy::new(BlanketMessagePolicy::Reject, None, None, None);
    let certs = receiver.process_inbox().await?.0;
    assert_eq!(certs.len(), 1);
    sender.synchronize_from_validators().await?;
    // The message bounces.
    assert_eq!(sender.process_inbox().await?.0.len(), 1);
    assert_eq!(receiver.local_balance().await.unwrap(), Amount::ZERO);
    assert_eq!(
        sender.local_balance().await.unwrap(),
        Amount::from_tokens(4)
    );

    // Let's try again.
    sender
        .transfer(AccountOwner::CHAIN, Amount::ONE, recipient)
        .await
        .unwrap_ok_committed();
    sender2
        .transfer(AccountOwner::CHAIN, Amount::ONE, recipient)
        .await
        .unwrap_ok_committed();
    assert_eq!(
        sender.local_balance().await.unwrap(),
        Amount::from_tokens(3)
    );
    assert_eq!(
        sender2.local_balance().await.unwrap(),
        Amount::from_tokens(3)
    );

    // The receiver will only accept messages from sender, and not from sender2.
    receiver.options_mut().message_policy = MessagePolicy::new(
        BlanketMessagePolicy::Accept,
        Some([sender.chain_id()].into_iter().collect()),
        None,
        None,
    );
    receiver.synchronize_from_validators().await?;
    let certs = receiver.process_inbox().await?.0;
    assert_eq!(certs.len(), 1);
    // Only the transfer from sender should have been accepted.
    assert_eq!(receiver.local_balance().await.unwrap(), Amount::ONE);

    // Let's accept the other one, too.
    receiver.options_mut().message_policy =
        MessagePolicy::new(BlanketMessagePolicy::Accept, None, None, None);
    let certs = receiver.process_inbox().await?.0;
    assert_eq!(certs.len(), 1);
    assert_eq!(
        receiver.local_balance().await.unwrap(),
        Amount::from_tokens(2)
    );

    Ok(())
}

#[test_case(MemoryStorageBuilder::default(); "memory")]
#[cfg_attr(feature = "storage-service", test_case(ServiceStorageBuilder::new(); "storage_service"))]
#[cfg_attr(feature = "rocksdb", test_case(RocksDbStorageBuilder::new().await; "rocks_db"))]
#[cfg_attr(feature = "dynamodb", test_case(DynamoDbStorageBuilder::default(); "dynamo_db"))]
#[cfg_attr(feature = "scylladb", test_case(ScyllaDbStorageBuilder::default(); "scylla_db"))]
#[test_log::test(tokio::test)]
async fn test_propose_block_with_messages_and_blobs<B>(storage_builder: B) -> anyhow::Result<()>
where
    B: StorageBuilder,
{
    let blob_bytes = b"blob".to_vec();
    let large_blob_bytes = b"blob+".to_vec();
    let policy = ResourceControlPolicy {
        maximum_blob_size: blob_bytes.len() as u64,
        maximum_block_proposal_size: (blob_bytes.len() * 100) as u64,
        ..ResourceControlPolicy::default()
    };
    let signer = InMemorySigner::new(None);
    let mut builder = TestBuilder::new(storage_builder, 4, 0, signer)
        .await?
        .with_policy(policy.clone());
    let client1 = builder.add_root_chain(1, Amount::ONE).await?;
    let client2 = builder.add_root_chain(2, Amount::ONE).await?;
    let client3 = builder.add_root_chain(3, Amount::ONE).await?;
    let chain_id3 = client3.chain_id();

    // Configure the clients as super owners, so they make fast blocks by default.
    for client in [&client1, &client2, &client3] {
        let owner = client.identity().await?;
        let ownership = ChainOwnership::single_super(owner);
        client.change_ownership(ownership).await.unwrap();
    }

    // Take one validator down
    builder.set_fault_type([3], FaultType::Offline);

    // Publish a blob on chain 1.
    let blob_id = Blob::new(BlobContent::new_data(blob_bytes.clone())).id();
    let certificate = client1
        .publish_data_blob(blob_bytes)
        .await
        .unwrap_ok_committed();
    assert_eq!(certificate.round, Round::Fast);

    // Send a message from chain 2 to chain 3.
    let certificate = client2
        .transfer(
            AccountOwner::CHAIN,
            Amount::from_millis(1),
            Account::chain(chain_id3),
        )
        .await
        .unwrap_ok_committed();
    client3.synchronize_from_validators().await.unwrap();
    assert_eq!(certificate.round, Round::Fast);

    builder.set_fault_type([2], FaultType::Offline);
    builder.set_fault_type([3], FaultType::Honest);

    // Client 3 should be able to update validator 3 about the blob and the message.
    let certificate = client3
        .execute_operation(SystemOperation::VerifyBlob { blob_id })
        .await
        .unwrap_ok_committed();

    // This read a new blob, so it cannot be a fast block.
    assert_eq!(certificate.round, Round::MultiLeader(0));
    let block = certificate.block();
    assert_eq!(block.body.incoming_bundles().count(), 1);
    assert_eq!(block.required_blob_ids().len(), 1);

    // This will go way over the limit, because of the different overheads.
    let blob_bytes = (0..100)
        .map(|_| {
            rand::thread_rng()
                .sample_iter(&rand::distributions::Standard)
                .take(policy.maximum_blob_size as usize)
                .collect::<Vec<_>>()
        })
        .collect::<Vec<_>>();
    let result = client1.publish_data_blobs(blob_bytes).await;
    assert_matches!(
        result,
        Err(ChainClientError::LocalNodeError(
            LocalNodeError::WorkerError(WorkerError::ChainError(chain_error))
        )) if matches!(*chain_error, ChainError::BlockProposalTooLarge(_))
    );

    assert_matches!(
        client1.publish_data_blob(large_blob_bytes).await,
        Err(ChainClientError::LocalNodeError(
            LocalNodeError::WorkerError(WorkerError::ChainError(chain_error))
        )) if matches!(&*chain_error, ChainError::ExecutionError(
            error, ChainExecutionContext::Block
        ) if matches!(**error, ExecutionError::BlobTooLarge))
    );

    Ok(())
}

#[test_case(MemoryStorageBuilder::default(); "memory")]
#[cfg_attr(feature = "storage-service", test_case(ServiceStorageBuilder::new(); "storage_service"))]
#[test_log::test(tokio::test)]
async fn test_blob_fees<B>(storage_builder: B) -> anyhow::Result<()>
where
    B: StorageBuilder,
{
    let policy = ResourceControlPolicy {
        blob_read: Amount::from_nanos(10_000),
        blob_published: Amount::from_attos(1_000_000),
        blob_byte_read: Amount::from_nanos(1),
        blob_byte_published: Amount::from_attos(100),
        ..ResourceControlPolicy::default()
    };
    let signer = InMemorySigner::new(None);
    let mut builder = TestBuilder::new(storage_builder, 4, 1, signer)
        .await?
        .with_policy(policy.clone());
    let mut expected_balance = Amount::ONE;
    let client = builder.add_root_chain(0, expected_balance).await?;
    let bytes: &[u8] = b"twelve bytes";
    let blob = Blob::new(BlobContent::new_data(bytes));
    let blob_id = blob.id();
    client
        .publish_data_blob(bytes.to_vec())
        .await
        .unwrap_ok_committed();
    expected_balance = expected_balance
        - policy.blob_published
        - policy.blob_byte_published * (blob.bytes().len() as u128);
    assert_eq!(client.local_balance().await.unwrap(), expected_balance);

    client.read_data_blob(blob_id.hash).await.unwrap().unwrap();
    expected_balance = expected_balance - policy.blob_read;
    assert_eq!(client.local_balance().await.unwrap(), expected_balance);
    Ok(())
}

#[test_case(MemoryStorageBuilder::default(); "memory")]
#[cfg_attr(feature = "storage-service", test_case(ServiceStorageBuilder::new(); "storage_service"))]
#[cfg_attr(feature = "rocksdb", test_case(RocksDbStorageBuilder::new().await; "rocks_db"))]
#[cfg_attr(feature = "dynamodb", test_case(DynamoDbStorageBuilder::default(); "dynamo_db"))]
#[cfg_attr(feature = "scylladb", test_case(ScyllaDbStorageBuilder::default(); "scylla_db"))]
#[test_log::test(tokio::test)]
async fn test_validator_outdated_admin_chain<B>(storage_builder: B) -> anyhow::Result<()>
where
    B: StorageBuilder,
{
    let mut signer = InMemorySigner::new(None);
    let new_public_key = signer.generate_new();
    let mut builder = TestBuilder::new(storage_builder, 4, 0, signer).await?;

    let admin_client = builder.add_root_chain(0, Amount::from_tokens(1000)).await?;
    let client1 = builder.add_root_chain(1, Amount::from_tokens(1000)).await?;

    // Take one validator down - they will miss committee changes.
    builder.set_fault_type([3], FaultType::Offline);

    // Start by creating a block in epoch 0.
    let certificate0 = client1
        .transfer(
            AccountOwner::CHAIN,
            Amount::ONE,
            Account::chain(admin_client.chain_id()),
        )
        .await
        .unwrap_ok_committed();

    assert_eq!(certificate0.block().header.epoch, Epoch::from(0));

    // Advance the epoch.
    admin_client
        .stage_new_committee(builder.initial_committee.clone())
        .await
        .unwrap();

    // Process the inbox to migrate the client's chain.
    client1.synchronize_from_validators().await.unwrap();
    client1.process_inbox().await.unwrap();

    // Open a chain
    let (new_chain_desc, certificate1) = Box::pin(client1.open_chain(
        ChainOwnership::single(new_public_key.into()),
        ApplicationPermissions::default(),
        Amount::from_tokens(10),
    ))
    .await
    .unwrap_ok_committed();

    // Check that the epoch has been migrated.
    assert_eq!(certificate1.block().header.epoch, Epoch::from(1));

    // Make a client to try the new chain.
    let mut client2 = builder
        .make_client(new_chain_desc.id(), None, BlockHeight::ZERO)
        .await?;
    client2.set_preferred_owner(new_public_key.into());
    client2.synchronize_from_validators().await.unwrap();

    // Let's deactivate another validator and reactivate the one that was offline.
    // Now the client will have to update validator 3 on the admin chain in order for the
    // next blocks to be correctly processed.
    builder.set_fault_type([2], FaultType::Offline);
    builder.set_fault_type([3], FaultType::Honest);

    let admin_tip = builder
        .node(3)
        .chain_info_with_manager_values(admin_client.chain_id())
        .await
        .unwrap()
        .next_block_height;
    // At this point, validator 3 should have zero blocks on the admin chain.
    assert_eq!(admin_tip, 0.into());

    // Update the validators on the chain.
    // If it works, it means the validator has been correctly updated.
    client2.update_validators(None, None).await.unwrap();

    client2
        .transfer(
            AccountOwner::CHAIN,
            Amount::from_tokens(3),
            Account::chain(admin_client.chain_id()),
        )
        .await
        .unwrap_ok_committed();

    let admin_tip = builder
        .node(3)
        .chain_info_with_manager_values(admin_client.chain_id())
        .await
        .unwrap()
        .next_block_height;
    // Validator 3 should be up to date on the admin chain.
    assert_eq!(admin_tip, 2.into());

    Ok(())
}

#[test_case(MemoryStorageBuilder::default(); "memory")]
#[cfg_attr(feature = "storage-service", test_case(ServiceStorageBuilder::new(); "storage_service"))]
#[cfg_attr(feature = "rocksdb", test_case(RocksDbStorageBuilder::new().await; "rocks_db"))]
#[cfg_attr(feature = "dynamodb", test_case(DynamoDbStorageBuilder::default(); "dynamo_db"))]
#[cfg_attr(feature = "scylladb", test_case(ScyllaDbStorageBuilder::default(); "scylla_db"))]
#[test_log::test(tokio::test)]
async fn test_prepare_chain_with_cross_chain_messages<B>(storage_builder: B) -> anyhow::Result<()>
where
    B: StorageBuilder,
{
    let signer = InMemorySigner::new(None);
    let mut builder = TestBuilder::new(storage_builder, 4, 1, signer)
        .await?
        .with_policy(ResourceControlPolicy::only_fuel());

    // Create sender and receiver chains.
    let sender = builder.add_root_chain(1, Amount::from_tokens(4)).await?;
    let receiver = builder.add_root_chain(2, Amount::ZERO).await?;
    let sender2 = builder.add_root_chain(3, Amount::from_tokens(2)).await?;

    // Both senders transfer to receiver.
    let amount1 = Amount::from_tokens(2);
    sender
        .transfer_to_account(
            AccountOwner::CHAIN,
            amount1,
            Account::chain(receiver.chain_id()),
        )
        .await
        .unwrap_ok_committed();

    // Receiver synchronizes and processes the message.
    receiver.synchronize_from_validators().await?;
    receiver.process_inbox().await?;

    let amount2 = Amount::from_tokens(1);
    sender2
        .transfer_to_account(
            AccountOwner::CHAIN,
            amount2,
            Account::chain(receiver.chain_id()),
        )
        .await
        .unwrap_ok_committed();

    // It does not process the second message.
    receiver.synchronize_from_validators().await?;

    // Verify the first message was processed, but not the second.
    assert_eq!(receiver.local_balance().await.unwrap(), amount1);

    // Create a new client for the same chain. This new client will have the processed
    // inbox message (the removed_bundles state), but won't have the sender blocks yet
    // because we're creating it fresh.
    let receiver_info = receiver.chain_info().await?;
    let receiver2 = builder
        .make_client(
            receiver.chain_id(),
            receiver_info.block_hash,
            receiver_info.next_block_height,
        )
        .await?;

    // Test that prepare_chain does not download any sender chain blocks.
    let info = receiver2.prepare_chain().await?;
    assert_eq!(info.next_block_height, BlockHeight::from(1));

    let local_node = &receiver2.client.local_node;
    let sender_info = local_node.chain_info(sender.chain_id()).await?;
    assert_eq!(
        sender_info.next_block_height,
        BlockHeight::ZERO,
        "prepare_chain should download acknowledged sender blocks"
    );

    // Verify that sender2's block was NOT downloaded.
    let sender2_info = local_node.chain_info(sender2.chain_id()).await;
    assert!(
        sender2_info.is_err() || sender2_info.unwrap().next_block_height == BlockHeight::ZERO,
        "prepare_chain should not download unacknowledged sender blocks"
    );

    // The new client should now be able to make a transfer successfully.
    let amount3 = Amount::from_tokens(1);
    receiver2
        .transfer(
            AccountOwner::CHAIN,
            amount3,
            Account::chain(sender.chain_id()),
        )
        .await
        .unwrap_ok_committed();

    assert_eq!(receiver2.local_balance().await.unwrap(), amount1 - amount3);

    Ok(())
}

#[test_case(MemoryStorageBuilder::default(); "memory")]
#[cfg_attr(feature = "storage-service", test_case(ServiceStorageBuilder::new(); "storage_service"))]
#[cfg_attr(feature = "rocksdb", test_case(RocksDbStorageBuilder::new().await; "rocks_db"))]
#[cfg_attr(feature = "dynamodb", test_case(DynamoDbStorageBuilder::default(); "dynamo_db"))]
#[cfg_attr(feature = "scylladb", test_case(ScyllaDbStorageBuilder::default(); "scylla_db"))]
#[test_log::test(tokio::test)]
async fn test_rejected_message_bundles_are_free<B>(storage_builder: B) -> anyhow::Result<()>
where
    B: StorageBuilder,
{
    let signer = InMemorySigner::new(None);
    let mut builder = TestBuilder::new(storage_builder, 4, 1, signer)
        .await?
        .with_policy(ResourceControlPolicy {
            http_request_allow_list: BTreeSet::from([FLAG_FREE_REJECT.to_string()]),
            ..ResourceControlPolicy::testnet()
        });
    let admin = builder.add_root_chain(1, Amount::from_tokens(2)).await?;
    let user = builder.add_root_chain(1, Amount::ZERO).await?;
    let user_reject = builder
        .make_client_with_options(
            user.chain_id(),
            None,
            BlockHeight::ZERO,
            ChainClientOptions {
                message_policy: MessagePolicy::new(BlanketMessagePolicy::Reject, None, None, None),
                ..ChainClientOptions::test_default()
            },
            false, // follow_only
        )
        .await?;

    let recipient = Account::chain(user.chain_id());
    admin
        .transfer(AccountOwner::CHAIN, Amount::ONE, recipient)
        .await
        .unwrap_ok_committed();

    user_reject.synchronize_from_validators().await?;
    let (certificates, _) = user_reject.process_inbox().await.unwrap();
    assert_eq!(certificates.len(), 1);
    assert_matches!(
        &certificates[0].block().body.transactions[0],
        Transaction::ReceiveMessages(bundle) if bundle.action == MessageAction::Reject
    );

    Ok(())
}

<<<<<<< HEAD
/// Tests that a follow-only client only downloads the followed chain's blocks,
/// not blocks from sender chains that sent messages to it.
#[test_case(MemoryStorageBuilder::default(); "memory")]
#[cfg_attr(feature = "storage-service", test_case(ServiceStorageBuilder::new(); "storage_service"))]
#[cfg_attr(feature = "rocksdb", test_case(RocksDbStorageBuilder::new().await; "rocks_db"))]
#[cfg_attr(feature = "dynamodb", test_case(DynamoDbStorageBuilder::default(); "dynamo_db"))]
#[cfg_attr(feature = "scylladb", test_case(ScyllaDbStorageBuilder::default(); "scylla_db"))]
#[test_log::test(tokio::test)]
async fn test_follow_chain_mode<B>(storage_builder: B) -> anyhow::Result<()>
where
    B: StorageBuilder,
{
    let signer = InMemorySigner::new(None);
    let mut builder = TestBuilder::new(storage_builder, 4, 1, signer).await?;
    let sender = builder.add_root_chain(1, Amount::from_tokens(4)).await?;
    let receiver = builder.add_root_chain(2, Amount::ZERO).await?;

    // Create a follow-only client for the receiver chain.
    let follower = builder
        .make_client_with_options(
            receiver.chain_id(),
            None,
            BlockHeight::ZERO,
            ChainClientOptions::test_default(),
            true, // follow_only
        )
        .await?;

    // The sender transfers tokens to the receiver.
    sender
        .transfer_to_account(
            AccountOwner::CHAIN,
            Amount::from_tokens(3),
            Account::chain(receiver.chain_id()),
        )
        .await
        .unwrap_ok_committed();

    // The receiver processes its inbox and creates a block.
    receiver.synchronize_from_validators().await?;
    receiver.process_inbox().await?;

    // The follower syncs; since it's follow-only, it should only download the receiver's blocks.
    follower.synchronize_from_validators().await?;

    // The follower should have downloaded the receiver's blocks.
    assert_eq!(
        follower.chain_info().await?.next_block_height,
        BlockHeight::from(1),
        "Follower should have downloaded the receiver's block"
    );

    // The follower should NOT have downloaded the sender's blocks.
    let sender_info = follower
        .client
        .local_node
        .chain_info(sender.chain_id())
        .await?;
    assert_eq!(
        sender_info.next_block_height,
        BlockHeight::ZERO,
        "Follower should not have downloaded the sender's blocks"
=======
/// Tests that transfers succeed even when the block timestamp is in the future relative
/// to the validators' clock (using auto-advance on the test clock to simulate time passing).
///
/// This test verifies that the system handles the case where a block's timestamp
/// (which must be >= the previous block's timestamp) is ahead of the current time.
/// The validators will accept such blocks after their clocks catch up.
#[test_case(MemoryStorageBuilder::default(); "memory")]
#[test_log::test(tokio::test)]
async fn test_transfer_with_validator_timestamp_retry<B>(storage_builder: B) -> anyhow::Result<()>
where
    B: StorageBuilder,
{
    let clock = storage_builder.clock().clone();
    let signer = InMemorySigner::new(None);
    let mut builder = TestBuilder::new(storage_builder, 4, 1, signer)
        .await?
        .with_policy(ResourceControlPolicy::only_fuel());
    let sender = builder.add_root_chain(1, Amount::from_tokens(4)).await?;
    let receiver = builder.add_root_chain(2, Amount::ZERO).await?;

    // Set the clock to a future time and make the first transfer.
    // This creates a block with timestamp = future_time.
    let future_time = Timestamp::from(2_000_000); // 2 seconds
    clock.set(future_time);

    sender
        .transfer_to_account(
            AccountOwner::CHAIN,
            Amount::from_tokens(1),
            Account::chain(receiver.chain_id()),
        )
        .await
        .unwrap();

    // Reset the clock to 0 (simulating validator clocks being behind).
    // The next block must have timestamp >= future_time (previous block's time),
    // but validators will initially see current_time = 0.
    clock.set(Timestamp::from(0));

    // Auto-advance for sleeps targeting future_time or later. The InvalidTimestamp
    // retry does two sleeps: sleep_until(block_timestamp) and sleep(skew_duration).
    // In this test, both target future_time initially, but subsequent sleeps may
    // target later times as the clock advances.
    clock.set_sleep_callback(move |target| target >= future_time);

    // Try another transfer. The new block's timestamp must be >= future_time
    // (because it must be >= the previous block's timestamp).
    sender
        .transfer_to_account(
            AccountOwner::CHAIN,
            Amount::from_tokens(1),
            Account::chain(receiver.chain_id()),
        )
        .await
        .expect("Transfer should succeed after retrying with advanced clock");

    // Verify the clock advanced to allow the block timestamp.
    assert!(
        clock.current_time() >= future_time,
        "Clock should have advanced to at least the block timestamp"
>>>>>>> 1369b34a
    );

    Ok(())
}<|MERGE_RESOLUTION|>--- conflicted
+++ resolved
@@ -3092,7 +3092,6 @@
     Ok(())
 }
 
-<<<<<<< HEAD
 /// Tests that a follow-only client only downloads the followed chain's blocks,
 /// not blocks from sender chains that sent messages to it.
 #[test_case(MemoryStorageBuilder::default(); "memory")]
@@ -3155,7 +3154,11 @@
         sender_info.next_block_height,
         BlockHeight::ZERO,
         "Follower should not have downloaded the sender's blocks"
-=======
+    );
+
+    Ok(())
+}
+
 /// Tests that transfers succeed even when the block timestamp is in the future relative
 /// to the validators' clock (using auto-advance on the test clock to simulate time passing).
 ///
@@ -3216,7 +3219,6 @@
     assert!(
         clock.current_time() >= future_time,
         "Clock should have advanced to at least the block timestamp"
->>>>>>> 1369b34a
     );
 
     Ok(())
