// Copyright (c) Facebook, Inc. and its affiliates.
// Copyright (c) Zefchain Labs, Inc.
// SPDX-License-Identifier: Apache-2.0

mod test_helpers;
#[path = "./wasm_client_tests.rs"]
mod wasm;

use assert_matches::assert_matches;
use futures::StreamExt;
use linera_base::{
    crypto::{AccountSecretKey, CryptoHash, InMemorySigner},
    data_types::*,
    identifiers::{Account, AccountOwner, ApplicationId},
    ownership::{ChainOwnership, TimeoutConfig},
};
use linera_chain::{
    data_types::{IncomingBundle, MessageBundle, PostedMessage},
    manager::LockingBlock,
    types::Timeout,
    ChainError, ChainExecutionContext,
};
use linera_execution::{
    committee::Committee,
    system::{Recipient, SystemOperation},
    ExecutionError, Message, MessageKind, Operation, QueryOutcome, ResourceControlPolicy,
    SystemMessage, SystemQuery, SystemResponse,
};
use rand::Rng;
use test_case::test_case;
use test_helpers::{
    assert_insufficient_funding, assert_insufficient_funding_during_operation,
    assert_insufficient_funding_fees,
};

#[cfg(feature = "dynamodb")]
use crate::test_utils::DynamoDbStorageBuilder;
#[cfg(feature = "rocksdb")]
use crate::test_utils::RocksDbStorageBuilder;
#[cfg(feature = "scylladb")]
use crate::test_utils::ScyllaDbStorageBuilder;
#[cfg(feature = "storage-service")]
use crate::test_utils::ServiceStorageBuilder;
use crate::{
    client::{
        BlanketMessagePolicy, ChainClient, ChainClientError, ClientOutcome, MessageAction,
        MessagePolicy,
    },
    local_node::LocalNodeError,
    node::{
        CrossChainMessageDelivery,
        NodeError::{self, ClientIoError},
        ValidatorNode,
    },
    test_utils::{FaultType, MemoryStorageBuilder, StorageBuilder, TestBuilder},
    updater::CommunicationError,
    worker::{Notification, Reason, WorkerError},
    Environment,
};

/// A test to ensure that our chain client listener remains `Send`.  This is a bit of a
/// hack, but requires that we not hold a `std::sync::Mutex` over `await` points, a
/// situation that is likely to lead to deadlock.  To further support this mode of
/// testing, `dashmap` references in [`crate::client`] have also been wrapped in a newtype
/// to make them non-`Send`.
#[test_log::test]
#[allow(dead_code)]
fn test_listener_is_send() {
    fn ensure_send(_: &impl Send) {}

    async fn check_listener(
        chain_client: ChainClient<impl Environment>,
    ) -> Result<(), ChainClientError> {
        let (listener, _abort_notifications, _notifications) = chain_client.listen().await?;
        ensure_send(&listener);
        Ok(())
    }

    // If it compiles, we're okay — no need to do anything at runtime.
}

#[test_case(MemoryStorageBuilder::default(); "memory")]
#[cfg_attr(feature = "storage-service", test_case(ServiceStorageBuilder::new().await; "storage_service"))]
#[cfg_attr(feature = "rocksdb", test_case(RocksDbStorageBuilder::new().await; "rocks_db"))]
#[cfg_attr(feature = "dynamodb", test_case(DynamoDbStorageBuilder::default(); "dynamo_db"))]
#[cfg_attr(feature = "scylladb", test_case(ScyllaDbStorageBuilder::default(); "scylla_db"))]
#[test_log::test(tokio::test)]
async fn test_initiating_valid_transfer_with_notifications<B>(
    storage_builder: B,
) -> anyhow::Result<()>
where
    B: StorageBuilder,
{
    let mut signer = InMemorySigner::new(None);
    let mut builder = TestBuilder::new(storage_builder, 4, 1, &mut signer)
        .await?
        .with_policy(ResourceControlPolicy::only_fuel());
    let sender = builder.add_root_chain(1, Amount::from_tokens(4)).await?;
    let chain_2 = builder.add_root_chain(2, Amount::ZERO).await?;
    // Listen to the notifications on the sender chain.
    let mut notifications = sender.subscribe().await?;
    let (listener, _listen_handle, _) = sender.listen().await?;
    tokio::spawn(listener);
    {
        let certificate = sender
            .transfer_to_account(
                AccountOwner::CHAIN,
                Amount::from_tokens(3),
                Account::chain(chain_2.chain_id()),
            )
            .await
            .unwrap()
            .unwrap();
        assert_eq!(sender.next_block_height(), BlockHeight::from(1));
        assert!(sender.pending_proposal().is_none());
        assert_eq!(
            sender.local_balance().await.unwrap(),
            Amount::from_millis(999)
        );
        assert_eq!(
            builder
                .check_that_validators_have_certificate(sender.chain_id, BlockHeight::ZERO, 3)
                .await
                .unwrap(),
            certificate
        );
    }
    assert_matches!(
        notifications.next().await,
        Some(Notification {
            reason: Reason::NewBlock { height, .. },
            chain_id,
        }) if chain_id == sender.chain_id() && height == BlockHeight::ZERO
    );
    Ok(())
}

#[test_case(MemoryStorageBuilder::default(); "memory")]
#[cfg_attr(feature = "storage-service", test_case(ServiceStorageBuilder::new().await; "storage_service"))]
#[cfg_attr(feature = "rocksdb", test_case(RocksDbStorageBuilder::new().await; "rocks_db"))]
#[cfg_attr(feature = "dynamodb", test_case(DynamoDbStorageBuilder::default(); "dynamo_db"))]
#[cfg_attr(feature = "scylladb", test_case(ScyllaDbStorageBuilder::default(); "scylla_db"))]
#[test_log::test(tokio::test)]
async fn test_claim_amount<B>(storage_builder: B) -> anyhow::Result<()>
where
    B: StorageBuilder,
{
    let mut signer = InMemorySigner::new(None);
    let mut builder = TestBuilder::new(storage_builder, 4, 1, &mut signer)
        .await?
        .with_policy(ResourceControlPolicy::only_fuel());
    let sender = builder.add_root_chain(1, Amount::from_tokens(4)).await?;
    let owner = sender.identity().await?;
    let receiver = builder.add_root_chain(2, Amount::ZERO).await?;
    let receiver_id = receiver.chain_id();
    let friend = receiver.identity().await?;
    sender
        .transfer_to_account(
            AccountOwner::CHAIN,
            Amount::from_tokens(3),
            Account::new(receiver_id, owner),
        )
        .await
        .unwrap()
        .unwrap();
    let cert = sender
        .transfer_to_account(
            AccountOwner::CHAIN,
            Amount::from_millis(100),
            Account::new(receiver_id, friend),
        )
        .await
        .unwrap()
        .unwrap();
    assert_eq!(
        sender.local_balance().await.unwrap(),
        Amount::from_millis(898)
    );
    receiver
        .receive_certificate_and_update_validators(cert)
        .await?;
    assert_eq!(receiver.process_inbox().await?.0.len(), 1);
    // The friend paid to receive the message.
    assert_eq!(
        receiver.local_owner_balance(friend).await.unwrap(),
        Amount::from_millis(99)
    );
    // The received amount is not in the unprotected balance.
    assert_eq!(receiver.local_balance().await.unwrap(), Amount::ZERO);
    assert_eq!(
        receiver.local_owner_balance(owner).await.unwrap(),
        Amount::from_tokens(3)
    );
    assert_eq!(
        receiver.local_balances_with_owner(owner).await.unwrap(),
        (Amount::ZERO, Some(Amount::from_tokens(3)))
    );
    assert_eq!(receiver.query_balance().await.unwrap(), Amount::ZERO);
    assert_eq!(
        receiver.query_owner_balance(owner).await.unwrap(),
        Amount::from_millis(2999)
    );
    assert_eq!(
        receiver.query_balances_with_owner(owner).await.unwrap(),
        (Amount::ZERO, Some(Amount::from_millis(2999)))
    );

    // First attempt that should be rejected.
    sender
        .claim(
            owner,
            receiver_id,
            Recipient::chain(sender.chain_id()),
            Amount::from_tokens(5),
        )
        .await
        .unwrap();
    // Second attempt with a correct amount.
    let cert = sender
        .claim(
            owner,
            receiver_id,
            Recipient::chain(sender.chain_id()),
            Amount::from_tokens(2),
        )
        .await
        .unwrap()
        .unwrap();

    receiver
        .receive_certificate_and_update_validators(cert)
        .await?;
    let cert = receiver.process_inbox().await?.0.pop().unwrap();
    {
        let messages = &cert.block().body.incoming_bundles;
        // Both `Claim` messages were included in the block.
        assert_eq!(messages.len(), 2);
        // The first one was rejected.
        assert_eq!(messages[0].bundle.height, BlockHeight::from(2));
        assert_eq!(messages[0].action, MessageAction::Reject);
        // The second was accepted.
        assert_eq!(messages[1].bundle.height, BlockHeight::from(3));
        assert_eq!(messages[1].action, MessageAction::Accept);
    }

    sender
        .receive_certificate_and_update_validators(cert)
        .await?;
    sender.process_inbox().await?;
    assert_eq!(
        sender.local_balance().await.unwrap(),
        Amount::from_millis(2895)
    );

    Ok(())
}

#[test_case(MemoryStorageBuilder::default(); "memory")]
#[cfg_attr(feature = "storage-service", test_case(ServiceStorageBuilder::new().await; "storage_service"))]
#[cfg_attr(feature = "rocksdb", test_case(RocksDbStorageBuilder::new().await; "rocks_db"))]
#[cfg_attr(feature = "dynamodb", test_case(DynamoDbStorageBuilder::default(); "dynamo_db"))]
#[cfg_attr(feature = "scylladb", test_case(ScyllaDbStorageBuilder::default(); "scylla_db"))]
#[test_log::test(tokio::test)]
async fn test_rotate_key_pair<B>(storage_builder: B) -> anyhow::Result<()>
where
    B: StorageBuilder,
{
    let mut signer = InMemorySigner::new(None);
    let new_public_key = signer.generate_new();
    let new_owner = AccountOwner::from(new_public_key);
    let mut builder = TestBuilder::new(storage_builder, 4, 1, &mut signer)
        .await?
<<<<<<< HEAD
        .with_policy(ResourceControlPolicy::only_fuel());
    let sender = builder.add_root_chain(1, Amount::from_tokens(4)).await?;
    let new_key_pair = AccountSecretKey::generate();
    let new_owner = AccountOwner::from(new_key_pair.public());
    let certificate = sender.rotate_key_pair(new_key_pair).await.unwrap().unwrap();
=======
        .with_policy(ResourceControlPolicy::fuel_and_block());
    let mut sender = builder.add_root_chain(1, Amount::from_tokens(4)).await?;
    let certificate = sender
        .rotate_key_pair(new_public_key)
        .await
        .unwrap()
        .unwrap();
    sender.set_preferred_owner(new_owner);
>>>>>>> 798915f3
    assert_eq!(sender.next_block_height(), BlockHeight::from(1));
    assert!(sender.pending_proposal().is_none());
    assert_eq!(sender.identity().await?, new_owner);
    assert_eq!(
        builder
            .check_that_validators_have_certificate(sender.chain_id, BlockHeight::ZERO, 3)
            .await
            .unwrap(),
        certificate
    );
    assert_eq!(
        sender.local_balance().await.unwrap(),
        Amount::from_millis(3999)
    );
    sender.synchronize_from_validators().await.unwrap();
    // Can still use the chain.
    sender
        .burn(AccountOwner::CHAIN, Amount::from_tokens(3))
        .await
        .unwrap();
    Ok(())
}

#[test_case(MemoryStorageBuilder::default(); "memory")]
#[cfg_attr(feature = "storage-service", test_case(ServiceStorageBuilder::new().await; "storage_service"))]
#[cfg_attr(feature = "rocksdb", test_case(RocksDbStorageBuilder::new().await; "rocks_db"))]
#[cfg_attr(feature = "dynamodb", test_case(DynamoDbStorageBuilder::default(); "dynamo_db"))]
#[cfg_attr(feature = "scylladb", test_case(ScyllaDbStorageBuilder::default(); "scylla_db"))]
#[test_log::test(tokio::test)]
async fn test_transfer_ownership<B>(storage_builder: B) -> anyhow::Result<()>
where
    B: StorageBuilder,
{
    let mut signer = InMemorySigner::new(None);
    let mut builder = TestBuilder::new(storage_builder, 4, 1, &mut signer)
        .await?
        .with_policy(ResourceControlPolicy::only_fuel());
    let sender = builder.add_root_chain(1, Amount::from_tokens(4)).await?;

    let new_owner: AccountOwner = builder.signer.generate_new().into();
    let certificate = sender.transfer_ownership(new_owner).await.unwrap().unwrap();
    assert_eq!(sender.next_block_height(), BlockHeight::from(1));
    assert!(sender.pending_proposal().is_none());
    assert_matches!(
        sender.identity().await,
        Err(ChainClientError::NotAnOwner(_))
    );
    assert_eq!(
        builder
            .check_that_validators_have_certificate(sender.chain_id, BlockHeight::ZERO, 3)
            .await
            .unwrap(),
        certificate
    );
    assert_eq!(
        sender.local_balance().await.unwrap(),
        Amount::from_millis(3999)
    );
    sender.synchronize_from_validators().await.unwrap();
    // Cannot use the chain any more.
    assert_matches!(
        sender
            .burn(AccountOwner::CHAIN, Amount::from_tokens(3))
            .await,
        Err(ChainClientError::NotAnOwner(_))
    );
    Ok(())
}

#[test_case(MemoryStorageBuilder::default(); "memory")]
#[cfg_attr(feature = "storage-service", test_case(ServiceStorageBuilder::new().await; "storage_service"))]
#[cfg_attr(feature = "rocksdb", test_case(RocksDbStorageBuilder::new().await; "rocks_db"))]
#[cfg_attr(feature = "dynamodb", test_case(DynamoDbStorageBuilder::default(); "dynamo_db"))]
#[cfg_attr(feature = "scylladb", test_case(ScyllaDbStorageBuilder::default(); "scylla_db"))]
#[test_log::test(tokio::test)]
async fn test_share_ownership<B>(storage_builder: B) -> anyhow::Result<()>
where
    B: StorageBuilder,
{
    let mut signer = InMemorySigner::new(None);
    let new_owner = signer.generate_new().into();
    let mut builder = TestBuilder::new(storage_builder, 4, 0, &mut signer).await?;
    let sender = builder.add_root_chain(1, Amount::from_tokens(4)).await?;
    let certificate = sender
        .share_ownership(new_owner, 100)
        .await
        .unwrap()
        .unwrap();
    assert_eq!(sender.next_block_height(), BlockHeight::from(1));
    assert!(sender.pending_proposal().is_none());
    assert_eq!(sender.identity().await?, sender.preferred_owner.unwrap());
    assert_eq!(
        builder
            .check_that_validators_have_certificate(sender.chain_id, BlockHeight::ZERO, 3)
            .await
            .unwrap(),
        certificate
    );
    assert_eq!(
        sender.local_balance().await.unwrap(),
        Amount::from_tokens(4)
    );
    sender.synchronize_from_validators().await.unwrap();
    // Can still use the chain with the old client.
    sender
        .burn(AccountOwner::CHAIN, Amount::from_tokens(2))
        .await
        .unwrap();
    assert_eq!(sender.next_block_height(), BlockHeight::from(2));
    // Make a client to try the new key.
    let mut client = builder
        .make_client(sender.chain_id, sender.block_hash(), BlockHeight::from(2))
        .await?;
    client.set_preferred_owner(new_owner);
    // Local balance fails because the client has block height 2 but we haven't downloaded
    // the blocks yet.
    assert_matches!(
        client.local_balance().await,
        Err(ChainClientError::WalletSynchronizationError)
    );
    client.synchronize_from_validators().await.unwrap();
    assert_eq!(
        client.local_balance().await.unwrap(),
        Amount::from_tokens(2)
    );

    // We need at least three validators for making an operation.
    builder.set_fault_type([0, 1], FaultType::Offline).await;
    let result = client.burn(AccountOwner::CHAIN, Amount::ONE).await;
    assert_matches!(
        result,
        Err(ChainClientError::CommunicationError(
            CommunicationError::Trusted(ClientIoError { .. }),
        ))
    );
    builder.set_fault_type([0, 1], FaultType::Honest).await;
    builder.set_fault_type([2, 3], FaultType::Offline).await;
    assert_matches!(
        sender.burn(AccountOwner::CHAIN, Amount::ONE).await,
        Err(ChainClientError::CommunicationError(
            CommunicationError::Trusted(ClientIoError { .. })
        ))
    );

    // Half the validators voted for one block, half for the other. We need to make a proposal in
    // the next round to succeed.
    builder
        .set_fault_type([0, 1, 2, 3], FaultType::Honest)
        .await;
    client.synchronize_from_validators().await.unwrap();
    client.process_inbox().await.unwrap();
    assert_eq!(
        client.local_balance().await.unwrap(),
        Amount::from_tokens(2)
    );
    client.clear_pending_proposal();
    client
        .burn(AccountOwner::CHAIN, Amount::ONE)
        .await
        .unwrap()
        .unwrap();
    assert_eq!(client.local_balance().await.unwrap(), Amount::ONE);

    // The other client doesn't know the new round number yet:
    sender.synchronize_from_validators().await.unwrap();
    sender.process_inbox().await.unwrap();
    assert_eq!(client.next_block_height(), sender.next_block_height());
    assert_eq!(sender.local_balance().await.unwrap(), Amount::ONE);
    sender.clear_pending_proposal();
    sender
        .burn(AccountOwner::CHAIN, Amount::ONE)
        .await
        .unwrap()
        .unwrap();

    // That's it, we spent all our money on this test!
    assert_eq!(sender.local_balance().await.unwrap(), Amount::ZERO);
    client.synchronize_from_validators().await.unwrap();
    client.process_inbox().await.unwrap();
    assert_eq!(client.local_balance().await.unwrap(), Amount::ZERO);
    Ok(())
}

#[test_case(MemoryStorageBuilder::default(); "memory")]
#[cfg_attr(feature = "storage-service", test_case(ServiceStorageBuilder::new().await; "storage_service"))]
#[cfg_attr(feature = "rocksdb", test_case(RocksDbStorageBuilder::new().await; "rocks_db"))]
#[cfg_attr(feature = "dynamodb", test_case(DynamoDbStorageBuilder::default(); "dynamo_db"))]
#[cfg_attr(feature = "scylladb", test_case(ScyllaDbStorageBuilder::default(); "scylla_db"))]
#[test_log::test(tokio::test)]
async fn test_open_chain_then_close_it<B>(storage_builder: B) -> anyhow::Result<()>
where
    B: StorageBuilder,
{
    let mut signer = InMemorySigner::new(None);
    let new_public_key = signer.generate_new();
    let mut builder = TestBuilder::new(storage_builder, 4, 1, &mut signer).await?;
    // New chains use the admin chain to verify their creation certificate.
    let _admin = builder.add_root_chain(0, Amount::ZERO).await?;
    let sender = builder.add_root_chain(1, Amount::from_tokens(4)).await?;
    // Open the new chain.
    let (new_id, certificate) = sender
        .open_chain(
            ChainOwnership::single(new_public_key.into()),
            ApplicationPermissions::default(),
            Amount::ZERO,
        )
        .await
        .unwrap()
        .unwrap();

    assert_eq!(sender.next_block_height(), BlockHeight::from(1));
    assert!(sender.pending_proposal().is_none());
    assert_eq!(sender.identity().await?, sender.preferred_owner.unwrap());
    // Make a client to try the new chain.
    let mut client = builder.make_client(new_id, None, BlockHeight::ZERO).await?;
    client.set_preferred_owner(new_public_key.into());
    client
        .receive_certificate_and_update_validators(certificate)
        .await
        .unwrap();
    assert_eq!(client.query_balance().await.unwrap(), Amount::ZERO);
    client.close_chain().await.unwrap();
    Ok(())
}

#[test_case(MemoryStorageBuilder::default(); "memory")]
#[cfg_attr(feature = "storage-service", test_case(ServiceStorageBuilder::new().await; "storage_service"))]
#[cfg_attr(feature = "rocksdb", test_case(RocksDbStorageBuilder::new().await; "rocks_db"))]
#[cfg_attr(feature = "dynamodb", test_case(DynamoDbStorageBuilder::default(); "dynamo_db"))]
#[cfg_attr(feature = "scylladb", test_case(ScyllaDbStorageBuilder::default(); "scylla_db"))]
#[test_log::test(tokio::test)]
async fn test_transfer_then_open_chain<B>(storage_builder: B) -> anyhow::Result<()>
where
    B: StorageBuilder,
{
    let mut signer = InMemorySigner::new(None);
    let clock = storage_builder.clock().clone();
    let mut builder = TestBuilder::new(storage_builder, 4, 1, &mut signer).await?;
    // New chains use the admin chain to verify their creation certificate.
    let _admin = builder.add_root_chain(0, Amount::ZERO).await?;
    let sender = builder.add_root_chain(1, Amount::from_tokens(4)).await?;
    let parent = builder.add_root_chain(2, Amount::ZERO).await?;
    let new_public_key = builder.signer.generate_new();

    let new_chain_config = InitialChainConfig {
        ownership: ChainOwnership::single(new_public_key.into()),
        admin_id: Some(builder.admin_id()),
        epoch: Epoch::ZERO,
        committees: builder
            .admin_description()
            .unwrap()
            .config()
            .committees
            .clone(),
        balance: Amount::ZERO,
        application_permissions: Default::default(),
    };
    let new_chain_origin = ChainOrigin::Child {
        parent: parent.chain_id(),
        block_height: BlockHeight::ZERO,
        chain_index: 0,
    };
    let new_id =
        ChainDescription::new(new_chain_origin, new_chain_config, clock.current_time()).id();

    // Transfer before creating the chain. The validators will ignore the cross-chain messages.
    sender
        .transfer_to_account(
            AccountOwner::CHAIN,
            Amount::from_tokens(2),
            Account::chain(new_id),
        )
        .await
        .unwrap();
    // Open the new chain.
    let (new_id2, certificate) = parent
        .open_chain(
            ChainOwnership::single(new_public_key.into()),
            ApplicationPermissions::default(),
            Amount::ZERO,
        )
        .await
        .unwrap()
        .unwrap();
    assert_eq!(new_id, new_id2);
    assert_eq!(sender.next_block_height(), BlockHeight::from(1));
    assert_eq!(parent.next_block_height(), BlockHeight::from(1));
    assert!(sender.pending_proposal().is_none());
    assert_eq!(sender.identity().await?, sender.preferred_owner.unwrap());
    assert_matches!(
        certificate.block().body.operations[0].as_system_operation(),
        Some(SystemOperation::OpenChain(_)),
        "Unexpected certificate value",
    );
    assert_eq!(
        builder
            .check_that_validators_have_certificate(parent.chain_id, BlockHeight::from(0), 3)
            .await
            .unwrap(),
        certificate
    );
    // Make a client to try the new chain.
    let mut client = builder.make_client(new_id, None, BlockHeight::ZERO).await?;
    client.set_preferred_owner(new_public_key.into());
    client
        .receive_certificate_and_update_validators(certificate)
        .await
        .unwrap();
    // Make another block on top of the one that sent the two tokens, so that the validators
    // process the cross-chain messages.
    let certificate2 = sender
        .transfer_to_account(
            AccountOwner::CHAIN,
            Amount::from_tokens(1),
            Account::chain(new_id),
        )
        .await
        .unwrap()
        .unwrap();
    client
        .receive_certificate_and_update_validators(certificate2)
        .await
        .unwrap();
    assert_eq!(
        client.query_balance().await.unwrap(),
        Amount::from_tokens(3)
    );
    client
        .burn(AccountOwner::CHAIN, Amount::from_tokens(3))
        .await
        .unwrap();
    Ok(())
}

#[test_case(MemoryStorageBuilder::default(); "memory")]
#[cfg_attr(feature = "storage-service", test_case(ServiceStorageBuilder::new().await; "storage_service"))]
#[cfg_attr(feature = "rocksdb", test_case(RocksDbStorageBuilder::new().await; "rocks_db"))]
#[cfg_attr(feature = "dynamodb", test_case(DynamoDbStorageBuilder::default(); "dynamo_db"))]
#[cfg_attr(feature = "scylladb", test_case(ScyllaDbStorageBuilder::default(); "scylla_db"))]
#[test_log::test(tokio::test)]
async fn test_open_chain_then_transfer<B>(storage_builder: B) -> anyhow::Result<()>
where
    B: StorageBuilder,
{
    let mut signer = InMemorySigner::new(None);
    let mut builder = TestBuilder::new(storage_builder, 4, 1, &mut signer).await?;
    // New chains use the admin chain to verify their creation certificate.
    let _admin = builder.add_root_chain(0, Amount::ZERO).await?;
    let sender = builder.add_root_chain(1, Amount::from_tokens(4)).await?;
    let new_public_key = builder.signer.generate_new();
    // Open the new chain. We are both regular and super owner.
    let ownership = ChainOwnership::single(new_public_key.into())
        .with_regular_owner(new_public_key.into(), 100);
    let (new_id, creation_certificate) = sender
        .open_chain(ownership, ApplicationPermissions::default(), Amount::ZERO)
        .await
        .unwrap()
        .unwrap();
    // Transfer after creating the chain.
    let transfer_certificate = sender
        .transfer_to_account(
            AccountOwner::CHAIN,
            Amount::from_tokens(3),
            Account::chain(new_id),
        )
        .await
        .unwrap()
        .unwrap();
    assert_eq!(sender.next_block_height(), BlockHeight::from(2));
    assert!(sender.pending_proposal().is_none());
    assert_eq!(sender.identity().await?, sender.preferred_owner.unwrap());
    // Make a client to try the new chain.
    let mut client = builder.make_client(new_id, None, BlockHeight::ZERO).await?;
    client.set_preferred_owner(new_public_key.into());
    // Must process the creation certificate before using the new chain.
    client
        .receive_certificate_and_update_validators(creation_certificate)
        .await
        .unwrap();
    assert_eq!(client.local_balance().await.unwrap(), Amount::ZERO);
    client
        .receive_certificate_and_update_validators(transfer_certificate)
        .await
        .unwrap();
    assert_eq!(
        client.query_balance().await.unwrap(),
        Amount::from_tokens(3)
    );
    client
        .burn(AccountOwner::CHAIN, Amount::from_tokens(3))
        .await
        .unwrap();
    assert_eq!(client.local_balance().await.unwrap(), Amount::ZERO);
    Ok(())
}

#[test_case(MemoryStorageBuilder::default(); "memory")]
#[cfg_attr(feature = "storage-service", test_case(ServiceStorageBuilder::new().await; "storage_service"))]
#[cfg_attr(feature = "rocksdb", test_case(RocksDbStorageBuilder::new().await; "rocks_db"))]
#[cfg_attr(feature = "dynamodb", test_case(DynamoDbStorageBuilder::default(); "dynamo_db"))]
#[cfg_attr(feature = "scylladb", test_case(ScyllaDbStorageBuilder::default(); "scylla_db"))]
#[test_log::test(tokio::test)]
async fn test_close_chain<B>(storage_builder: B) -> anyhow::Result<()>
where
    B: StorageBuilder,
{
    let mut signer = InMemorySigner::new(None);
    let mut builder = TestBuilder::new(storage_builder, 4, 1, &mut signer)
        .await?
        .with_policy(ResourceControlPolicy::all_categories());
    let client1 = builder.add_root_chain(1, Amount::from_tokens(4)).await?;
    let client2 = builder.add_root_chain(2, Amount::from_tokens(4)).await?;

    let certificate = client1.close_chain().await.unwrap().unwrap().unwrap();
    assert_eq!(
        certificate.block().body.operations.len(),
        1,
        "Unexpected operations in certificate"
    );
    assert_matches!(
        certificate.block().body.operations[0].as_system_operation(),
        Some(SystemOperation::CloseChain),
        "Unexpected certificate value",
    );
    assert_eq!(client1.next_block_height(), BlockHeight::from(1));
    assert!(client1.pending_proposal().is_none());
    assert!(client1.identity().await.is_ok());
    assert_eq!(
        builder
            .check_that_validators_have_certificate(client1.chain_id, BlockHeight::ZERO, 3)
            .await
            .unwrap(),
        certificate
    );
    // Cannot use the chain for operations any more.
    let result = client1
        .burn(AccountOwner::CHAIN, Amount::from_tokens(3))
        .await;
    assert!(
        matches!(
            &result,
            Err(ChainClientError::LocalNodeError(
                LocalNodeError::WorkerError(WorkerError::ChainError(err))
            )) if matches!(**err, ChainError::ClosedChain)
        ),
        "Unexpected result: {:?}",
        result,
    );

    // Incoming messages now get rejected.
    client2
        .transfer_to_account(
            AccountOwner::CHAIN,
            Amount::from_tokens(3),
            Account::chain(client1.chain_id()),
        )
        .await
        .unwrap()
        .unwrap();
    client1.synchronize_from_validators().await.unwrap();
    let (certificates, _) = client1.process_inbox().await.unwrap();
    let block = certificates[0].block();
    assert!(block.body.operations.is_empty());
    assert_eq!(block.body.incoming_bundles.len(), 1);
    assert_matches!(
        &block.body.incoming_bundles[0],
        IncomingBundle {
            origin: sender,
            action: MessageAction::Reject,
            bundle: MessageBundle {
                messages,
                ..
            },
        } if *sender == client2.chain_id() && matches!(messages[..],
            [PostedMessage {
                message: Message::System(SystemMessage::Credit { .. }),
                kind: MessageKind::Tracked,
                ..
            }]
        )
    );

    // Since blocks are free of charge on closed chains, empty blocks are not allowed.
    assert_matches!(
        client1.execute_operations(vec![], vec![]).await,
        Err(ChainClientError::LocalNodeError(
            LocalNodeError::WorkerError(WorkerError::ChainError(error))
        )) if matches!(*error, ChainError::ClosedChain)
    );

    // Trying to close the chain again returns None.
    let maybe_certificate = client1.close_chain().await.unwrap().unwrap();
    assert_matches!(maybe_certificate, None);
    Ok(())
}

#[test_case(MemoryStorageBuilder::default(); "memory")]
#[cfg_attr(feature = "storage-service", test_case(ServiceStorageBuilder::new().await; "storage_service"))]
#[cfg_attr(feature = "rocksdb", test_case(RocksDbStorageBuilder::new().await; "rocks_db"))]
#[cfg_attr(feature = "dynamodb", test_case(DynamoDbStorageBuilder::default(); "dynamo_db"))]
#[cfg_attr(feature = "scylladb", test_case(ScyllaDbStorageBuilder::default(); "scylla_db"))]
#[test_log::test(tokio::test)]
async fn test_initiating_valid_transfer_too_many_faults<B>(storage_builder: B) -> anyhow::Result<()>
where
    B: StorageBuilder,
{
    let mut signer = InMemorySigner::new(None);
    let mut builder = TestBuilder::new(storage_builder, 4, 2, &mut signer).await?;
    let sender = builder.add_root_chain(1, Amount::from_tokens(4)).await?;
    let chain_2 = builder.add_root_chain(2, Amount::from_tokens(4)).await?;
    let result = sender
        .transfer_to_account_unsafe_unconfirmed(
            AccountOwner::CHAIN,
            Amount::from_tokens(3),
            Account::chain(chain_2.chain_id()),
        )
        .await;
    // The faulty validators will not have a chain with this ID (as the initial balance
    // being zero changes it) - they will fail with `BlobsNotFound`.
    assert_matches!(
        result,
        Err(ChainClientError::CommunicationError(
            CommunicationError::Trusted(crate::node::NodeError::BlobsNotFound(_))
        )),
        "unexpected result"
    );
    assert_eq!(sender.next_block_height(), BlockHeight::ZERO);
    assert!(sender.pending_proposal().is_some());
    assert_eq!(
        sender.local_balance().await.unwrap(),
        Amount::from_tokens(4)
    );
    Ok(())
}

#[test_case(MemoryStorageBuilder::default(); "memory")]
#[cfg_attr(feature = "storage-service", test_case(ServiceStorageBuilder::new().await; "storage_service"))]
#[cfg_attr(feature = "rocksdb", test_case(RocksDbStorageBuilder::new().await; "rocks_db"))]
#[cfg_attr(feature = "dynamodb", test_case(DynamoDbStorageBuilder::default(); "dynamo_db"))]
#[cfg_attr(feature = "scylladb", test_case(ScyllaDbStorageBuilder::default(); "scylla_db"))]
#[test_log::test(tokio::test)]
async fn test_bidirectional_transfer<B>(storage_builder: B) -> anyhow::Result<()>
where
    B: StorageBuilder,
{
    let mut signer = InMemorySigner::new(None);
    let mut builder = TestBuilder::new(storage_builder, 4, 1, &mut signer).await?;
    let client1 = builder.add_root_chain(1, Amount::from_tokens(3)).await?;
    let client2 = builder.add_root_chain(2, Amount::ZERO).await?;
    assert_eq!(
        client1.local_balance().await.unwrap(),
        Amount::from_tokens(3)
    );
    assert_eq!(
        client1.query_system_application(SystemQuery).await.unwrap(),
        QueryOutcome {
            response: SystemResponse {
                chain_id: client1.chain_id(),
                balance: Amount::from_tokens(3),
            },
            operations: vec![],
        }
    );
    let certificate = client1
        .transfer_to_account(
            AccountOwner::CHAIN,
            Amount::from_tokens(3),
            Account::chain(client2.chain_id),
        )
        .await
        .unwrap()
        .unwrap();

    assert_eq!(client1.next_block_height(), BlockHeight::from(1));
    assert!(client1.pending_proposal().is_none());
    assert_eq!(client1.local_balance().await.unwrap(), Amount::ZERO);
    assert_eq!(
        client1.query_system_application(SystemQuery).await.unwrap(),
        QueryOutcome {
            response: SystemResponse {
                chain_id: client1.chain_id(),
                balance: Amount::ZERO,
            },
            operations: vec![],
        },
    );

    assert_eq!(
        builder
            .check_that_validators_have_certificate(client1.chain_id, BlockHeight::ZERO, 3)
            .await
            .unwrap(),
        certificate
    );
    // Local balance is lagging.
    assert_eq!(client2.local_balance().await.unwrap(), Amount::ZERO);
    // Obtain the certificate but do not process the inbox yet.
    client2.synchronize_from_validators().await.unwrap();
    assert_eq!(client2.local_balance().await.unwrap(), Amount::ZERO);
    assert_eq!(
        client2.query_system_application(SystemQuery).await.unwrap(),
        QueryOutcome {
            response: SystemResponse {
                chain_id: client2.chain_id(),
                balance: Amount::from_tokens(0),
            },
            operations: vec![],
        },
    );

    // Process the inbox and send back some money.
    assert_eq!(client2.next_block_height(), BlockHeight::ZERO);
    client2
        .transfer_to_account(
            AccountOwner::CHAIN,
            Amount::ONE,
            Account::chain(client1.chain_id),
        )
        .await
        .unwrap();
    assert_eq!(client2.next_block_height(), BlockHeight::from(1));
    assert!(client2.pending_proposal().is_none());
    assert_eq!(
        client2.local_balance().await.unwrap(),
        Amount::from_tokens(2)
    );
    client1.synchronize_from_validators().await.unwrap();
    client1.process_inbox().await.unwrap();
    assert_eq!(client1.local_balance().await.unwrap(), Amount::ONE);
    // Local balance from client2 is now consolidated.
    assert_eq!(
        client2.query_system_application(SystemQuery).await.unwrap(),
        QueryOutcome {
            response: SystemResponse {
                chain_id: client2.chain_id(),
                balance: Amount::from_tokens(2),
            },
            operations: vec![],
        },
    );
    Ok(())
}

#[test_case(MemoryStorageBuilder::default(); "memory")]
#[cfg_attr(feature = "storage-service", test_case(ServiceStorageBuilder::new().await; "storage_service"))]
#[cfg_attr(feature = "rocksdb", test_case(RocksDbStorageBuilder::new().await; "rocks_db"))]
#[cfg_attr(feature = "dynamodb", test_case(DynamoDbStorageBuilder::default(); "dynamo_db"))]
#[cfg_attr(feature = "scylladb", test_case(ScyllaDbStorageBuilder::default(); "scylla_db"))]
#[test_log::test(tokio::test)]
async fn test_receiving_unconfirmed_transfer<B>(storage_builder: B) -> anyhow::Result<()>
where
    B: StorageBuilder,
{
    let mut signer = InMemorySigner::new(None);
    let mut builder = TestBuilder::new(storage_builder, 4, 1, &mut signer)
        .await?
        .with_policy(ResourceControlPolicy::only_fuel());
    let client1 = builder.add_root_chain(1, Amount::from_tokens(3)).await?;
    let client2 = builder.add_root_chain(2, Amount::ZERO).await?;
    let certificate = client1
        .transfer_to_account_unsafe_unconfirmed(
            AccountOwner::CHAIN,
            Amount::from_tokens(2),
            Account::chain(client2.chain_id),
        )
        .await
        .unwrap()
        .unwrap();
    // Transfer was executed locally.
    assert_eq!(
        client1.local_balance().await.unwrap(),
        Amount::from_millis(999)
    );
    assert_eq!(client1.next_block_height(), BlockHeight::from(1));
    assert!(client1.pending_proposal().is_none());
    // The receiver doesn't know about the transfer.
    client2.process_inbox().await.unwrap();
    assert_eq!(client2.local_balance().await.unwrap(), Amount::ZERO);
    // Let the receiver confirm in last resort.
    client2
        .receive_certificate_and_update_validators(certificate)
        .await
        .unwrap();
    assert_eq!(
        client2.query_balance().await.unwrap(),
        Amount::from_millis(1999)
    );
    Ok(())
}

#[test_case(MemoryStorageBuilder::default(); "memory")]
#[cfg_attr(feature = "storage-service", test_case(ServiceStorageBuilder::new().await; "storage_service"))]
#[cfg_attr(feature = "rocksdb", test_case(RocksDbStorageBuilder::new().await; "rocks_db"))]
#[cfg_attr(feature = "dynamodb", test_case(DynamoDbStorageBuilder::default(); "dynamo_db"))]
#[cfg_attr(feature = "scylladb", test_case(ScyllaDbStorageBuilder::default(); "scylla_db"))]
#[test_log::test(tokio::test)]
async fn test_receiving_unconfirmed_transfer_with_lagging_sender_balances<B>(
    storage_builder: B,
) -> anyhow::Result<()>
where
    B: StorageBuilder,
{
    let mut signer = InMemorySigner::new(None);
    let mut builder = TestBuilder::new(storage_builder, 4, 1, &mut signer).await?;
    let client1 = builder.add_root_chain(1, Amount::from_tokens(3)).await?;
    let client2 = builder.add_root_chain(2, Amount::ZERO).await?;
    let client3 = builder.add_root_chain(3, Amount::ZERO).await?;

    // Transferring funds from client1 to client2.
    // Confirming to a quorum of nodes only at the end.
    client1
        .transfer_to_account_unsafe_unconfirmed(
            AccountOwner::CHAIN,
            Amount::ONE,
            Account::chain(client2.chain_id),
        )
        .await
        .unwrap();
    client1
        .transfer_to_account_unsafe_unconfirmed(
            AccountOwner::CHAIN,
            Amount::ONE,
            Account::chain(client2.chain_id),
        )
        .await
        .unwrap();
    client1
        .communicate_chain_updates(
            &builder.initial_committee,
            client1.chain_id,
            client1.next_block_height(),
            CrossChainMessageDelivery::NonBlocking,
        )
        .await
        .unwrap();
    // Client2 does not know about the money yet.
    assert_eq!(client2.local_balance().await.unwrap(), Amount::ZERO);
    // Sending money from client2 fails, as a consequence.
    let obtained_error = client2
        .transfer_to_account_unsafe_unconfirmed(
            AccountOwner::CHAIN,
            Amount::from_tokens(2),
            Account::chain(client3.chain_id),
        )
        .await;
    assert_insufficient_funding(obtained_error, ChainExecutionContext::Operation(0));
    // There is no pending block, since the proposal wasn't valid at the time.
    assert!(client2
        .process_pending_block()
        .await
        .unwrap()
        .unwrap()
        .is_none());
    // Retrying the whole command works after synchronization.
    client2.synchronize_from_validators().await.unwrap();
    let certificate = client2
        .transfer_to_account(
            AccountOwner::CHAIN,
            Amount::from_tokens(2),
            Account::chain(client3.chain_id),
        )
        .await
        .unwrap()
        .unwrap();
    // Blocks were executed locally.
    assert_eq!(client1.local_balance().await.unwrap(), Amount::ONE);
    assert_eq!(client1.next_block_height(), BlockHeight::from(2));
    assert!(client1.pending_proposal().is_none());
    assert_eq!(client2.local_balance().await.unwrap(), Amount::ZERO);
    assert_eq!(client2.next_block_height(), BlockHeight::from(1));
    assert!(client2.pending_proposal().is_none());
    // Last one was not confirmed remotely, hence a conservative balance.
    assert_eq!(client2.local_balance().await.unwrap(), Amount::ZERO);
    // Let the receiver confirm in last resort.
    client3
        .receive_certificate_and_update_validators(certificate)
        .await
        .unwrap();
    assert_eq!(
        client3.query_balance().await.unwrap(),
        Amount::from_tokens(2)
    );
    Ok(())
}

#[test_case(MemoryStorageBuilder::default(); "memory")]
#[cfg_attr(feature = "storage-service", test_case(ServiceStorageBuilder::new().await; "storage_service"))]
#[cfg_attr(feature = "rocksdb", test_case(RocksDbStorageBuilder::new().await; "rocks_db"))]
#[cfg_attr(feature = "dynamodb", test_case(DynamoDbStorageBuilder::default(); "dynamo_db"))]
#[cfg_attr(feature = "scylladb", test_case(ScyllaDbStorageBuilder::default(); "scylla_db"))]
#[test_log::test(tokio::test)]
async fn test_change_voting_rights<B>(storage_builder: B) -> anyhow::Result<()>
where
    B: StorageBuilder,
{
    // To test that no fees are paid for reading or publishing committee blobs, we set the price
    // higher than the chain balance.
    let initial_balance = Amount::from_tokens(3);
    let mut signer = InMemorySigner::new(None);
    let mut builder = TestBuilder::new(storage_builder, 4, 1, &mut signer)
        .await?
        .with_policy(ResourceControlPolicy {
            maximum_fuel_per_block: 30_000,
            blob_read: initial_balance + Amount::ONE,
            blob_published: initial_balance + Amount::ONE,
            blob_byte_read: initial_balance + Amount::ONE,
            blob_byte_published: initial_balance + Amount::ONE,
            ..ResourceControlPolicy::default()
        });
    let admin = builder.add_root_chain(0, initial_balance).await?;
    let user = builder.add_root_chain(1, Amount::ZERO).await?;
    let validators = builder.initial_committee.validators().clone();

    let committee = Committee::new(validators.clone(), ResourceControlPolicy::only_fuel());
    admin.stage_new_committee(committee).await.unwrap();
    admin.finalize_committee().await.unwrap();

    // Root chain 1 receives the notification about the new epoch.
    user.synchronize_from_validators().await.unwrap();
    user.process_inbox().await.unwrap();
    assert_eq!(user.epoch().await.unwrap(), Epoch::from(1));

    // Create a new committee.
    let committee = Committee::new(validators.clone(), ResourceControlPolicy::only_fuel());
    admin.stage_new_committee(committee).await.unwrap();
    assert_eq!(admin.next_block_height(), BlockHeight::from(5));
    assert!(admin.pending_proposal().is_none());
    assert!(admin.identity().await.is_ok());
    assert_eq!(admin.epoch().await.unwrap(), Epoch::from(2));

    // Sending money from the admin chain is supported.
    let cert = admin
        .transfer_to_account(
            AccountOwner::CHAIN,
            Amount::from_tokens(2),
            Account::chain(user.chain_id()),
        )
        .await
        .unwrap()
        .unwrap();
    admin
        .transfer_to_account(
            AccountOwner::CHAIN,
            Amount::ONE,
            Account::chain(user.chain_id()),
        )
        .await
        .unwrap()
        .unwrap();

    // User is still at the initial epoch, but we can receive transfers from future
    // epochs AFTER synchronizing the client with the admin chain.
    assert_matches!(
        user.receive_certificate_and_update_validators(cert).await,
        Err(ChainClientError::CommitteeSynchronizationError)
    );
    assert_eq!(user.epoch().await.unwrap(), Epoch::from(1));
    user.synchronize_from_validators().await.unwrap();

    user.process_inbox().await.unwrap();
    assert_eq!(user.epoch().await.unwrap(), Epoch::from(2));

    // Have the admin chain deprecate the previous epoch.
    admin.finalize_committee().await.unwrap();

    // Try to make a transfer back to the admin chain.
    let cert = user
        .transfer_to_account(
            AccountOwner::CHAIN,
            Amount::from_tokens(2),
            Account::chain(admin.chain_id()),
        )
        .await
        .unwrap()
        .unwrap();
    admin
        .receive_certificate_and_update_validators(cert)
        .await
        .unwrap();
    assert_eq!(user.epoch().await.unwrap(), Epoch::from(2));

    // Try again to make a transfer back to the admin chain.
    let cert = user
        .transfer_to_account(
            AccountOwner::CHAIN,
            Amount::ONE,
            Account::chain(admin.chain_id()),
        )
        .await
        .unwrap()
        .unwrap();
    admin
        .receive_certificate_and_update_validators(cert)
        .await
        .unwrap();
    admin.process_inbox().await.unwrap();
    // Transfer goes through and the previous one as well thanks to block chaining.
    assert_eq!(admin.local_balance().await.unwrap(), Amount::from_tokens(3));

    user.change_application_permissions(ApplicationPermissions::new_single(ApplicationId::new(
        CryptoHash::test_hash("foo"),
    )))
    .await?;

    let committee = Committee::new(validators, ResourceControlPolicy::default());
    admin.stage_new_committee(committee).await.unwrap();
    assert_eq!(admin.epoch().await.unwrap(), Epoch::from(3));

    // Despite the restrictive application permissions, some system operations are still allowed,
    // and the user chain can migrate to the new epoch.
    user.synchronize_from_validators().await?;
    user.process_inbox().await?;
    assert_eq!(user.epoch().await.unwrap(), Epoch::from(3));

    Ok(())
}

#[test_case(MemoryStorageBuilder::default(); "memory")]
#[cfg_attr(feature = "storage-service", test_case(ServiceStorageBuilder::new().await; "storage_service"))]
#[test_log::test(tokio::test)]
async fn test_insufficient_balance<B>(storage_builder: B) -> anyhow::Result<()>
where
    B: StorageBuilder,
{
    let mut signer = InMemorySigner::new(None);
    let mut builder = TestBuilder::new(storage_builder, 4, 1, &mut signer)
        .await?
        .with_policy(ResourceControlPolicy::only_fuel());
    let sender = builder.add_root_chain(1, Amount::from_tokens(3)).await?;

    let obtained_error = sender
        .burn(AccountOwner::CHAIN, Amount::from_tokens(4))
        .await;
    assert_insufficient_funding_during_operation(obtained_error, 0);

    let obtained_error = sender
        .burn(AccountOwner::CHAIN, Amount::from_tokens(3))
        .await;
    assert_insufficient_funding_fees(obtained_error);
    Ok(())
}

#[test_case(MemoryStorageBuilder::default(); "memory")]
#[cfg_attr(feature = "storage-service", test_case(ServiceStorageBuilder::new().await; "storage_service"))]
#[cfg_attr(feature = "rocksdb", test_case(RocksDbStorageBuilder::new().await; "rocks_db"))]
#[cfg_attr(feature = "dynamodb", test_case(DynamoDbStorageBuilder::default(); "dynamo_db"))]
#[cfg_attr(feature = "scylladb", test_case(ScyllaDbStorageBuilder::default(); "scylla_db"))]
#[test_log::test(tokio::test)]
async fn test_finalize_locked_block_with_blobs<B>(storage_builder: B) -> anyhow::Result<()>
where
    B: StorageBuilder,
{
    let mut signer = InMemorySigner::new(None);
    let mut builder = TestBuilder::new(storage_builder, 4, 0, &mut signer).await?;
    let client_1a = builder.add_root_chain(1, Amount::ZERO).await?;
    let owner_1a = client_1a.public_key().await.unwrap().into();
    let chain_1 = client_1a.chain_id();
    let pk_1b = builder.signer.generate_new();
    let owner_1b = pk_1b.into();

    let owners = [(owner_1a, 50), (owner_1b, 50)];
    let ownership = ChainOwnership::multiple(owners, 10, TimeoutConfig::default());
    client_1a.change_ownership(ownership).await?;

    let client_1b = builder
        .make_client(chain_1, client_1a.block_hash(), BlockHeight::from(1))
        .await?;

    let client_2a = builder.add_root_chain(2, Amount::from_tokens(10)).await?;
    let owner_2a = client_2a.public_key().await.unwrap().into();
    let chain_2 = client_2a.chain_id();
    let pk_2b = builder.signer.generate_new();
    let owner_2b = pk_2b.into();

    let owners = [(owner_2a, 50), (owner_2b, 50)];
    let ownership = ChainOwnership::multiple(owners, 10, TimeoutConfig::default());
    client_2a.change_ownership(ownership).await.unwrap();

    let mut client_2b = builder
        .make_client(chain_2, client_2a.block_hash(), BlockHeight::from(1))
        .await?;
    client_2b.set_preferred_owner(owner_2b);

    let blob0_bytes = b"blob0".to_vec();
    let blob0_id = Blob::new(BlobContent::new_data(blob0_bytes.clone())).id();

    // Try to read a blob without publishing it first, should fail
    let result = client_1a
        .execute_operation(SystemOperation::ReadBlob { blob_id: blob0_id })
        .await;
    assert_matches!(
        result,
        Err(ChainClientError::RemoteNodeError(NodeError::BlobsNotFound(not_found_blob_ids)))
            if not_found_blob_ids == [blob0_id]
    );

    // Take one validator down
    builder.set_fault_type([2], FaultType::Offline).await;

    // Publish blob on chain 1
    let publish_certificate = client_1a
        .publish_data_blob(blob0_bytes)
        .await
        .unwrap()
        .unwrap();
    assert!(publish_certificate
        .block()
        .requires_or_creates_blob(&blob0_id));

    // Validators goes back up
    builder.set_fault_type([2], FaultType::Honest).await;
    // But another one goes down
    builder.set_fault_type([3], FaultType::Offline).await;

    // Try to read the blob. This is a different client but on the same chain, so when we
    // synchronize this with the validators before executing the block, we'll actually download
    // and cache locally the blobs that were published by `client_a`. So this will succeed.
    client_1b.prepare_chain().await?;
    let certificate = client_1b
        .execute_operation(SystemOperation::ReadBlob { blob_id: blob0_id })
        .await?
        .unwrap();
    assert_eq!(certificate.round, Round::MultiLeader(0));
    // The blob is not new on this chain, so it is not required.
    assert!(!certificate.block().requires_or_creates_blob(&blob0_id));

    // Validators 0, 1, 2 now don't process validated block certificates. Client 2A tries to
    // commit a block that reads blob 0 and publishes blob 1. Client 2A will have that block
    // locked now, but the validators won't.
    builder
        .set_fault_type([0, 1, 2], FaultType::DontProcessValidated)
        .await;

    client_2a.synchronize_from_validators().await.unwrap();
    let blob1 = Blob::new_data(b"blob1".to_vec());
    let blob1_hash = blob1.id().hash;

    let blob_0_1_operations = vec![
        Operation::system(SystemOperation::ReadBlob { blob_id: blob0_id }),
        Operation::system(SystemOperation::PublishDataBlob {
            blob_hash: blob1_hash,
        }),
    ];
    let b0_result = client_2a
        .execute_operations(blob_0_1_operations.clone(), vec![blob1.clone()])
        .await;

    assert!(b0_result.is_err());
    assert!(client_2a.pending_proposal().is_some());

    for i in 0..=2 {
        let info = builder
            .node(i)
            .chain_info_with_manager_values(chain_2)
            .await?;
        assert_eq!(info.manager.requested_locking, None);
    }

    // Now 2 goes offline and the other validators are working again.
    builder.set_fault_type([2], FaultType::Offline).await;
    builder.set_fault_type([0, 1, 3], FaultType::Honest).await;

    // We make validator 3 (who does not have the block proposal) process the validated block.
    let info2_a = client_2a.chain_info_with_manager_values().await?;
    let locking = *info2_a.manager.requested_locking.unwrap();
    let LockingBlock::Regular(validated) = locking else {
        panic!("Unexpected locking fast block.");
    };
    {
        let node3 = builder.node(3);
        let content1 = blob1.into_content();
        assert_matches!(node3.handle_pending_blob(chain_2, content1.clone()).await,
            Err(NodeError::WorkerError { error })
            if error.contains("Blob was not required by any pending block")
        );
        let result = node3.handle_validated_certificate(validated.clone()).await;
        assert_matches!(result, Err(NodeError::BlobsNotFound(_)));
        node3.handle_pending_blob(chain_2, content1).await?;
        let response = node3
            .handle_validated_certificate(validated.clone())
            .await?;
        assert_eq!(
            response.info.manager.pending.unwrap().round,
            Round::MultiLeader(0)
        );
    }

    // Client 2B should be able to synchronize the locking block and the blobs from validator 3.
    client_2b.synchronize_from_validators().await.unwrap();
    let info2_b = client_2b.chain_info_with_manager_values().await?;
    assert_eq!(
        LockingBlock::Regular(validated),
        *info2_b.manager.requested_locking.unwrap()
    );
    let bt_certificate = client_2b
        .burn(AccountOwner::CHAIN, Amount::from_tokens(1))
        .await
        .unwrap()
        .unwrap();

    let certificate_values = client_2b
        .read_confirmed_blocks_downward(bt_certificate.hash(), 2)
        .await
        .unwrap();

    // Latest block should be the burn
    assert!(certificate_values[0]
        .block()
        .body
        .operations
        .contains(&Operation::system(SystemOperation::Transfer {
            owner: AccountOwner::CHAIN,
            recipient: Recipient::Burn,
            amount: Amount::from_tokens(1),
        })));

    // Block before that should be b0
    assert_eq!(
        certificate_values[1].block().body.operations,
        blob_0_1_operations,
    );

    Ok(())
}

#[test_case(MemoryStorageBuilder::default(); "memory")]
#[cfg_attr(feature = "storage-service", test_case(ServiceStorageBuilder::new().await; "storage_service"))]
#[cfg_attr(feature = "rocksdb", test_case(RocksDbStorageBuilder::new().await; "rocks_db"))]
#[cfg_attr(feature = "dynamodb", test_case(DynamoDbStorageBuilder::default(); "dynamo_db"))]
#[cfg_attr(feature = "scylladb", test_case(ScyllaDbStorageBuilder::default(); "scylla_db"))]
#[test_log::test(tokio::test)]
async fn test_handle_existing_proposal_with_blobs<B>(storage_builder: B) -> anyhow::Result<()>
where
    B: StorageBuilder,
{
    let mut signer = InMemorySigner::new(None);
    let mut builder = TestBuilder::new(storage_builder, 4, 0, &mut signer).await?;

    let client1 = builder.add_root_chain(1, Amount::ZERO).await?;
    let client2_a = builder.add_root_chain(2, Amount::from_tokens(10)).await?;

    let chain_id2 = client2_a.chain_id();

    let owner2_a = client2_a.public_key().await.unwrap().into();
    let owner2_b = builder.signer.generate_new().into();

    let owner_change_op = Operation::system(SystemOperation::ChangeOwnership {
        super_owners: Vec::new(),
        owners: vec![(owner2_a, 50), (owner2_b, 50)],
        multi_leader_rounds: 10,
        open_multi_leader_rounds: false,
        timeout_config: TimeoutConfig::default(),
    });
    client2_a
        .execute_operation(owner_change_op.clone())
        .await
        .unwrap();

    let mut client2_b = builder
        .make_client(chain_id2, client2_a.block_hash(), BlockHeight::from(1))
        .await?;
    client2_b.set_preferred_owner(owner2_b);

    // Take one validator down
    builder.set_fault_type([3], FaultType::Offline).await;

    let blob0_bytes = b"blob0".to_vec();
    let blob0_id = Blob::new(BlobContent::new_data(blob0_bytes.clone())).id();

    // Publish blob on chain 1
    let publish_certificate = client1
        .publish_data_blob(blob0_bytes)
        .await
        .unwrap()
        .unwrap();
    assert!(publish_certificate
        .block()
        .requires_or_creates_blob(&blob0_id));

    builder
        .set_fault_type([0, 1, 2], FaultType::DontProcessValidated)
        .await;

    client2_a.synchronize_from_validators().await.unwrap();
    let blob1 = Blob::new_data(b"blob1".to_vec());
    let blob1_hash = blob1.id().hash;

    let blob_0_1_operations = vec![
        Operation::system(SystemOperation::ReadBlob { blob_id: blob0_id }),
        Operation::system(SystemOperation::PublishDataBlob {
            blob_hash: blob1_hash,
        }),
    ];
    let b0_result = client2_a
        .execute_operations(blob_0_1_operations.clone(), vec![blob1])
        .await;

    assert!(b0_result.is_err());
    assert!(client2_a.pending_proposal().is_some());

    for i in 0..=2 {
        let validator_manager = builder
            .node(i)
            .chain_info_with_manager_values(chain_id2)
            .await
            .unwrap()
            .manager;
        assert_eq!(
            validator_manager
                .requested_proposed
                .unwrap()
                .content
                .block
                .operations,
            blob_0_1_operations,
        );
        assert!(validator_manager.requested_locking.is_none());
    }

    builder.set_fault_type([2], FaultType::Offline).await;
    builder.set_fault_type([0, 1, 3], FaultType::Honest).await;

    client2_b.prepare_chain().await.unwrap();
    let bt_certificate = client2_b
        .burn(AccountOwner::CHAIN, Amount::from_tokens(1))
        .await
        .unwrap()
        .unwrap();

    let certificate_values = client2_b
        .read_confirmed_blocks_downward(bt_certificate.hash(), 2)
        .await
        .unwrap();

    // Latest block should be the burn
    assert!(certificate_values[0]
        .block()
        .body
        .operations
        .contains(&Operation::system(SystemOperation::Transfer {
            owner: AccountOwner::CHAIN,
            recipient: Recipient::Burn,
            amount: Amount::from_tokens(1),
        })));

    // Previous should be the `ChangeOwnership` operation, as the blob operations shouldn't be executed here.
    assert!(certificate_values[1]
        .block()
        .body
        .operations
        .contains(&owner_change_op));
    Ok(())
}

#[test_case(MemoryStorageBuilder::default(); "memory")]
#[cfg_attr(feature = "storage-service", test_case(ServiceStorageBuilder::new().await; "storage_service"))]
#[cfg_attr(feature = "rocksdb", test_case(RocksDbStorageBuilder::new().await; "rocks_db"))]
#[cfg_attr(feature = "dynamodb", test_case(DynamoDbStorageBuilder::default(); "dynamo_db"))]
#[cfg_attr(feature = "scylladb", test_case(ScyllaDbStorageBuilder::default(); "scylla_db"))]
#[test_log::test(tokio::test)]
async fn test_conflicting_proposals<B>(storage_builder: B) -> anyhow::Result<()>
where
    B: StorageBuilder,
{
    let mut signer = InMemorySigner::new(None);
    let owner2 = signer.generate_new().into();
    let mut builder = TestBuilder::new(storage_builder, 4, 0, &mut signer).await?;
    let client1 = builder.add_root_chain(1, Amount::ONE).await?;
    let chain_id = client1.chain_id();
    let owner1 = client1.public_key().await?.into();
    let owner_change_op = Operation::system(SystemOperation::ChangeOwnership {
        super_owners: Vec::new(),
        owners: vec![(owner1, 50), (owner2, 50)],
        multi_leader_rounds: 10,
        open_multi_leader_rounds: false,
        timeout_config: TimeoutConfig::default(),
    });
    client1
        .execute_operation(owner_change_op.clone())
        .await
        .unwrap();
    let mut client2 = builder
        .make_client(chain_id, client1.block_hash(), BlockHeight::from(1))
        .await?;
    client2.set_preferred_owner(owner2);
    client2.synchronize_from_validators().await.unwrap();

    // Client 1 makes a proposal to only validators 0 and 1.
    builder
        .set_fault_type([2, 3], FaultType::OfflineWithInfo)
        .await;
    assert!(client1
        .burn(AccountOwner::CHAIN, Amount::from_millis(1))
        .await
        .is_err());

    // Client 2's proposal reaches only 2 and 3.
    builder
        .set_fault_type([0, 1], FaultType::OfflineWithInfo)
        .await;
    builder.set_fault_type([2, 3], FaultType::Honest).await;
    assert!(client2
        .burn(AccountOwner::CHAIN, Amount::from_millis(2))
        .await
        .is_err());

    // TODO(#3894): Make test_utils deterministic.
    // The following condition is currently satisfied most of the time, but in some cases
    // the faulty validators return an error before the honest ones process the proposal.

    // for i in 0..4 {
    //     let info = builder
    //         .node(i)
    //         .chain_info_with_manager_values(chain_id)
    //         .await?;
    //     assert_eq!(
    //         AccountOwner::from(info.manager.requested_proposed.unwrap().public_key),
    //         if i < 2 { owner1 } else { owner2 },
    //     );
    // }

    // Once all validators are functional again, a new proposal should succeed.
    builder
        .set_fault_type([0, 1, 2, 3], FaultType::Honest)
        .await;

    client1.synchronize_from_validators().await.unwrap();
    client1.publish_data_blob(b"foo".to_vec()).await?;

    assert_eq!(client1.next_block_height(), BlockHeight::from(3));
    Ok(())
}

#[test_case(MemoryStorageBuilder::default(); "memory")]
#[cfg_attr(feature = "storage-service", test_case(ServiceStorageBuilder::new().await; "storage_service"))]
#[cfg_attr(feature = "rocksdb", test_case(RocksDbStorageBuilder::new().await; "rocks_db"))]
#[cfg_attr(feature = "dynamodb", test_case(DynamoDbStorageBuilder::default(); "dynamo_db"))]
#[cfg_attr(feature = "scylladb", test_case(ScyllaDbStorageBuilder::default(); "scylla_db"))]
#[test_log::test(tokio::test)]
async fn test_re_propose_locked_block_with_blobs<B>(storage_builder: B) -> anyhow::Result<()>
where
    B: StorageBuilder,
{
    let mut signer = InMemorySigner::new(None);
    let mut builder = TestBuilder::new(storage_builder, 4, 0, &mut signer).await?;

    let client1 = builder.add_root_chain(1, Amount::ZERO).await?;
    let client2 = builder.add_root_chain(2, Amount::ZERO).await?;
    let client3_a = builder.add_root_chain(3, Amount::from_tokens(10)).await?;

    let chain_id3 = client3_a.chain_id();

    let owner3_a = client3_a.public_key().await.unwrap().into();
    let owner3_b = builder.signer.generate_new().into();
    let owner3_c = builder.signer.generate_new().into();

    let owner_change_op = Operation::system(SystemOperation::ChangeOwnership {
        super_owners: Vec::new(),
        owners: vec![(owner3_a, 50), (owner3_b, 50), (owner3_c, 50)],
        multi_leader_rounds: 10,
        open_multi_leader_rounds: false,
        timeout_config: TimeoutConfig::default(),
    });

    client3_a
        .execute_operation(owner_change_op.clone())
        .await
        .unwrap();

    let mut client3_b = builder
        .make_client(chain_id3, client3_a.block_hash(), BlockHeight::from(1))
        .await?;
    client3_b.set_preferred_owner(owner3_b);

    let mut client3_c = builder
        .make_client(chain_id3, client3_a.block_hash(), BlockHeight::from(1))
        .await?;
    client3_c.set_preferred_owner(owner3_c);

    // Take one validator down
    builder.set_fault_type([3], FaultType::Offline).await;

    let blob0_bytes = b"blob0".to_vec();
    let blob0_id = Blob::new(BlobContent::new_data(blob0_bytes.clone())).id();

    client1.synchronize_from_validators().await.unwrap();
    // Publish blob0 on chain 1
    let publish_certificate0 = client1
        .publish_data_blob(blob0_bytes)
        .await
        .unwrap()
        .unwrap();
    assert!(publish_certificate0
        .block()
        .requires_or_creates_blob(&blob0_id));

    let blob2_bytes = b"blob2".to_vec();
    let blob2_id = Blob::new(BlobContent::new_data(blob2_bytes.clone())).id();

    client2.synchronize_from_validators().await.unwrap();
    // Publish blob2 on chain 2
    let publish_certificate2 = client2
        .publish_data_blob(blob2_bytes)
        .await
        .unwrap()
        .unwrap();
    assert!(publish_certificate2
        .block()
        .requires_or_creates_blob(&blob2_id));

    builder
        .set_fault_type([0, 1], FaultType::DontProcessValidated)
        .await;
    builder
        .set_fault_type([2], FaultType::DontSendConfirmVote)
        .await;

    client3_a.synchronize_from_validators().await.unwrap();
    let blob1 = Blob::new_data(b"blob1".to_vec());
    let blob1_hash = blob1.id().hash;

    let blob_0_1_operations = vec![
        Operation::system(SystemOperation::ReadBlob { blob_id: blob0_id }),
        Operation::system(SystemOperation::PublishDataBlob {
            blob_hash: blob1_hash,
        }),
    ];
    let b0_result = client3_a
        .execute_operations(blob_0_1_operations.clone(), vec![blob1.clone()])
        .await;

    assert!(b0_result.is_err());
    assert!(client3_a.pending_proposal().is_some());

    let manager = client3_a
        .chain_info_with_manager_values()
        .await
        .unwrap()
        .manager;
    // Validator 2 may or may not have processed the validated block before the update was
    // canceled due to the errors from the faulty validators. Submit it again to make sure
    // it's there, so that client 2 can download and re-propose it later.
    let locking = *manager.requested_locking.unwrap();
    let LockingBlock::Regular(validated_block_certificate) = locking else {
        panic!("Unexpected locking fast block.");
    };
    let resubmission_result = builder
        .node(2)
        .handle_validated_certificate(validated_block_certificate)
        .await;
    assert_matches!(resubmission_result, Err(NodeError::ClientIoError { .. }));

    for i in 0..=2 {
        let validator_manager = builder
            .node(i)
            .chain_info_with_manager_values(chain_id3)
            .await
            .unwrap()
            .manager;
        assert_eq!(
            validator_manager
                .requested_proposed
                .unwrap()
                .content
                .block
                .operations,
            blob_0_1_operations,
        );

        if i == 2 {
            let locking = *validator_manager.requested_locking.unwrap();
            let LockingBlock::Regular(validated) = locking else {
                panic!("Unexpected locking fast block.");
            };
            assert_eq!(validated.block().body.operations, blob_0_1_operations);
        } else {
            assert!(validator_manager.requested_locking.is_none());
        }
    }

    builder.set_fault_type([2], FaultType::Offline).await;
    builder
        .set_fault_type([3], FaultType::DontSendConfirmVote)
        .await;

    client3_b.synchronize_from_validators().await.unwrap();
    let blob3 = Blob::new_data(b"blob3".to_vec());
    let blob3_hash = blob3.id().hash;

    let blob_2_3_operations = vec![
        Operation::system(SystemOperation::ReadBlob { blob_id: blob2_id }),
        Operation::system(SystemOperation::PublishDataBlob {
            blob_hash: blob3_hash,
        }),
    ];
    let b1_result = client3_b
        .execute_operations(blob_2_3_operations.clone(), vec![blob3.clone()])
        .await;
    assert!(b1_result.is_err());

    let manager = client3_b
        .chain_info_with_manager_values()
        .await
        .unwrap()
        .manager;
    // Validator 3 may or may not have processed the validated block before the update was
    // canceled due to the errors from the faulty validators. Submit it again to make sure
    // it's there, so that client 2 can download and re-propose it later.
    let locking = *manager.requested_locking.unwrap();
    let LockingBlock::Regular(validated_block_certificate) = locking else {
        panic!("Unexpected locking fast block.");
    };
    let resubmission_result = builder
        .node(3)
        .handle_validated_certificate(validated_block_certificate)
        .await;
    assert_matches!(resubmission_result, Err(NodeError::ClientIoError { .. }));

    let validator_manager = builder
        .node(3)
        .chain_info_with_manager_values(chain_id3)
        .await
        .unwrap()
        .manager;
    assert_eq!(
        validator_manager
            .requested_proposed
            .unwrap()
            .content
            .block
            .operations,
        blob_2_3_operations,
    );
    let locking = *validator_manager.requested_locking.unwrap();
    let LockingBlock::Regular(validated) = locking else {
        panic!("Unexpected locking fast block.");
    };
    assert_eq!(validated.block().body.operations, blob_2_3_operations);

    builder.set_fault_type([1], FaultType::Offline).await;
    builder.set_fault_type([0, 2, 3], FaultType::Honest).await;

    client3_c.synchronize_from_validators().await.unwrap();
    let blob4_data = b"blob4".to_vec();
    let blob4 = Blob::new(BlobContent::new_data(blob4_data.clone()));
    let bt_certificate = client3_c
        .publish_data_blob(blob4_data)
        .await
        .unwrap()
        .unwrap();

    let certificate_values = client3_c
        .read_confirmed_blocks_downward(bt_certificate.hash(), 3)
        .await
        .unwrap();

    // Latest block should be the burn
    assert!(certificate_values[0]
        .block()
        .body
        .operations
        .contains(&Operation::system(SystemOperation::PublishDataBlob {
            blob_hash: blob4.id().hash
        })));

    // Block before that should be b1
    assert_eq!(
        certificate_values[1].block().body.operations,
        blob_2_3_operations,
    );

    // Previous should be the `ChangeOwnership` operation
    assert!(certificate_values[2]
        .block()
        .body
        .operations
        .contains(&owner_change_op));
    Ok(())
}

#[test_case(MemoryStorageBuilder::default(); "memory")]
#[cfg_attr(feature = "storage-service", test_case(ServiceStorageBuilder::new().await; "storage_service"))]
#[cfg_attr(feature = "rocksdb", test_case(RocksDbStorageBuilder::new().await; "rocks_db"))]
#[cfg_attr(feature = "dynamodb", test_case(DynamoDbStorageBuilder::default(); "dynamo_db"))]
#[cfg_attr(feature = "scylladb", test_case(ScyllaDbStorageBuilder::default(); "scylla_db"))]
#[test_log::test(tokio::test)]
async fn test_request_leader_timeout<B>(storage_builder: B) -> anyhow::Result<()>
where
    B: StorageBuilder,
{
    let mut signer = InMemorySigner::new(None);
    let clock = storage_builder.clock().clone();
    let mut builder = TestBuilder::new(storage_builder, 4, 1, &mut signer).await?;
    let client = builder.add_root_chain(1, Amount::from_tokens(3)).await?;
    let observer = builder.add_root_chain(2, Amount::ZERO).await?;
    let chain_id = client.chain_id();
    let observer_id = observer.chain_id();
    let owner0 = client.public_key().await.unwrap().into();
    let owner1 = AccountSecretKey::generate().public().into();

    let owners = [(owner0, 100), (owner1, 100)];
    let ownership = ChainOwnership::multiple(owners, 0, TimeoutConfig::default());
    client.change_ownership(ownership.clone()).await.unwrap();

    let info = observer.synchronize_chain_state(chain_id).await?;
    assert_eq!(info.manager.ownership, ownership);

    let manager = client.chain_info().await.unwrap().manager;

    // The round has not timed out yet, so validators will not sign a timeout certificate.
    // If the malicious and one honest validator happen to be much faster than the other
    // two honest validators, only those two samples may be returned. Otherwise we get
    // a trusted MissingVoteInValidatorResponse, because at least two returned that.
    let result = client.request_leader_timeout().await;
    if !matches!(
        result,
        Err(ChainClientError::CommunicationError(
            CommunicationError::Trusted(NodeError::MissingVoteInValidatorResponse)
        ))
    ) && !matches!(&result,
        Err(ChainClientError::CommunicationError(CommunicationError::Sample(samples)))
        if samples.iter().any(|(err, _)| matches!(err, NodeError::MissingVoteInValidatorResponse))
    ) {
        panic!("unexpected leader timeout result: {:?}", result);
    }

    clock.set(manager.round_timeout.unwrap());

    // After the timeout they will.
    let certificate = client.request_leader_timeout().await.unwrap();
    assert_eq!(
        *certificate.inner(),
        Timeout::new(chain_id, BlockHeight::from(1), Epoch::ZERO)
    );
    assert_eq!(certificate.round, Round::SingleLeader(0));

    let expected_round = Round::SingleLeader(1);
    builder
        .check_that_validators_are_in_round(chain_id, BlockHeight::from(1), expected_round, 3)
        .await;

    // Another client can process the timeout certificate, to arrive at the same round.
    let info = observer.synchronize_chain_state(chain_id).await?;
    assert_eq!(info.manager.current_round, expected_round);

    let round = loop {
        let manager = client.chain_info().await.unwrap().manager;
        if manager.leader == Some(owner1) {
            break manager.current_round;
        }
        clock.set(manager.round_timeout.unwrap());
        assert!(client.request_leader_timeout().await.is_ok());
    };
    let round_number = match round {
        Round::SingleLeader(round_number) => round_number,
        round => panic!("Unexpected round {:?}", round),
    };

    // The other owner is leader now. Trying to submit a block should return `WaitForTimeout`.
    let result = client
        .transfer(
            AccountOwner::CHAIN,
            Amount::ONE,
            Recipient::chain(observer_id),
        )
        .await
        .unwrap();
    let timeout = match result {
        ClientOutcome::Committed(_) => panic!("Committed a block where we aren't the leader."),
        ClientOutcome::WaitForTimeout(timeout) => timeout,
    };
    client.clear_pending_proposal();
    assert!(client.request_leader_timeout().await.is_err());
    clock.set(timeout.timestamp);
    client.request_leader_timeout().await.unwrap();
    let expected_round = Round::SingleLeader(round_number + 1);
    builder
        .check_that_validators_are_in_round(chain_id, BlockHeight::from(1), expected_round, 3)
        .await;

    loop {
        let manager = client.chain_info().await.unwrap().manager;
        if manager.leader == Some(owner0) {
            break;
        }
        clock.set(manager.round_timeout.unwrap());
        assert!(client.request_leader_timeout().await.is_ok());
    }

    // Now we are the leader, and the transfer should succeed.
    let _certificate = client
        .transfer(
            AccountOwner::CHAIN,
            Amount::ONE,
            Recipient::chain(observer_id),
        )
        .await
        .unwrap()
        .unwrap();
    assert_eq!(
        client.local_balance().await.unwrap(),
        Amount::from_tokens(2)
    );

    let expected_round = Round::SingleLeader(0);
    builder
        .check_that_validators_are_in_round(chain_id, BlockHeight::from(2), expected_round, 3)
        .await;

    Ok(())
}

// TODO(#3860): this test is currently intermittently failing if the faulty validators respond to
// client0 before the correct ones. Un-ignore when this issue is fixed.
#[ignore]
#[test_case(MemoryStorageBuilder::default(); "memory")]
#[cfg_attr(feature = "storage-service", test_case(ServiceStorageBuilder::new().await; "storage_service"))]
#[cfg_attr(feature = "rocksdb", test_case(RocksDbStorageBuilder::new().await; "rocks_db"))]
#[cfg_attr(feature = "dynamodb", test_case(DynamoDbStorageBuilder::default(); "dynamo_db"))]
#[cfg_attr(feature = "scylladb", test_case(ScyllaDbStorageBuilder::default(); "scylla_db"))]
#[test_log::test(tokio::test)]
async fn test_finalize_validated<B>(storage_builder: B) -> anyhow::Result<()>
where
    B: StorageBuilder,
{
    // Configure a chain with two regular and no super owners.
    let mut signer = InMemorySigner::new(None);
    let owner1 = signer.generate_new().into();
    let mut builder = TestBuilder::new(storage_builder, 4, 1, &mut signer).await?;
    let client0 = builder.add_root_chain(1, Amount::from_tokens(10)).await?;
    let chain_id = client0.chain_id();
    let owner0 = client0.preferred_owner.unwrap();

    let owners = [(owner0, 100), (owner1, 100)];
    let timeout_config = TimeoutConfig {
        fast_round_duration: Some(TimeDelta::from_secs(5)),
        ..TimeoutConfig::default()
    };
    let ownership = ChainOwnership::multiple(owners, 10, timeout_config);
    client0.change_ownership(ownership).await.unwrap();

    let mut client1 = builder
        .make_client(chain_id, client0.block_hash(), client0.next_block_height())
        .await?;
    client1.set_preferred_owner(owner1);
    assert!(owner0 != owner1);

    // Client 0 tries to burn 3 tokens. Two validators are offline, so nothing will get
    // validated or confirmed. However, client 0 now has a pending block.
    builder
        .set_fault_type([2], FaultType::OfflineWithInfo)
        .await;
    let result = client0
        .burn(AccountOwner::CHAIN, Amount::from_tokens(3))
        .await;
    assert!(result.is_err());

    // Client 1 thinks it is madness to burn 3 tokens! They want to publish a blob instead.
    // The validators are still faulty: They validate blocks but don't confirm them.
    builder
        .set_fault_type([2], FaultType::DontSendConfirmVote)
        .await;
    client1.synchronize_from_validators().await.unwrap();
    let manager = client1
        .chain_info_with_manager_values()
        .await
        .unwrap()
        .manager;
    assert!(manager.requested_proposed.is_some());
    assert_eq!(manager.current_round, Round::MultiLeader(0));
    let result = client1.publish_data_blob(b"blob1".to_vec()).await;
    assert!(result.is_err());
    assert!(!client1
        .pending_proposal()
        .as_ref()
        .unwrap()
        .blobs
        .is_empty());

    // Finally, the validators are online and honest again.
    builder.set_fault_type([1, 2], FaultType::Honest).await;
    client0.synchronize_from_validators().await.unwrap();
    let manager = client0
        .chain_info_with_manager_values()
        .await
        .unwrap()
        .manager;
    assert_eq!(
        manager.requested_locking.unwrap().round(),
        Round::MultiLeader(1)
    );
    assert!(client0.pending_proposal().is_some());

    // Client 0 now only tries to burn 1 token. Before that, they automatically finalize the
    // pending block, which publishes the blob, leaving 10 - 1 = 9.
    client0
        .burn(AccountOwner::CHAIN, Amount::from_tokens(1))
        .await
        .unwrap();
    client0.synchronize_from_validators().await.unwrap();
    client0.process_inbox().await.unwrap();
    assert_eq!(
        client0.local_balance().await.unwrap(),
        Amount::from_tokens(9)
    );
    assert!(client0.pending_proposal().is_none());

    // Burn another token so Client 1 sees that the blob is already published
    client1.prepare_chain().await.unwrap();
    client1
        .burn(AccountOwner::CHAIN, Amount::from_tokens(1))
        .await
        .unwrap();
    client1.synchronize_from_validators().await.unwrap();
    client1.process_inbox().await.unwrap();
    assert_eq!(
        client1.local_balance().await.unwrap(),
        Amount::from_tokens(8)
    );
    assert!(client1.pending_proposal().is_none());
    Ok(())
}

#[test_case(MemoryStorageBuilder::default(); "memory")]
#[cfg_attr(feature = "storage-service", test_case(ServiceStorageBuilder::new().await; "storage_service"))]
#[cfg_attr(feature = "rocksdb", test_case(RocksDbStorageBuilder::new().await; "rocks_db"))]
#[cfg_attr(feature = "dynamodb", test_case(DynamoDbStorageBuilder::default(); "dynamo_db"))]
#[cfg_attr(feature = "scylladb", test_case(ScyllaDbStorageBuilder::default(); "scylla_db"))]
#[test_log::test(tokio::test)]
async fn test_propose_pending_block<B>(storage_builder: B) -> anyhow::Result<()>
where
    B: StorageBuilder,
{
    let mut signer = InMemorySigner::new(None);
    let mut builder = TestBuilder::new(storage_builder, 4, 1, &mut signer).await?;
    let client = builder.add_root_chain(1, Amount::from_tokens(10)).await?;

    // The client tries to burn 3 tokens. Two validators are offline, so nothing will get
    // validated or confirmed. However, the client now has a pending block.
    builder
        .set_fault_type([2], FaultType::OfflineWithInfo)
        .await;
    let result = client
        .burn(AccountOwner::CHAIN, Amount::from_tokens(3))
        .await;
    assert!(result.is_err());

    // Now three validators are online again.
    builder.set_fault_type([2], FaultType::Honest).await;

    // The client tries to burn another token. Before that, they automatically finalize the
    // pending block, which burns 3 tokens, leaving 10 - 3 - 1 = 6.
    client.burn(AccountOwner::CHAIN, Amount::ONE).await.unwrap();
    client.synchronize_from_validators().await.unwrap();
    client.process_inbox().await.unwrap();
    assert_eq!(
        client.local_balance().await.unwrap(),
        Amount::from_tokens(6)
    );
    Ok(())
}

#[test_case(MemoryStorageBuilder::default(); "memory")]
#[cfg_attr(feature = "storage-service", test_case(ServiceStorageBuilder::new().await; "storage_service"))]
#[cfg_attr(feature = "rocksdb", test_case(RocksDbStorageBuilder::new().await; "rocks_db"))]
#[cfg_attr(feature = "dynamodb", test_case(DynamoDbStorageBuilder::default(); "dynamo_db"))]
#[cfg_attr(feature = "scylladb", test_case(ScyllaDbStorageBuilder::default(); "scylla_db"))]
#[test_log::test(tokio::test)]
async fn test_re_propose_validated<B>(storage_builder: B) -> anyhow::Result<()>
where
    B: StorageBuilder,
{
    // Configure a chain with two regular and no super owners.
    let mut signer = InMemorySigner::new(None);
    let mut builder = TestBuilder::new(storage_builder, 4, 0, &mut signer).await?;
    let client0 = builder.add_root_chain(1, Amount::from_tokens(10)).await?;
    let chain_id = client0.chain_id();
    let owner0 = client0.public_key().await.unwrap().into();
    let owner1 = builder.signer.generate_new().into();

    let owners = [(owner0, 100), (owner1, 100)];
    let timeout_config = TimeoutConfig {
        fast_round_duration: Some(TimeDelta::from_secs(5)),
        ..TimeoutConfig::default()
    };
    let ownership = ChainOwnership::multiple(owners, 10, timeout_config);
    client0.change_ownership(ownership).await.unwrap();
    let mut client1 = builder
        .make_client(chain_id, client0.block_hash(), BlockHeight::from(1))
        .await?;
    client1.set_preferred_owner(owner1);

    // Client 0 tries to burn 3 tokens. Three validators are faulty: 1 and 2 will validate the
    // block but not receive it for confirmation. Validator 3 is offline.
    builder
        .set_fault_type([1, 2], FaultType::DontProcessValidated)
        .await;
    builder.set_fault_type([3], FaultType::Offline).await;

    let result = client0
        .burn(AccountOwner::CHAIN, Amount::from_tokens(3))
        .await;
    assert!(result.is_err());
    let manager = client0
        .chain_info_with_manager_values()
        .await
        .unwrap()
        .manager;
    // Validator 0 may or may not have processed the validated block before the update was
    // canceled due to the errors from the faulty validators. Submit it again to make sure
    // it's there, so that client 1 can download and re-propose it later.
    let locking = *manager.requested_locking.unwrap();
    let LockingBlock::Regular(validated_block_certificate) = locking else {
        panic!("Unexpected locking fast block.");
    };
    builder
        .node(0)
        .handle_validated_certificate(validated_block_certificate)
        .await
        .unwrap();

    // Client 1 wants to burn 2 tokens. They learn about the proposal in round 0, but now the
    // validator 0 is offline, so they don't learn about the validated block and make their own
    // proposal in round 1.
    builder.set_fault_type([0], FaultType::Offline).await;
    builder
        .set_fault_type([3], FaultType::OfflineWithInfo)
        .await;
    client1.synchronize_from_validators().await.unwrap();
    let manager = client1
        .chain_info_with_manager_values()
        .await
        .unwrap()
        .manager;
    assert!(manager.requested_proposed.is_some());
    assert!(manager.requested_locking.is_none());
    assert_eq!(manager.current_round, Round::MultiLeader(0));
    let result = client1
        .burn(AccountOwner::CHAIN, Amount::from_tokens(2))
        .await;
    assert!(result.is_err());

    // Finally, three validators are online and honest again. Client 1 realizes there has been a
    // validated block in round 0, and re-proposes it when it tries to burn 4 tokens.
    builder.set_fault_type([0, 1, 2], FaultType::Honest).await;
    builder.set_fault_type([3], FaultType::Offline).await;
    client1.synchronize_from_validators().await.unwrap();
    let manager = client1
        .chain_info_with_manager_values()
        .await
        .unwrap()
        .manager;
    assert_eq!(
        manager.requested_locking.unwrap().round(),
        Round::MultiLeader(0)
    );
    assert_eq!(manager.current_round, Round::MultiLeader(1));
    assert!(client1.pending_proposal().is_some());
    client1
        .burn(AccountOwner::CHAIN, Amount::from_tokens(4))
        .await
        .unwrap();

    // Burning 3 and 4 tokens got finalized; the pending 2 tokens got skipped.
    client0.synchronize_from_validators().await.unwrap();
    assert_eq!(
        client0.local_balance().await.unwrap(),
        Amount::from_tokens(3)
    );
    Ok(())
}

#[test_case(MemoryStorageBuilder::default(); "memory")]
#[cfg_attr(feature = "storage-service", test_case(ServiceStorageBuilder::new().await; "storage_service"))]
#[test_log::test(tokio::test)]
async fn test_message_policy<B>(storage_builder: B) -> anyhow::Result<()>
where
    B: StorageBuilder,
{
    let mut signer = InMemorySigner::new(None);
    let mut builder = TestBuilder::new(storage_builder, 4, 1, &mut signer)
        .await?
        .with_policy(ResourceControlPolicy::only_fuel());
    let sender = builder.add_root_chain(1, Amount::from_tokens(4)).await?;
    let mut receiver = builder.add_root_chain(2, Amount::ZERO).await?;
    let recipient = Recipient::chain(receiver.chain_id());
    let cert = sender
        .transfer(AccountOwner::CHAIN, Amount::ONE, recipient)
        .await
        .unwrap()
        .unwrap();
    assert_eq!(
        sender.local_balance().await.unwrap(),
        Amount::from_tokens(3)
    );

    receiver.options_mut().message_policy = MessagePolicy::new(BlanketMessagePolicy::Ignore, None);
    receiver
        .receive_certificate_and_update_validators(cert)
        .await?;
    assert!(receiver.process_inbox().await?.0.is_empty());
    // The message was ignored.
    assert_eq!(receiver.local_balance().await.unwrap(), Amount::ZERO);
    assert!(sender.process_inbox().await?.0.is_empty());
    assert_eq!(
        sender.local_balance().await.unwrap(),
        Amount::from_tokens(3)
    );

    receiver.options_mut().message_policy = MessagePolicy::new(BlanketMessagePolicy::Reject, None);
    let certs = receiver.process_inbox().await?.0;
    assert_eq!(certs.len(), 1);
    sender
        .receive_certificate_and_update_validators(certs.into_iter().next().unwrap())
        .await?;
    // The message bounces.
    assert_eq!(sender.process_inbox().await?.0.len(), 1);
    assert_eq!(receiver.local_balance().await.unwrap(), Amount::ZERO);
    assert_eq!(
        sender.local_balance().await.unwrap(),
        Amount::from_tokens(4)
    );

    Ok(())
}

#[test_case(MemoryStorageBuilder::default(); "memory")]
#[cfg_attr(feature = "storage-service", test_case(ServiceStorageBuilder::new().await; "storage_service"))]
#[cfg_attr(feature = "rocksdb", test_case(RocksDbStorageBuilder::new().await; "rocks_db"))]
#[cfg_attr(feature = "dynamodb", test_case(DynamoDbStorageBuilder::default(); "dynamo_db"))]
#[cfg_attr(feature = "scylladb", test_case(ScyllaDbStorageBuilder::default(); "scylla_db"))]
#[test_log::test(tokio::test)]
async fn test_propose_block_with_messages_and_blobs<B>(storage_builder: B) -> anyhow::Result<()>
where
    B: StorageBuilder,
{
    let blob_bytes = b"blob".to_vec();
    let large_blob_bytes = b"blob+".to_vec();
    let policy = ResourceControlPolicy {
        maximum_blob_size: blob_bytes.len() as u64,
        maximum_block_proposal_size: (blob_bytes.len() * 100) as u64,
        ..ResourceControlPolicy::default()
    };
    let mut signer = InMemorySigner::new(None);
    let mut builder = TestBuilder::new(storage_builder, 4, 0, &mut signer)
        .await?
        .with_policy(policy.clone());
    let client1 = builder.add_root_chain(1, Amount::ONE).await?;
    let client2 = builder.add_root_chain(2, Amount::ONE).await?;
    let client3 = builder.add_root_chain(3, Amount::ONE).await?;
    let chain_id3 = client3.chain_id();

    // Configure the clients as super owners, so they make fast blocks by default.
    for client in [&client1, &client2, &client3] {
        let owner = client.public_key().await?.into();
        let ownership = ChainOwnership::single_super(owner);
        client.change_ownership(ownership).await.unwrap();
    }

    // Take one validator down
    builder.set_fault_type([3], FaultType::Offline).await;

    // Publish a blob on chain 1.
    let blob_id = Blob::new(BlobContent::new_data(blob_bytes.clone())).id();
    let certificate = client1
        .publish_data_blob(blob_bytes)
        .await
        .unwrap()
        .unwrap();
    assert_eq!(certificate.round, Round::Fast);

    // Send a message from chain 2 to chain 3.
    let certificate = client2
        .transfer(
            AccountOwner::CHAIN,
            Amount::from_millis(1),
            Recipient::chain(chain_id3),
        )
        .await
        .unwrap()
        .unwrap();
    client3.synchronize_from_validators().await.unwrap();
    assert_eq!(certificate.round, Round::Fast);

    builder.set_fault_type([2], FaultType::Offline).await;
    builder.set_fault_type([3], FaultType::Honest).await;

    // Client 3 should be able to update validator 3 about the blob and the message.
    let certificate = client3
        .execute_operation(SystemOperation::ReadBlob { blob_id })
        .await
        .unwrap()
        .unwrap();
    // This read a new blob, so it cannot be a fast block.
    assert_eq!(certificate.round, Round::MultiLeader(0));
    let block = certificate.block();
    assert_eq!(block.body.incoming_bundles.len(), 1);
    assert_eq!(block.required_blob_ids().len(), 1);

    // This will go way over the limit, because of the different overheads.
    let blob_bytes = (0..100)
        .map(|_| {
            rand::thread_rng()
                .sample_iter(&rand::distributions::Standard)
                .take(policy.maximum_blob_size as usize)
                .collect::<Vec<_>>()
        })
        .collect::<Vec<_>>();
    let result = client1.publish_data_blobs(blob_bytes).await;
    assert_matches!(
        result,
        Err(ChainClientError::LocalNodeError(
            LocalNodeError::WorkerError(WorkerError::ChainError(chain_error))
        )) if matches!(*chain_error, ChainError::BlockProposalTooLarge)
    );

    assert_matches!(
        client1.publish_data_blob(large_blob_bytes).await,
        Err(ChainClientError::LocalNodeError(
            LocalNodeError::WorkerError(WorkerError::ChainError(chain_error))
        )) if matches!(&*chain_error, ChainError::ExecutionError(
            error, ChainExecutionContext::Block
        ) if matches!(**error, ExecutionError::BlobTooLarge))
    );

    Ok(())
}

#[test_case(MemoryStorageBuilder::default(); "memory")]
#[cfg_attr(feature = "storage-service", test_case(ServiceStorageBuilder::new().await; "storage_service"))]
#[test_log::test(tokio::test)]
async fn test_blob_fees<B>(storage_builder: B) -> anyhow::Result<()>
where
    B: StorageBuilder,
{
    let policy = ResourceControlPolicy {
        blob_read: Amount::from_nanos(10_000),
        blob_published: Amount::from_attos(1_000_000),
        blob_byte_read: Amount::from_nanos(1),
        blob_byte_published: Amount::from_attos(100),
        ..ResourceControlPolicy::default()
    };
    let mut signer = InMemorySigner::new(None);
    let mut builder = TestBuilder::new(storage_builder, 4, 1, &mut signer)
        .await?
        .with_policy(policy.clone());
    let mut expected_balance = Amount::ONE;
    let client = builder.add_root_chain(0, expected_balance).await?;
    let bytes: &[u8] = b"twelve bytes";
    let blob = Blob::new(BlobContent::new_data(bytes));
    let blob_id = blob.id();
    client
        .publish_data_blob(bytes.to_vec())
        .await
        .unwrap()
        .unwrap();
    expected_balance = expected_balance
        - policy.blob_published
        - policy.blob_byte_published * (blob.bytes().len() as u128);
    assert_eq!(client.local_balance().await.unwrap(), expected_balance);

    client.read_data_blob(blob_id.hash).await.unwrap().unwrap();
    expected_balance =
        expected_balance - policy.blob_read - policy.blob_byte_read * (blob.bytes().len() as u128);
    assert_eq!(client.local_balance().await.unwrap(), expected_balance);
    Ok(())
}<|MERGE_RESOLUTION|>--- conflicted
+++ resolved
@@ -270,14 +270,7 @@
     let new_owner = AccountOwner::from(new_public_key);
     let mut builder = TestBuilder::new(storage_builder, 4, 1, &mut signer)
         .await?
-<<<<<<< HEAD
         .with_policy(ResourceControlPolicy::only_fuel());
-    let sender = builder.add_root_chain(1, Amount::from_tokens(4)).await?;
-    let new_key_pair = AccountSecretKey::generate();
-    let new_owner = AccountOwner::from(new_key_pair.public());
-    let certificate = sender.rotate_key_pair(new_key_pair).await.unwrap().unwrap();
-=======
-        .with_policy(ResourceControlPolicy::fuel_and_block());
     let mut sender = builder.add_root_chain(1, Amount::from_tokens(4)).await?;
     let certificate = sender
         .rotate_key_pair(new_public_key)
@@ -285,7 +278,6 @@
         .unwrap()
         .unwrap();
     sender.set_preferred_owner(new_owner);
->>>>>>> 798915f3
     assert_eq!(sender.next_block_height(), BlockHeight::from(1));
     assert!(sender.pending_proposal().is_none());
     assert_eq!(sender.identity().await?, new_owner);
