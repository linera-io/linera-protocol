// Copyright (c) Facebook, Inc. and its affiliates.
// Copyright (c) Zefchain Labs, Inc.
// SPDX-License-Identifier: Apache-2.0

//! Wasm specific worker tests.
//!
//! These tests only run if a Wasm runtime has been configured by enabling either the `wasmer` or
//! the `wasmtime` feature flags.

#![allow(clippy::large_futures)]
#![cfg(any(feature = "wasmer", feature = "wasmtime"))]

use std::collections::BTreeSet;

use assert_matches::assert_matches;
use linera_base::{
    crypto::AccountSecretKey,
    data_types::{
        Amount, Blob, BlockHeight, Bytecode, OracleResponse, Timestamp, UserApplicationDescription,
    },
    hashed::Hashed,
<<<<<<< HEAD
    identifiers::{BytecodeId, ChainDescription, ChainId},
=======
    identifiers::{ChainDescription, ChainId, Destination, MessageId, ModuleId, UserApplicationId},
>>>>>>> 93f39160
    ownership::ChainOwnership,
    vm::VmRuntime,
};
use linera_chain::{
    data_types::BlockExecutionOutcome,
    test::{make_child_block, make_first_block, BlockTestExt},
    types::ConfirmedBlock,
};
use linera_execution::{
    committee::Epoch, system::SystemOperation, test_utils::SystemExecutionState,
    ExecutionRuntimeContext, Operation, OperationContext, ResourceController, TransactionTracker,
    WasmContractModule, WasmRuntime,
};
use linera_storage::{DbStorage, Storage};
#[cfg(feature = "dynamodb")]
use linera_views::dynamo_db::DynamoDbStore;
#[cfg(feature = "rocksdb")]
use linera_views::rocks_db::RocksDbStore;
#[cfg(feature = "scylladb")]
use linera_views::scylla_db::ScyllaDbStore;
use linera_views::{
    context::Context,
    memory::MemoryStore,
    views::{CryptoHashView, View},
};
use test_case::test_case;

use super::{init_worker_with_chains, make_certificate};
use crate::worker::WorkerError;

#[cfg_attr(feature = "wasmer", test_case(WasmRuntime::Wasmer ; "wasmer"))]
#[cfg_attr(feature = "wasmtime", test_case(WasmRuntime::Wasmtime ; "wasmtime"))]
#[test_log::test(tokio::test(flavor = "multi_thread"))]
async fn test_memory_handle_certificates_to_create_application(
    wasm_runtime: WasmRuntime,
) -> anyhow::Result<()> {
    let storage = DbStorage::<MemoryStore, _>::make_test_storage(Some(wasm_runtime)).await;
    run_test_handle_certificates_to_create_application(storage, wasm_runtime).await
}

#[cfg(feature = "rocksdb")]
#[cfg_attr(feature = "wasmer", test_case(WasmRuntime::Wasmer ; "wasmer"))]
#[cfg_attr(feature = "wasmtime", test_case(WasmRuntime::Wasmtime ; "wasmtime"))]
#[test_log::test(tokio::test(flavor = "multi_thread"))]
async fn test_rocks_db_handle_certificates_to_create_application(
    wasm_runtime: WasmRuntime,
) -> anyhow::Result<()> {
    let storage = DbStorage::<RocksDbStore, _>::make_test_storage(Some(wasm_runtime)).await;
    run_test_handle_certificates_to_create_application(storage, wasm_runtime).await
}

#[cfg(feature = "dynamodb")]
#[cfg_attr(feature = "wasmer", test_case(WasmRuntime::Wasmer ; "wasmer"))]
#[cfg_attr(feature = "wasmtime", test_case(WasmRuntime::Wasmtime ; "wasmtime"))]
#[test_log::test(tokio::test(flavor = "multi_thread"))]
async fn test_dynamo_db_handle_certificates_to_create_application(
    wasm_runtime: WasmRuntime,
) -> anyhow::Result<()> {
    let storage = DbStorage::<DynamoDbStore, _>::make_test_storage(Some(wasm_runtime)).await;
    run_test_handle_certificates_to_create_application(storage, wasm_runtime).await
}

#[cfg(feature = "scylladb")]
#[cfg_attr(feature = "wasmer", test_case(WasmRuntime::Wasmer ; "wasmer"))]
#[cfg_attr(feature = "wasmtime", test_case(WasmRuntime::Wasmtime ; "wasmtime"))]
#[test_log::test(tokio::test(flavor = "multi_thread"))]
async fn test_scylla_db_handle_certificates_to_create_application(
    wasm_runtime: WasmRuntime,
) -> anyhow::Result<()> {
    let storage = DbStorage::<ScyllaDbStore, _>::make_test_storage(Some(wasm_runtime)).await;
    run_test_handle_certificates_to_create_application(storage, wasm_runtime).await
}

async fn run_test_handle_certificates_to_create_application<S>(
    storage: S,
    wasm_runtime: WasmRuntime,
) -> anyhow::Result<()>
where
    S: Storage + Clone + Send + Sync + 'static,
{
    let vm_runtime = VmRuntime::Wasm;
    let admin_id = ChainDescription::Root(0);
    let publisher_owner = AccountSecretKey::generate().public().into();
    let publisher_chain = ChainDescription::Root(1);
    let creator_owner = AccountSecretKey::generate().public().into();
    let creator_chain = ChainDescription::Root(2);
    let (committee, worker) = init_worker_with_chains(
        storage.clone(),
        vec![
            (publisher_chain, publisher_owner, Amount::ZERO),
            (creator_chain, creator_owner, Amount::ZERO),
        ],
    )
    .await;

    // Load the bytecode files for a module.
    let (contract_path, service_path) =
        linera_execution::wasm_test::get_example_bytecode_paths("counter")?;
    let contract_bytecode = Bytecode::load_from_file(contract_path).await?;
    let service_bytecode = Bytecode::load_from_file(service_path).await?;

    let contract_blob = Blob::new_contract_bytecode(contract_bytecode.clone().compress());
    let service_blob = Blob::new_service_bytecode(service_bytecode.compress());

    let contract_blob_id = contract_blob.id();
    let service_blob_id = service_blob.id();

    let contract_blob_hash = contract_blob_id.hash;
    let service_blob_hash = service_blob_id.hash;

    let module_id = ModuleId::new(contract_blob_hash, service_blob_hash, vm_runtime);
    let contract = WasmContractModule::new(contract_bytecode, wasm_runtime).await?;

    // Publish the module.
    let publish_operation = SystemOperation::PublishModule { module_id };
    let publish_block = make_first_block(publisher_chain.into())
        .with_timestamp(1)
        .with_operation(publish_operation);
    let publisher_system_state = SystemExecutionState {
        committees: [(Epoch::ZERO, committee.clone())].into_iter().collect(),
        ownership: ChainOwnership::single(publisher_owner),
        timestamp: Timestamp::from(1),
        used_blobs: BTreeSet::from([contract_blob_id, service_blob_id]),
        ..SystemExecutionState::new(Epoch::ZERO, publisher_chain, admin_id)
    };
    let publisher_state_hash = publisher_system_state.clone().into_hash().await;
    let publish_block_proposal = Hashed::new(ConfirmedBlock::new(
        BlockExecutionOutcome {
            messages: vec![Vec::new()],
            events: vec![Vec::new()],
            blobs: vec![Vec::new()],
            state_hash: publisher_state_hash,
            oracle_responses: vec![vec![]],
        }
        .with(publish_block),
    ));
    let publish_certificate = make_certificate(&committee, &worker, publish_block_proposal);

    assert_matches!(
        worker
            .fully_handle_certificate_with_notifications(publish_certificate.clone(), &())
            .await,
        Err(WorkerError::BlobsNotFound(_))
    );
    storage
        .write_blobs(&[contract_blob.clone(), service_blob.clone()])
        .await?;
    let info = worker
        .fully_handle_certificate_with_notifications(publish_certificate.clone(), &())
        .await
        .unwrap()
        .info;
    assert_eq!(ChainId::from(publisher_chain), info.chain_id);
    assert_eq!(Amount::ZERO, info.chain_balance);
    assert_eq!(BlockHeight::from(1), info.next_block_height);
    assert_eq!(Timestamp::from(1), info.timestamp);
    assert_eq!(Some(publish_certificate.hash()), info.block_hash);
    assert!(info.manager.pending.is_none());

    let mut creator_system_state = SystemExecutionState {
        committees: [(Epoch::ZERO, committee.clone())].into_iter().collect(),
        ownership: ChainOwnership::single(creator_owner),
        timestamp: Timestamp::from(1),
        ..SystemExecutionState::new(Epoch::ZERO, creator_chain, admin_id)
    };

    // Create an application.
    let initial_value = 10_u64;
    let initial_value_bytes = serde_json::to_vec(&initial_value)?;
    let parameters_bytes = serde_json::to_vec(&())?;
    let create_operation = SystemOperation::CreateApplication {
        module_id,
        parameters: parameters_bytes.clone(),
        instantiation_argument: initial_value_bytes.clone(),
        required_application_ids: vec![],
    };
<<<<<<< HEAD
    let application_description = UserApplicationDescription {
        bytecode_id,
        creator_chain_id: creator_chain.into(),
        block_height: BlockHeight::from(0),
        application_index: 0,
=======
    let application_id = UserApplicationId {
        module_id,
        creation: MessageId {
            chain_id: creator_chain.into(),
            height: BlockHeight::from(0),
            index: 0,
        },
    };
    let application_description = UserApplicationDescription {
        module_id,
        creation: application_id.creation,
>>>>>>> 93f39160
        required_application_ids: vec![],
        parameters: parameters_bytes,
    };
    let application_description_blob = Blob::new_application_description(&application_description);
    let application_description_blob_id = application_description_blob.id();
    let application_id = From::from(&application_description);
    let create_block = make_first_block(creator_chain.into())
        .with_timestamp(2)
        .with_operation(create_operation);
    creator_system_state.timestamp = Timestamp::from(2);
    let mut creator_state = creator_system_state.into_view().await;
    creator_state
        .simulate_instantiation(
            contract.into(),
            Timestamp::from(2),
            application_description.clone(),
            initial_value_bytes.clone(),
            contract_blob,
            service_blob,
        )
        .await?;
    let create_block_proposal = Hashed::new(ConfirmedBlock::new(
        BlockExecutionOutcome {
            messages: vec![vec![]],
            events: vec![Vec::new()],
            state_hash: creator_state.crypto_hash().await?,
            oracle_responses: vec![vec![
                OracleResponse::Blob(contract_blob_id),
                OracleResponse::Blob(service_blob_id),
            ]],
            blobs: vec![vec![application_description_blob.clone()]],
        }
        .with(create_block),
    ));
    let create_certificate = make_certificate(&committee, &worker, create_block_proposal);

    storage
        .write_blobs(&[application_description_blob.clone()])
        .await?;
    creator_state
        .context()
        .extra()
        .add_blobs([application_description_blob])
        .await?;
    let info = worker
        .fully_handle_certificate_with_notifications(create_certificate.clone(), &())
        .await
        .unwrap()
        .info;
    assert_eq!(ChainId::root(2), info.chain_id);
    assert_eq!(Amount::ZERO, info.chain_balance);
    assert_eq!(BlockHeight::from(1), info.next_block_height);
    assert_eq!(Timestamp::from(2), info.timestamp);
    assert_eq!(Some(create_certificate.hash()), info.block_hash);
    assert!(info.manager.pending.is_none());

    // Execute an application operation
    let increment = 5_u64;
    let user_operation = bcs::to_bytes(&increment)?;
    let run_block = make_child_block(&create_certificate.into_value())
        .with_timestamp(3)
        .with_operation(Operation::User {
            application_id,
            bytes: user_operation.clone(),
        });
    let operation_context = OperationContext {
        chain_id: creator_chain.into(),
        authenticated_signer: None,
        authenticated_caller_id: None,
        height: run_block.height,
        round: Some(0),
        index: Some(0),
    };
    let mut controller = ResourceController::default();
    creator_state
        .execute_operation(
            operation_context,
            Timestamp::from(3),
            Operation::User {
                application_id,
                bytes: user_operation,
            },
            &mut TransactionTracker::new(
                0,
                0,
                Some(vec![OracleResponse::Blob(application_description_blob_id)]),
            ),
            &mut controller,
        )
        .await?;
    creator_state.system.timestamp.set(Timestamp::from(3));
    let run_block_proposal = Hashed::new(ConfirmedBlock::new(
        BlockExecutionOutcome {
            messages: vec![Vec::new()],
            events: vec![Vec::new()],
            blobs: vec![Vec::new()],
            state_hash: creator_state.crypto_hash().await?,
            oracle_responses: vec![vec![OracleResponse::Blob(application_description_blob_id)]],
        }
        .with(run_block),
    ));
    let run_certificate = make_certificate(&committee, &worker, run_block_proposal);

    let info = worker
        .fully_handle_certificate_with_notifications(run_certificate.clone(), &())
        .await
        .unwrap()
        .info;
    assert_eq!(ChainId::root(2), info.chain_id);
    assert_eq!(Amount::ZERO, info.chain_balance);
    assert_eq!(BlockHeight::from(2), info.next_block_height);
    assert_eq!(Some(run_certificate.hash()), info.block_hash);
    assert_eq!(Timestamp::from(3), info.timestamp);
    assert!(info.manager.pending.is_none());
    Ok(())
}<|MERGE_RESOLUTION|>--- conflicted
+++ resolved
@@ -19,11 +19,7 @@
         Amount, Blob, BlockHeight, Bytecode, OracleResponse, Timestamp, UserApplicationDescription,
     },
     hashed::Hashed,
-<<<<<<< HEAD
-    identifiers::{BytecodeId, ChainDescription, ChainId},
-=======
-    identifiers::{ChainDescription, ChainId, Destination, MessageId, ModuleId, UserApplicationId},
->>>>>>> 93f39160
+    identifiers::{ChainDescription, ChainId, ModuleId},
     ownership::ChainOwnership,
     vm::VmRuntime,
 };
@@ -200,25 +196,11 @@
         instantiation_argument: initial_value_bytes.clone(),
         required_application_ids: vec![],
     };
-<<<<<<< HEAD
     let application_description = UserApplicationDescription {
-        bytecode_id,
+        module_id,
         creator_chain_id: creator_chain.into(),
         block_height: BlockHeight::from(0),
         application_index: 0,
-=======
-    let application_id = UserApplicationId {
-        module_id,
-        creation: MessageId {
-            chain_id: creator_chain.into(),
-            height: BlockHeight::from(0),
-            index: 0,
-        },
-    };
-    let application_description = UserApplicationDescription {
-        module_id,
-        creation: application_id.creation,
->>>>>>> 93f39160
         required_application_ids: vec![],
         parameters: parameters_bytes,
     };
