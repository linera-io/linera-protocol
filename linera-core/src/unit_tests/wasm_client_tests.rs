// Copyright (c) Zefchain Labs, Inc.
// SPDX-License-Identifier: Apache-2.0

//! Wasm specific client tests.
//!
//! These tests only run if a Wasm runtime has been configured by enabling either the `wasmer` or
//! the `wasmtime` feature flags.

// Tests for `RocksDb`, `DynamoDb`, `ScyllaDb` and `Service` are currently disabled
// because they are slow and their behavior appears to be correctly check by the
// test with memory.

#![allow(clippy::large_futures)]
#![cfg(any(feature = "wasmer", feature = "wasmtime"))]

use std::collections::BTreeMap;

use assert_matches::assert_matches;
use async_graphql::Request;
use counter::CounterAbi;
use linera_base::{
    data_types::{Amount, Bytecode, Event, OracleResponse},
    identifiers::{AccountOwner, ApplicationId, Owner, StreamId, StreamName},
    ownership::{ChainOwnership, TimeoutConfig},
    vm::VmRuntime,
};
use linera_chain::{data_types::MessageAction, ChainError, ChainExecutionContext};
use linera_execution::{
    ExecutionError, Message, MessageKind, Operation, QueryOutcome, ResourceControlPolicy,
    SystemMessage, WasmRuntime,
};
use serde_json::json;
use test_case::test_case;

#[cfg(feature = "dynamodb")]
use crate::client::client_tests::DynamoDbStorageBuilder;
#[cfg(feature = "rocksdb")]
use crate::client::client_tests::RocksDbStorageBuilder;
#[cfg(feature = "scylladb")]
use crate::client::client_tests::ScyllaDbStorageBuilder;
#[cfg(feature = "storage-service")]
use crate::client::client_tests::ServiceStorageBuilder;
use crate::client::{
    client_tests::{MemoryStorageBuilder, StorageBuilder, TestBuilder},
    ChainClientError,
};

#[cfg_attr(feature = "wasmer", test_case(WasmRuntime::Wasmer ; "wasmer"))]
#[cfg_attr(feature = "wasmtime", test_case(WasmRuntime::Wasmtime ; "wasmtime"))]
#[test_log::test(tokio::test(flavor = "multi_thread"))]
async fn test_memory_create_application(wasm_runtime: WasmRuntime) -> anyhow::Result<()> {
    run_test_create_application(MemoryStorageBuilder::with_wasm_runtime(wasm_runtime)).await
}

#[ignore]
#[cfg(feature = "storage-service")]
#[cfg_attr(feature = "wasmer", test_case(WasmRuntime::Wasmer ; "wasmer"))]
#[cfg_attr(feature = "wasmtime", test_case(WasmRuntime::Wasmtime ; "wasmtime"))]
#[test_log::test(tokio::test(flavor = "multi_thread"))]
async fn test_service_create_application(wasm_runtime: WasmRuntime) -> anyhow::Result<()> {
    run_test_create_application(ServiceStorageBuilder::with_wasm_runtime(wasm_runtime).await).await
}

#[ignore]
#[cfg(feature = "rocksdb")]
#[cfg_attr(feature = "wasmer", test_case(WasmRuntime::Wasmer ; "wasmer"))]
#[cfg_attr(feature = "wasmtime", test_case(WasmRuntime::Wasmtime ; "wasmtime"))]
#[test_log::test(tokio::test(flavor = "multi_thread"))]
async fn test_rocks_db_create_application(wasm_runtime: WasmRuntime) -> anyhow::Result<()> {
    run_test_create_application(RocksDbStorageBuilder::with_wasm_runtime(wasm_runtime).await).await
}

#[ignore]
#[cfg(feature = "dynamodb")]
#[cfg_attr(feature = "wasmer", test_case(WasmRuntime::Wasmer ; "wasmer"))]
#[cfg_attr(feature = "wasmtime", test_case(WasmRuntime::Wasmtime ; "wasmtime"))]
#[test_log::test(tokio::test(flavor = "multi_thread"))]
async fn test_dynamo_db_create_application(wasm_runtime: WasmRuntime) -> anyhow::Result<()> {
    run_test_create_application(DynamoDbStorageBuilder::with_wasm_runtime(wasm_runtime)).await
}

#[ignore]
#[cfg(feature = "scylladb")]
#[cfg_attr(feature = "wasmer", test_case(WasmRuntime::Wasmer ; "wasmer"))]
#[cfg_attr(feature = "wasmtime", test_case(WasmRuntime::Wasmtime ; "wasmtime"))]
#[test_log::test(tokio::test(flavor = "multi_thread"))]
async fn test_scylla_db_create_application(wasm_runtime: WasmRuntime) -> anyhow::Result<()> {
    run_test_create_application(ScyllaDbStorageBuilder::with_wasm_runtime(wasm_runtime)).await
}

async fn run_test_create_application<B>(storage_builder: B) -> anyhow::Result<()>
where
    B: StorageBuilder,
{
    let vm_runtime = VmRuntime::Wasm;
    let (contract_path, service_path) =
        linera_execution::wasm_test::get_example_bytecode_paths("counter")?;
    let contract_bytecode = Bytecode::load_from_file(contract_path).await?;
    let service_bytecode = Bytecode::load_from_file(service_path).await?;
    let contract_compressed_len = contract_bytecode.compress().compressed_bytes.len();
    let service_compressed_len = service_bytecode.compress().compressed_bytes.len();

    let mut policy = ResourceControlPolicy::all_categories();
    policy.maximum_bytecode_size = contract_bytecode
        .bytes
        .len()
        .max(service_bytecode.bytes.len()) as u64;
    policy.maximum_blob_size = contract_compressed_len.max(service_compressed_len) as u64;
    let mut builder = TestBuilder::new(storage_builder, 4, 1)
        .await?
        .with_policy(policy.clone());
    let publisher = builder.add_root_chain(0, Amount::from_tokens(3)).await?;
    let creator = builder.add_root_chain(1, Amount::ONE).await?;

    let (module_id, _cert) = publisher
        .publish_module(contract_bytecode, service_bytecode, vm_runtime)
        .await
        .unwrap()
        .unwrap();
    let module_id = module_id.with_abi::<counter::CounterAbi, (), u64>();

    creator.synchronize_from_validators().await.unwrap();
    creator.process_inbox().await.unwrap();

    // No fuel was used so far.
    let balance_after_messaging = creator.local_balance().await?;
    assert_eq!(balance_after_messaging, Amount::ONE);

    let initial_value = 10_u64;
    let (application_id, _) = creator
        .create_application(module_id, &(), &initial_value, vec![])
        .await
        .unwrap()
        .unwrap();

    let increment = 5_u64;
    creator
        .execute_operation(Operation::user(application_id, &increment)?)
        .await
        .unwrap();

    let query = Request::new("{ value }");
    let outcome = creator
        .query_user_application(application_id, &query)
        .await
        .unwrap();

    let expected = QueryOutcome {
        response: async_graphql::Response::new(
            async_graphql::Value::from_json(json!({"value": 15})).unwrap(),
        ),
        operations: vec![],
    };

    assert_eq!(outcome, expected);
    // Creating the application used fuel because of the `instantiate` call.
    let balance_after_init = creator.local_balance().await?;
    assert!(balance_after_init < balance_after_messaging);

    let large_bytecode = Bytecode::new(vec![0; policy.maximum_bytecode_size as usize + 1]);
    let small_bytecode = Bytecode::new(vec![]);
    // Publishing bytecode that exceeds the limit fails.
    let result = publisher
        .publish_module(large_bytecode.clone(), small_bytecode.clone(), vm_runtime)
        .await;
    assert_matches!(
        result,
        Err(ChainClientError::ChainError(ChainError::ExecutionError(
            error, ChainExecutionContext::Block
        ))) if matches!(*error, ExecutionError::BytecodeTooLarge)
    );
    let result = publisher
        .publish_module(small_bytecode, large_bytecode, vm_runtime)
        .await;
    assert_matches!(
        result,
        Err(ChainClientError::ChainError(ChainError::ExecutionError(
            error, ChainExecutionContext::Block
        ))) if matches!(*error, ExecutionError::BytecodeTooLarge)
    );

    Ok(())
}

#[cfg_attr(feature = "wasmer", test_case(WasmRuntime::Wasmer ; "wasmer"))]
#[cfg_attr(feature = "wasmtime", test_case(WasmRuntime::Wasmtime ; "wasmtime"))]
#[test_log::test(tokio::test(flavor = "multi_thread"))]
async fn test_memory_run_application_with_dependency(
    wasm_runtime: WasmRuntime,
) -> anyhow::Result<()> {
    run_test_run_application_with_dependency(MemoryStorageBuilder::with_wasm_runtime(wasm_runtime))
        .await
}

#[ignore]
#[cfg(feature = "storage-service")]
#[cfg_attr(feature = "wasmer", test_case(WasmRuntime::Wasmer ; "wasmer"))]
#[cfg_attr(feature = "wasmtime", test_case(WasmRuntime::Wasmtime ; "wasmtime"))]
#[test_log::test(tokio::test(flavor = "multi_thread"))]
async fn test_service_run_application_with_dependency(
    wasm_runtime: WasmRuntime,
) -> anyhow::Result<()> {
    run_test_run_application_with_dependency(
        ServiceStorageBuilder::with_wasm_runtime(wasm_runtime).await,
    )
    .await
}

#[ignore]
#[cfg(feature = "rocksdb")]
#[cfg_attr(feature = "wasmer", test_case(WasmRuntime::Wasmer ; "wasmer"))]
#[cfg_attr(feature = "wasmtime", test_case(WasmRuntime::Wasmtime ; "wasmtime"))]
#[test_log::test(tokio::test(flavor = "multi_thread"))]
async fn test_rocks_db_run_application_with_dependency(
    wasm_runtime: WasmRuntime,
) -> anyhow::Result<()> {
    run_test_run_application_with_dependency(
        RocksDbStorageBuilder::with_wasm_runtime(wasm_runtime).await,
    )
    .await
}

#[ignore]
#[cfg(feature = "dynamodb")]
#[cfg_attr(feature = "wasmer", test_case(WasmRuntime::Wasmer ; "wasmer"))]
#[cfg_attr(feature = "wasmtime", test_case(WasmRuntime::Wasmtime ; "wasmtime"))]
#[test_log::test(tokio::test(flavor = "multi_thread"))]
async fn test_dynamo_db_run_application_with_dependency(
    wasm_runtime: WasmRuntime,
) -> anyhow::Result<()> {
    run_test_run_application_with_dependency(DynamoDbStorageBuilder::with_wasm_runtime(
        wasm_runtime,
    ))
    .await
}

#[ignore]
#[cfg(feature = "scylladb")]
#[cfg_attr(feature = "wasmer", test_case(WasmRuntime::Wasmer ; "wasmer"))]
#[cfg_attr(feature = "wasmtime", test_case(WasmRuntime::Wasmtime ; "wasmtime"))]
#[test_log::test(tokio::test(flavor = "multi_thread"))]
async fn test_scylla_db_run_application_with_dependency(
    wasm_runtime: WasmRuntime,
) -> anyhow::Result<()> {
    run_test_run_application_with_dependency(ScyllaDbStorageBuilder::with_wasm_runtime(
        wasm_runtime,
    ))
    .await
}

async fn run_test_run_application_with_dependency<B>(storage_builder: B) -> anyhow::Result<()>
where
    B: StorageBuilder,
{
    let vm_runtime = VmRuntime::Wasm;
    let mut builder = TestBuilder::new(storage_builder, 4, 1)
        .await?
        .with_policy(ResourceControlPolicy::all_categories());
    // Will publish the module.
    let publisher = builder.add_root_chain(0, Amount::from_tokens(3)).await?;
    // Will create the apps and use them to send a message.
    let creator = builder.add_root_chain(1, Amount::ONE).await?;
    // Will receive the message.
    let receiver = builder.add_root_chain(2, Amount::ONE).await?;
    let receiver_id = receiver.chain_id();

    // Handling the message causes an oracle request to the counter service, so no fast blocks
    // are allowed.
    let receiver_key = receiver.public_key().await.unwrap();
    receiver
        .change_ownership(ChainOwnership::multiple(
            [(receiver_key.into(), 100)],
            100,
            TimeoutConfig::default(),
        ))
        .await
        .unwrap();
    let creator_key = creator.public_key().await.unwrap();
    creator
        .change_ownership(ChainOwnership::multiple(
            [(creator_key.into(), 100)],
            100,
            TimeoutConfig::default(),
        ))
        .await
        .unwrap();

    let (module_id1, _cert1) = {
        let (contract_path, service_path) =
            linera_execution::wasm_test::get_example_bytecode_paths("counter")?;
        publisher
            .publish_module(
                Bytecode::load_from_file(contract_path).await?,
                Bytecode::load_from_file(service_path).await?,
                vm_runtime,
            )
            .await
            .unwrap()
            .unwrap()
    };
    let module_id1 = module_id1.with_abi::<counter::CounterAbi, (), u64>();
    let (module_id2, _cert2) = {
        let (contract_path, service_path) =
            linera_execution::wasm_test::get_example_bytecode_paths("meta_counter")?;
        publisher
            .publish_module(
                Bytecode::load_from_file(contract_path).await?,
                Bytecode::load_from_file(service_path).await?,
                vm_runtime,
            )
            .await
            .unwrap()
            .unwrap()
    };
    let module_id2 =
        module_id2.with_abi::<meta_counter::MetaCounterAbi, ApplicationId<CounterAbi>, ()>();

    // Creator receives the bytecode files then creates the app.
    creator.synchronize_from_validators().await.unwrap();
    let initial_value = 10_u64;
    let (application_id1, _) = creator
        .create_application(module_id1, &(), &initial_value, vec![])
        .await
        .unwrap()
        .unwrap();
    let (application_id2, certificate) = creator
        .create_application(
            module_id2,
            &application_id1,
            &(),
            vec![application_id1.forget_abi()],
        )
        .await
        .unwrap()
        .unwrap();
    assert_eq!(
        certificate.block().body.events,
        vec![vec![Event {
            stream_id: StreamId {
                application_id: application_id2.forget_abi().into(),
                stream_name: StreamName(b"announcements".to_vec()),
            },
            key: b"updates".to_vec(),
            value: b"instantiated".to_vec(),
        }]]
    );

    let query_service = cfg!(feature = "unstable-oracles");
    let mut operation = meta_counter::Operation::increment(receiver_id, 5, query_service);
    operation.fuel_grant = 1000000;
    let cert = creator
        .execute_operation(Operation::user(application_id2, &operation)?)
        .await
        .unwrap()
        .unwrap();
    let executed_block = cert.block();
    let responses = &executed_block.body.oracle_responses;
    let [_, responses] = &responses[..] else {
        panic!("Unexpected oracle responses: {:?}", responses);
    };
    if cfg!(feature = "unstable-oracles") {
        let [OracleResponse::Service(json)] = &responses[..] else {
            assert_eq!(&responses[..], &[]);
            panic!("Unexpected oracle responses: {:?}", responses);
        };
        let response_json = serde_json::from_slice::<serde_json::Value>(json).unwrap();
        assert_eq!(response_json["data"], json!({"value": 10}));
    } else {
        assert!(responses.is_empty());
    }

    receiver.synchronize_from_validators().await.unwrap();
    receiver
        .receive_certificate_and_update_validators(cert)
        .await
        .unwrap();
    receiver.process_inbox().await.unwrap();

    let query = Request::new("{ value }");
    let outcome = receiver
        .query_user_application(application_id2, &query)
        .await
        .unwrap();

    let expected = QueryOutcome {
        response: async_graphql::Response::new(
            async_graphql::Value::from_json(json!({"value": 5})).unwrap(),
        ),
        operations: vec![],
    };

    assert_eq!(outcome, expected);

    // Try again with a value that will make the (untracked) message fail.
    let operation = meta_counter::Operation::fail(receiver_id);
    let cert = creator
        .execute_operation(Operation::user(application_id2, &operation)?)
        .await
        .unwrap()
        .unwrap();

    receiver
        .receive_certificate_and_update_validators(cert)
        .await
        .unwrap();
    let mut certs = receiver.process_inbox().await.unwrap().0;
    assert_eq!(certs.len(), 1);
    let cert = certs.pop().unwrap();
    let incoming_bundles = &cert.block().body.incoming_bundles;
    assert_eq!(incoming_bundles.len(), 1);
    assert_eq!(incoming_bundles[0].action, MessageAction::Reject);
    assert_eq!(
        incoming_bundles[0].bundle.messages[0].kind,
        MessageKind::Simple
    );
    let messages = cert.block().messages();
    assert_eq!(messages.len(), 1);
    assert_eq!(messages[0].len(), 0);

    // Try again with a value that will make the (tracked) message fail.
    let mut operation = meta_counter::Operation::fail(receiver_id);
    operation.is_tracked = true;
    let cert = creator
        .execute_operation(Operation::user(application_id2, &operation)?)
        .await
        .unwrap()
        .unwrap();

    receiver
        .receive_certificate_and_update_validators(cert)
        .await
        .unwrap();
    let mut certs = receiver.process_inbox().await.unwrap().0;
    assert_eq!(certs.len(), 1);
    let cert = certs.pop().unwrap();
    let incoming_bundles = &cert.block().body.incoming_bundles;
    assert_eq!(incoming_bundles.len(), 1);
    assert_eq!(incoming_bundles[0].action, MessageAction::Reject);
    assert_eq!(
        incoming_bundles[0].bundle.messages[0].kind,
        MessageKind::Tracked
    );
    let messages = cert.block().messages();
    assert_eq!(messages.len(), 1);

    // The bounced message is marked as "bouncing" in the Wasm context and succeeds.
    creator
        .receive_certificate_and_update_validators(cert)
        .await
        .unwrap();
    let mut certs = creator.process_inbox().await.unwrap().0;
    assert_eq!(certs.len(), 1);
    let cert = certs.pop().unwrap();
    let incoming_bundles = &cert.block().body.incoming_bundles;
    assert_eq!(incoming_bundles.len(), 2);
    // First message is the grant refund for the successful message sent before.
    assert_eq!(incoming_bundles[0].action, MessageAction::Accept);
    assert_eq!(
        incoming_bundles[0].bundle.messages[0].kind,
        MessageKind::Tracked
    );
    assert_matches!(
        incoming_bundles[0].bundle.messages[0].message,
        Message::System(SystemMessage::Credit { .. })
    );
    // Second message is the bounced message.
    assert_eq!(incoming_bundles[1].action, MessageAction::Accept);
    assert_eq!(
        incoming_bundles[1].bundle.messages[0].kind,
        MessageKind::Bouncing
    );
    assert_matches!(
        incoming_bundles[1].bundle.messages[0].message,
        Message::User { .. }
    );

    Ok(())
}

#[cfg_attr(feature = "wasmer", test_case(WasmRuntime::Wasmer ; "wasmer"))]
#[cfg_attr(feature = "wasmtime", test_case(WasmRuntime::Wasmtime ; "wasmtime"))]
#[test_log::test(tokio::test)]
async fn test_memory_cross_chain_message(wasm_runtime: WasmRuntime) -> anyhow::Result<()> {
    run_test_cross_chain_message(MemoryStorageBuilder::with_wasm_runtime(wasm_runtime)).await
}

#[ignore]
#[cfg(feature = "storage-service")]
#[cfg_attr(feature = "wasmer", test_case(WasmRuntime::Wasmer ; "wasmer"))]
#[cfg_attr(feature = "wasmtime", test_case(WasmRuntime::Wasmtime ; "wasmtime"))]
#[test_log::test(tokio::test)]
async fn test_service_cross_chain_message(wasm_runtime: WasmRuntime) -> anyhow::Result<()> {
    run_test_cross_chain_message(ServiceStorageBuilder::with_wasm_runtime(wasm_runtime).await).await
}

#[ignore]
#[cfg(feature = "rocksdb")]
#[cfg_attr(feature = "wasmer", test_case(WasmRuntime::Wasmer ; "wasmer"))]
#[cfg_attr(feature = "wasmtime", test_case(WasmRuntime::Wasmtime ; "wasmtime"))]
#[test_log::test(tokio::test)]
async fn test_rocks_db_cross_chain_message(wasm_runtime: WasmRuntime) -> anyhow::Result<()> {
    run_test_cross_chain_message(RocksDbStorageBuilder::with_wasm_runtime(wasm_runtime).await).await
}

#[ignore]
#[cfg(feature = "dynamodb")]
#[cfg_attr(feature = "wasmer", test_case(WasmRuntime::Wasmer ; "wasmer"))]
#[cfg_attr(feature = "wasmtime", test_case(WasmRuntime::Wasmtime ; "wasmtime"))]
#[test_log::test(tokio::test)]
async fn test_dynamo_db_cross_chain_message(wasm_runtime: WasmRuntime) -> anyhow::Result<()> {
    run_test_cross_chain_message(DynamoDbStorageBuilder::with_wasm_runtime(wasm_runtime)).await
}

#[ignore]
#[cfg(feature = "scylladb")]
#[cfg_attr(feature = "wasmer", test_case(WasmRuntime::Wasmer ; "wasmer"))]
#[cfg_attr(feature = "wasmtime", test_case(WasmRuntime::Wasmtime ; "wasmtime"))]
#[test_log::test(tokio::test)]
async fn test_scylla_db_cross_chain_message(wasm_runtime: WasmRuntime) -> anyhow::Result<()> {
    run_test_cross_chain_message(ScyllaDbStorageBuilder::with_wasm_runtime(wasm_runtime)).await
}

async fn run_test_cross_chain_message<B>(storage_builder: B) -> anyhow::Result<()>
where
    B: StorageBuilder,
{
    let vm_runtime = VmRuntime::Wasm;
    let mut builder = TestBuilder::new(storage_builder, 4, 1)
        .await?
        .with_policy(ResourceControlPolicy::all_categories());
    let _admin = builder.add_root_chain(0, Amount::ONE).await?;
    let sender = builder.add_root_chain(1, Amount::from_tokens(3)).await?;
    let receiver = builder.add_root_chain(2, Amount::ONE).await?;
    let receiver2 = builder.add_root_chain(3, Amount::ONE).await?;

    let (module_id, _pub_cert) = {
        let bytecode_name = "fungible";
        let (contract_path, service_path) =
            linera_execution::wasm_test::get_example_bytecode_paths(bytecode_name)?;
        sender
            .publish_module(
                Bytecode::load_from_file(contract_path).await?,
                Bytecode::load_from_file(service_path).await?,
                vm_runtime,
            )
            .await
            .unwrap()
            .unwrap()
    };
    let module_id = module_id
        .with_abi::<fungible::FungibleTokenAbi, fungible::Parameters, fungible::InitialState>();

    let sender_owner = AccountOwner::User(Owner::from(sender.key_pair().await?.public()));
    let receiver_owner = AccountOwner::User(Owner::from(receiver.key_pair().await?.public()));
    let receiver2_owner = AccountOwner::User(Owner::from(receiver2.key_pair().await?.public()));

    let accounts = BTreeMap::from_iter([(sender_owner, Amount::from_tokens(1_000_000))]);
    let state = fungible::InitialState { accounts };
    let params = fungible::Parameters::new("FUN");
    let (application_id, _cert) = sender
        .create_application(module_id, &params, &state, vec![])
        .await
        .unwrap()
        .unwrap();

    // Make a transfer using the fungible app.
    let transfer = fungible::Operation::Transfer {
        owner: sender_owner,
        amount: 100.into(),
        target_account: fungible::Account {
            chain_id: receiver.chain_id(),
            owner: receiver_owner,
        },
    };
    let cert = sender
        .execute_operation(Operation::user(application_id, &transfer)?)
        .await
        .unwrap()
        .unwrap();

<<<<<<< HEAD
=======
    let messages = cert.block().messages();
    {
        let OutgoingMessage {
            destination,
            message,
            ..
        } = &messages[1][0];
        assert_matches!(
            message, Message::System(SystemMessage::RegisterApplications { applications })
            if applications.len() == 1 && matches!(
                applications[0], UserApplicationDescription{ module_id: b_id, .. }
                if b_id == module_id.forget_abi()
            ),
            "Unexpected message"
        );
        assert_eq!(*destination, Destination::Recipient(receiver.chain_id()));
    }
>>>>>>> 93f39160
    receiver.synchronize_from_validators().await.unwrap();
    receiver
        .receive_certificate_and_update_validators(cert.clone())
        .await
        .unwrap();
    let certs = receiver.process_inbox().await.unwrap().0;
    assert_eq!(certs.len(), 1);
    let messages = &certs[0].block().body.incoming_bundles;
<<<<<<< HEAD
=======
    assert!(messages.iter().any(|msg| matches!(
        &msg.bundle.messages[0].message,
        Message::System(SystemMessage::RegisterApplications { applications })
        if applications.iter().any(|app| app.module_id == module_id.forget_abi())
    )));
>>>>>>> 93f39160
    assert!(messages
        .iter()
        .flat_map(|msg| &msg.bundle.messages)
        .any(|msg| matches!(msg.message, Message::User { .. })));

    // Make another transfer.
    let transfer = fungible::Operation::Transfer {
        owner: sender_owner,
        amount: 200.into(),
        target_account: fungible::Account {
            chain_id: receiver.chain_id(),
            owner: receiver_owner,
        },
    };
    let cert = sender
        .execute_operation(Operation::user(application_id, &transfer)?)
        .await
        .unwrap()
        .unwrap();

    receiver
        .receive_certificate_and_update_validators(cert)
        .await
        .unwrap();
    let certs = receiver.process_inbox().await.unwrap().0;
    assert_eq!(certs.len(), 1);
    let messages = &certs[0].block().body.incoming_bundles;
    assert!(messages
        .iter()
        .flat_map(|msg| &msg.bundle.messages)
        .any(|msg| matches!(msg.message, Message::User { .. })));

    // Try another transfer except that the amount is too large.
    let transfer = fungible::Operation::Transfer {
        owner: receiver_owner,
        amount: 301.into(),
        target_account: fungible::Account {
            chain_id: receiver2.chain_id(),
            owner: receiver2_owner,
        },
    };
    assert!(receiver
        .execute_operation(Operation::user(application_id, &transfer)?)
        .await
        .is_err());
    receiver.clear_pending_proposal();

    // Try another transfer with the correct amount.
    let transfer = fungible::Operation::Transfer {
        owner: receiver_owner,
        amount: 300.into(),
        target_account: fungible::Account {
            chain_id: receiver2.chain_id(),
            owner: receiver2_owner,
        },
    };
    let certificate = receiver
        .execute_operation(Operation::user(application_id, &transfer)?)
        .await
        .unwrap()
        .unwrap();

    receiver2
        .receive_certificate_and_update_validators(certificate)
        .await
        .unwrap();

    Ok(())
}

#[cfg_attr(feature = "wasmer", test_case(WasmRuntime::Wasmer; "wasmer"))]
#[cfg_attr(feature = "wasmtime", test_case(WasmRuntime::Wasmtime; "wasmtime"))]
#[test_log::test(tokio::test)]
async fn test_memory_user_pub_sub_channels(wasm_runtime: WasmRuntime) -> anyhow::Result<()> {
    run_test_user_pub_sub_channels(MemoryStorageBuilder::with_wasm_runtime(wasm_runtime)).await
}

#[ignore]
#[cfg(feature = "storage-service")]
#[cfg_attr(feature = "wasmer", test_case(WasmRuntime::Wasmer; "wasmer"))]
#[cfg_attr(feature = "wasmtime", test_case(WasmRuntime::Wasmtime; "wasmtime"))]
#[test_log::test(tokio::test)]
async fn test_service_user_pub_sub_channels(wasm_runtime: WasmRuntime) -> anyhow::Result<()> {
    run_test_user_pub_sub_channels(ServiceStorageBuilder::with_wasm_runtime(wasm_runtime).await)
        .await
}

#[ignore]
#[cfg(feature = "rocksdb")]
#[cfg_attr(feature = "wasmer", test_case(WasmRuntime::Wasmer; "wasmer"))]
#[cfg_attr(feature = "wasmtime", test_case(WasmRuntime::Wasmtime; "wasmtime"))]
#[test_log::test(tokio::test)]
async fn test_rocks_db_user_pub_sub_channels(wasm_runtime: WasmRuntime) -> anyhow::Result<()> {
    run_test_user_pub_sub_channels(RocksDbStorageBuilder::with_wasm_runtime(wasm_runtime).await)
        .await
}

#[ignore]
#[cfg(feature = "dynamodb")]
#[cfg_attr(feature = "wasmer", test_case(WasmRuntime::Wasmer; "wasmer"))]
#[cfg_attr(feature = "wasmtime", test_case(WasmRuntime::Wasmtime; "wasmtime"))]
#[test_log::test(tokio::test)]
async fn test_dynamo_db_user_pub_sub_channels(wasm_runtime: WasmRuntime) -> anyhow::Result<()> {
    run_test_user_pub_sub_channels(DynamoDbStorageBuilder::with_wasm_runtime(wasm_runtime)).await
}

#[ignore]
#[cfg(feature = "scylladb")]
#[cfg_attr(feature = "wasmer", test_case(WasmRuntime::Wasmer; "wasmer"))]
#[cfg_attr(feature = "wasmtime", test_case(WasmRuntime::Wasmtime; "wasmtime"))]
#[test_log::test(tokio::test)]
async fn test_scylla_db_user_pub_sub_channels(wasm_runtime: WasmRuntime) -> anyhow::Result<()> {
    run_test_user_pub_sub_channels(ScyllaDbStorageBuilder::with_wasm_runtime(wasm_runtime)).await
}

async fn run_test_user_pub_sub_channels<B>(storage_builder: B) -> anyhow::Result<()>
where
    B: StorageBuilder,
{
    let vm_runtime = VmRuntime::Wasm;
    let mut builder = TestBuilder::new(storage_builder, 4, 1)
        .await?
        .with_policy(ResourceControlPolicy::all_categories());
    let sender = builder.add_root_chain(0, Amount::ONE).await?;
    let receiver = builder.add_root_chain(1, Amount::ONE).await?;

    let (module_id, _pub_cert) = {
        let (contract_path, service_path) =
            linera_execution::wasm_test::get_example_bytecode_paths("social")?;
        receiver
            .publish_module(
                Bytecode::load_from_file(contract_path).await?,
                Bytecode::load_from_file(service_path).await?,
                vm_runtime,
            )
            .await
            .unwrap()
            .unwrap()
    };
    let module_id = module_id.with_abi::<social::SocialAbi, (), ()>();

    let (application_id, _cert) = receiver
        .create_application(module_id, &(), &(), vec![])
        .await
        .unwrap()
        .unwrap();

    // Request to subscribe to the sender.
    let request_subscribe = social::Operation::Subscribe {
        chain_id: sender.chain_id(),
    };
    let cert = receiver
        .execute_operation(Operation::user(application_id, &request_subscribe)?)
        .await
        .unwrap()
        .unwrap();

    // Subscribe the receiver. This also registers the application.
    sender.synchronize_from_validators().await.unwrap();
    sender
        .receive_certificate_and_update_validators(cert)
        .await
        .unwrap();
    let _certs = sender.process_inbox().await.unwrap();

    // Make a post.
    let text = "Please like and comment!.".to_string();
    let post = social::Operation::Post {
        text: text.clone(),
        image_url: None,
    };
    let cert = sender
        .execute_operation(Operation::user(application_id, &post)?)
        .await
        .unwrap()
        .unwrap();

    receiver
        .receive_certificate_and_update_validators(cert.clone())
        .await
        .unwrap();
    let certs = receiver.process_inbox().await.unwrap().0;
    assert_eq!(certs.len(), 1);

    // There should be a message receiving the new post.
    let messages = &certs[0].block().body.incoming_bundles;
    assert!(messages
        .iter()
        .any(|msg| matches!(&msg.bundle.messages[0].message, Message::User { .. })));

    let query = async_graphql::Request::new("{ receivedPosts { keys { author, index } } }");
    let outcome = receiver
        .query_user_application(application_id, &query)
        .await?;
    let expected = QueryOutcome {
        response: async_graphql::Response::new(
            async_graphql::Value::from_json(json!({
                "receivedPosts": {
                    "keys": [
                        { "author": sender.chain_id, "index": 0 }
                    ]
                }
            }))
            .unwrap(),
        ),
        operations: vec![],
    };
    assert_eq!(outcome, expected);

    // Request to unsubscribe from the sender.
    let request_unsubscribe = social::Operation::Unsubscribe {
        chain_id: sender.chain_id(),
    };
    let cert = receiver
        .execute_operation(Operation::user(application_id, &request_unsubscribe)?)
        .await
        .unwrap()
        .unwrap();

    // Unsubscribe the receiver.
    sender.synchronize_from_validators().await.unwrap();
    sender
        .receive_certificate_and_update_validators(cert)
        .await
        .unwrap();
    let _certs = sender.process_inbox().await.unwrap();

    // Make a post.
    let post = social::Operation::Post {
        text: "Nobody will read this!".to_string(),
        image_url: None,
    };
    let cert = sender
        .execute_operation(Operation::user(application_id, &post)?)
        .await
        .unwrap()
        .unwrap();

    // The post will not be received by the unsubscribed chain.
    receiver
        .receive_certificate_and_update_validators(cert)
        .await
        .unwrap();
    let certs = receiver.process_inbox().await.unwrap().0;
    assert!(certs.is_empty());

    // There is still only one post it can see.
    let query = async_graphql::Request::new("{ receivedPosts { keys { author, index } } }");
    let outcome = receiver
        .query_user_application(application_id, &query)
        .await
        .unwrap();
    let expected = QueryOutcome {
        response: async_graphql::Response::new(
            async_graphql::Value::from_json(json!({
                "receivedPosts": {
                    "keys": [ { "author": sender.chain_id, "index": 0 } ]
                }
            }))
            .unwrap(),
        ),
        operations: vec![],
    };
    assert_eq!(outcome, expected);

    Ok(())
}

#[cfg_attr(feature = "wasmer", test_case(WasmRuntime::Wasmer ; "wasmer"))]
#[cfg_attr(feature = "wasmtime", test_case(WasmRuntime::Wasmtime ; "wasmtime"))]
#[test_log::test(tokio::test(flavor = "multi_thread"))]
async fn test_memory_fuel_limit(wasm_runtime: WasmRuntime) -> anyhow::Result<()> {
    let vm_runtime = VmRuntime::Wasm;
    let storage_builder = MemoryStorageBuilder::with_wasm_runtime(wasm_runtime);
    // Set a fuel limit that is enough to instantiate the application and do one increment
    // operation, but not ten.
    let mut builder =
        TestBuilder::new(storage_builder, 4, 1)
            .await?
            .with_policy(ResourceControlPolicy {
                maximum_fuel_per_block: 30_000,
                ..ResourceControlPolicy::default()
            });
    let publisher = builder.add_root_chain(0, Amount::from_tokens(3)).await?;

    let (contract_path, service_path) =
        linera_execution::wasm_test::get_example_bytecode_paths("counter")?;

    let (module_id, _cert) = publisher
        .publish_module(
            Bytecode::load_from_file(contract_path).await?,
            Bytecode::load_from_file(service_path).await?,
            vm_runtime,
        )
        .await
        .unwrap()
        .unwrap();
    let module_id = module_id.with_abi::<counter::CounterAbi, (), u64>();

    let initial_value = 10_u64;
    let (application_id, _) = publisher
        .create_application(module_id, &(), &initial_value, vec![])
        .await
        .unwrap()
        .unwrap();

    let increment = 5_u64;
    publisher
        .execute_operation(Operation::user(application_id, &increment)?)
        .await
        .unwrap()
        .unwrap();

    assert!(publisher
        .execute_operations(
            vec![Operation::user(application_id, &increment)?; 10],
            vec![]
        )
        .await
        .is_err());

    Ok(())
}<|MERGE_RESOLUTION|>--- conflicted
+++ resolved
@@ -578,26 +578,6 @@
         .unwrap()
         .unwrap();
 
-<<<<<<< HEAD
-=======
-    let messages = cert.block().messages();
-    {
-        let OutgoingMessage {
-            destination,
-            message,
-            ..
-        } = &messages[1][0];
-        assert_matches!(
-            message, Message::System(SystemMessage::RegisterApplications { applications })
-            if applications.len() == 1 && matches!(
-                applications[0], UserApplicationDescription{ module_id: b_id, .. }
-                if b_id == module_id.forget_abi()
-            ),
-            "Unexpected message"
-        );
-        assert_eq!(*destination, Destination::Recipient(receiver.chain_id()));
-    }
->>>>>>> 93f39160
     receiver.synchronize_from_validators().await.unwrap();
     receiver
         .receive_certificate_and_update_validators(cert.clone())
@@ -606,14 +586,6 @@
     let certs = receiver.process_inbox().await.unwrap().0;
     assert_eq!(certs.len(), 1);
     let messages = &certs[0].block().body.incoming_bundles;
-<<<<<<< HEAD
-=======
-    assert!(messages.iter().any(|msg| matches!(
-        &msg.bundle.messages[0].message,
-        Message::System(SystemMessage::RegisterApplications { applications })
-        if applications.iter().any(|app| app.module_id == module_id.forget_abi())
-    )));
->>>>>>> 93f39160
     assert!(messages
         .iter()
         .flat_map(|msg| &msg.bundle.messages)
