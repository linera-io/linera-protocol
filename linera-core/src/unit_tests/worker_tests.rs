--- conflicted
+++ resolved
@@ -3398,15 +3398,10 @@
 
     // Without the transfer, a random key pair can propose a block.
     let proposal = make_child_block(&change_ownership_value)
-<<<<<<< HEAD
-        .into_proposal_with_round(&AccountSecretKey::generate(), Round::MultiLeader(0));
-    let (block, _, _) = env
-=======
         .into_proposal_with_round(owner, &signer, Round::MultiLeader(0))
         .await
         .unwrap();
-    let (block, _) = env
->>>>>>> ec44c26a
+    let (block, _, _) = env
         .worker()
         .stage_block_execution(proposal.content.block.clone(), None, vec![])
         .await?;
@@ -3468,15 +3463,10 @@
     let proposed_block1 = make_child_block(&value0.clone());
     let proposal1 = proposed_block1
         .clone()
-<<<<<<< HEAD
-        .into_proposal_with_round(&key_pairs[0], Round::Fast);
-    let (block1, _, _) = env
-=======
         .into_proposal_with_round(owner0, &signer, Round::Fast)
         .await
         .unwrap();
-    let (block1, _) = env
->>>>>>> ec44c26a
+    let (block1, _, _) = env
         .worker()
         .stage_block_execution(proposed_block1.clone(), None, vec![])
         .await?;
@@ -3592,13 +3582,8 @@
     // Make a tracked message to ourselves. It's in the inbox now.
     let proposed_block = make_first_block(chain_id)
         .with_simple_transfer(chain_id, Amount::ONE)
-<<<<<<< HEAD
-        .with_authenticated_signer(Some(key_pair.public().into()));
+        .with_authenticated_signer(Some(public_key.into()));
     let (block, _, _) = env
-=======
-        .with_authenticated_signer(Some(public_key.into()));
-    let (block, _) = env
->>>>>>> ec44c26a
         .worker()
         .stage_block_execution(proposed_block, None, vec![])
         .await?;
