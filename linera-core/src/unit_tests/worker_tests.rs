--- conflicted
+++ resolved
@@ -2992,12 +2992,8 @@
             timeout_config: TimeoutConfig::default(),
         })
         .with_authenticated_signer(Some(owner0));
-<<<<<<< HEAD
-    let (block0, _, _) = worker
-=======
-    let (block0, _) = env
+    let (block0, _, _) = env
         .worker()
->>>>>>> 8b188722
         .stage_block_execution(proposed_block0, None, vec![])
         .await?;
     let value0 = ConfirmedBlock::new(block0);
@@ -3050,12 +3046,8 @@
 
     // Now owner 0 can propose a block, but owner 1 can't.
     let proposed_block1 = make_child_block(&value0.clone());
-<<<<<<< HEAD
-    let (block1, _, _) = worker
-=======
-    let (block1, _) = env
+    let (block1, _, _) = env
         .worker()
->>>>>>> 8b188722
         .stage_block_execution(proposed_block1.clone(), None, vec![])
         .await?;
     let proposal1_wrong_owner = proposed_block1
@@ -3096,15 +3088,9 @@
 
     // Create block2, also at height 1, but different from block 1.
     let amount = Amount::from_tokens(1);
-<<<<<<< HEAD
-    let proposed_block2 =
-        make_child_block(&value0.clone()).with_simple_transfer(ChainId::root(1), amount);
-    let (block2, _, _) = worker
-=======
     let proposed_block2 = make_child_block(&value0.clone()).with_simple_transfer(chain_1, amount);
-    let (block2, _) = env
+    let (block2, _, _) = env
         .worker()
->>>>>>> 8b188722
         .stage_block_execution(proposed_block2.clone(), None, vec![])
         .await?;
 
@@ -3223,12 +3209,8 @@
                 ..TimeoutConfig::default()
             },
         });
-<<<<<<< HEAD
-    let (block0, _, _) = worker
-=======
-    let (block0, _) = env
+    let (block0, _, _) = env
         .worker()
->>>>>>> 8b188722
         .stage_block_execution(proposed_block0, None, vec![])
         .await?;
     let value0 = ConfirmedBlock::new(block0);
@@ -3320,12 +3302,8 @@
                 ..TimeoutConfig::default()
             },
         });
-<<<<<<< HEAD
-    let (change_ownership_block, _, _) = worker
-=======
-    let (change_ownership_block, _) = env
+    let (change_ownership_block, _, _) = env
         .worker()
->>>>>>> 8b188722
         .stage_block_execution(change_ownership_block, None, vec![])
         .await?;
     let change_ownership_value = ConfirmedBlock::new(change_ownership_block);
@@ -3348,12 +3326,8 @@
     // Without the transfer, a random key pair can propose a block.
     let proposal = make_child_block(&change_ownership_value)
         .into_proposal_with_round(&AccountSecretKey::generate(), Round::MultiLeader(0));
-<<<<<<< HEAD
-    let (block, _, _) = worker
-=======
-    let (block, _) = env
+    let (block, _, _) = env
         .worker()
->>>>>>> 8b188722
         .stage_block_execution(proposal.content.block.clone(), None, vec![])
         .await?;
     let value = ConfirmedBlock::new(block);
@@ -3394,12 +3368,8 @@
                 ..TimeoutConfig::default()
             },
         });
-<<<<<<< HEAD
-    let (block0, _, _) = worker
-=======
-    let (block0, _) = env
+    let (block0, _, _) = env
         .worker()
->>>>>>> 8b188722
         .stage_block_execution(proposed_block0, None, vec![])
         .await?;
     let value0 = ConfirmedBlock::new(block0);
@@ -3418,12 +3388,8 @@
     let proposal1 = proposed_block1
         .clone()
         .into_proposal_with_round(&key_pairs[0], Round::Fast);
-<<<<<<< HEAD
-    let (block1, _, _) = worker
-=======
-    let (block1, _) = env
+    let (block1, _, _) = env
         .worker()
->>>>>>> 8b188722
         .stage_block_execution(proposed_block1.clone(), None, vec![])
         .await?;
     let value1 = ConfirmedBlock::new(block1);
@@ -3471,12 +3437,8 @@
     env.worker().handle_block_proposal(proposal3).await?;
 
     // A validated block certificate from a later round can override the locked fast block.
-<<<<<<< HEAD
-    let (block2, _, _) = worker
-=======
-    let (block2, _) = env
+    let (block2, _, _) = env
         .worker()
->>>>>>> 8b188722
         .stage_block_execution(proposed_block2.clone(), None, vec![])
         .await?;
     let value2 = ValidatedBlock::new(block2.clone());
@@ -3536,12 +3498,8 @@
     let proposed_block = make_first_block(chain_id)
         .with_simple_transfer(chain_id, Amount::ONE)
         .with_authenticated_signer(Some(key_pair.public().into()));
-<<<<<<< HEAD
-    let (block, _, _) = worker
-=======
-    let (block, _) = env
+    let (block, _, _) = env
         .worker()
->>>>>>> 8b188722
         .stage_block_execution(proposed_block, None, vec![])
         .await?;
     let value = ConfirmedBlock::new(block);
