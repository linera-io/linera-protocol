// Copyright (c) Facebook, Inc. and its affiliates.
// Copyright (c) Zefchain Labs, Inc.
// SPDX-License-Identifier: Apache-2.0

#[path = "./wasm_worker_tests.rs"]
mod wasm;

use crate::{
    data_types::*,
    worker::{
        CrossChainUpdateHelper, Notification, Reason,
        Reason::{NewBlock, NewIncomingMessage},
        ValidatorWorker, WorkerError, WorkerState,
    },
};
use linera_base::{
    crypto::{BcsSignable, CryptoHash, *},
    data_types::*,
    identifiers::{ChainDescription, ChainId, ChannelName, Destination, MessageId, Owner},
};
use linera_chain::{
    data_types::{
        Block, BlockProposal, Certificate, ChainAndHeight, ChannelFullName, Event, ExecutedBlock,
        HashedValue, IncomingMessage, LiteVote, Medium, Origin, OutgoingMessage,
        SignatureAggregator,
    },
    test::{make_child_block, make_first_block, multi_manager, BlockTestExt, VoteTestExt},
<<<<<<< HEAD
    ChainError, ChainExecutionContext, ChainManager,
=======
    ChainError, ChainManager,
>>>>>>> f0dc8d64
};
use linera_execution::{
    committee::{Committee, Epoch, ValidatorName},
    system::{Account, AdminOperation, Recipient, SystemChannel, SystemMessage, SystemOperation},
    ChainOwnership, ChannelSubscription, ExecutionError, ExecutionStateView, GenericApplicationId,
    Message, Query, Response, SystemExecutionError, SystemExecutionState, SystemQuery,
    SystemResponse,
};
use linera_storage::{DbStoreClient, MemoryStoreClient, Store, TestClock};
use linera_views::{
    common::KeyValueStoreClient,
    memory::TEST_MEMORY_MAX_STREAM_QUERIES,
    value_splitting::DatabaseConsistencyError,
    views::{CryptoHashView, ViewError},
};
use serde::{Deserialize, Serialize};
use std::{collections::BTreeMap, iter};
use test_log::test;

#[cfg(feature = "rocksdb")]
use {
    linera_core::client::client_test_utils::ROCKS_DB_SEMAPHORE, linera_storage::RocksDbStoreClient,
};

#[cfg(feature = "aws")]
use linera_storage::DynamoDbStoreClient;

#[cfg(feature = "scylladb")]
use linera_storage::ScyllaDbStoreClient;

#[derive(Serialize, Deserialize)]
struct Dummy;

impl BcsSignable for Dummy {}

async fn make_state_hash(state: SystemExecutionState) -> CryptoHash {
    ExecutionStateView::from_system_state(state)
        .await
        .crypto_hash()
        .await
        .expect("hashing from memory should not fail")
}

fn make_state(
    epoch: Epoch,
    description: ChainDescription,
    admin_id: impl Into<ChainId>,
) -> SystemExecutionState {
    SystemExecutionState {
        epoch: Some(epoch),
        description: Some(description),
        admin_id: Some(admin_id.into()),
        ..SystemExecutionState::default()
    }
}

/// The test worker accepts blocks with a timestamp this far in the future.
const TEST_GRACE_PERIOD_MICROS: u64 = 500_000;

/// Instantiates the protocol with a single validator. Returns the corresponding committee
/// and the (non-sharded, in-memory) "worker" that we can interact with.
fn init_worker<S>(client: S, is_client: bool) -> (Committee, WorkerState<S>)
where
    S: Store + Clone + Send + Sync + 'static,
    ViewError: From<S::ContextError>,
{
    let key_pair = KeyPair::generate();
    let committee = Committee::make_simple(vec![ValidatorName(key_pair.public())]);
    let worker = WorkerState::new("Single validator node".to_string(), Some(key_pair), client)
        .with_allow_inactive_chains(is_client)
        .with_allow_messages_from_deprecated_epochs(is_client)
        .with_grace_period_micros(TEST_GRACE_PERIOD_MICROS);
    (committee, worker)
}

/// Same as `init_worker` but also instantiates some initial chains.
async fn init_worker_with_chains<S, I>(client: S, balances: I) -> (Committee, WorkerState<S>)
where
    I: IntoIterator<Item = (ChainDescription, PublicKey, Amount)>,
    S: Store + Clone + Send + Sync + 'static,
    ViewError: From<S::ContextError>,
{
    let (committee, worker) = init_worker(client, /* is_client */ false);
    for (description, pubk, balance) in balances {
        worker
            .storage
            .create_chain(
                committee.clone(),
                ChainId::root(0),
                description,
                pubk,
                balance,
                Timestamp::from(0),
            )
            .await
            .unwrap();
    }
    (committee, worker)
}

/// Same as `init_worker` but also instantiate a single initial chain.
async fn init_worker_with_chain<S>(
    client: S,
    description: ChainDescription,
    owner: PublicKey,
    balance: Amount,
) -> (Committee, WorkerState<S>)
where
    S: Store + Clone + Send + Sync + 'static,
    ViewError: From<S::ContextError>,
{
    init_worker_with_chains(client, [(description, owner, balance)]).await
}

fn make_certificate<S>(
    committee: &Committee,
    worker: &WorkerState<S>,
    value: HashedValue,
) -> Certificate {
    make_certificate_with_round(committee, worker, value, RoundNumber::ZERO)
}

fn make_certificate_with_round<S>(
    committee: &Committee,
    worker: &WorkerState<S>,
    value: HashedValue,
    round: RoundNumber,
) -> Certificate {
    let vote = LiteVote::new(value.lite(), round, worker.key_pair.as_ref().unwrap());
    let mut builder = SignatureAggregator::new(value, round, committee);
    builder
        .append(vote.validator, vote.signature)
        .unwrap()
        .unwrap()
}

#[allow(clippy::too_many_arguments)]
async fn make_transfer_certificate<S>(
    chain_description: ChainDescription,
    key_pair: &KeyPair,
    recipient: Recipient,
    amount: Amount,
    incoming_messages: Vec<IncomingMessage>,
    committee: &Committee,
    balance: Amount,
    worker: &WorkerState<S>,
    previous_confirmed_block: Option<&Certificate>,
) -> Certificate {
    make_transfer_certificate_for_epoch(
        chain_description,
        key_pair,
        recipient,
        amount,
        incoming_messages,
        Epoch::ZERO,
        committee,
        balance,
        worker,
        previous_confirmed_block,
    )
    .await
}

#[allow(clippy::too_many_arguments)]
async fn make_transfer_certificate_for_epoch<S>(
    chain_description: ChainDescription,
    key_pair: &KeyPair,
    recipient: Recipient,
    amount: Amount,
    incoming_messages: Vec<IncomingMessage>,
    epoch: Epoch,
    committee: &Committee,
    balance: Amount,
    worker: &WorkerState<S>,
    previous_confirmed_block: Option<&Certificate>,
) -> Certificate {
    let chain_id = chain_description.into();
    let system_state = SystemExecutionState {
        committees: [(epoch, committee.clone())].into_iter().collect(),
        ownership: ChainOwnership::single(key_pair.public()),
        balance,
        ..make_state(epoch, chain_description, ChainId::root(0))
    };
    let block_template = match &previous_confirmed_block {
        None => make_first_block(chain_id),
        Some(cert) => make_child_block(&cert.value),
    };
    let block = Block {
        epoch,
        incoming_messages,
        ..block_template
    }
    .with_simple_transfer(recipient, amount);
    let messages = match recipient {
        Recipient::Account(account) => vec![direct_outgoing_message(
            account.chain_id,
            SystemMessage::Credit { account, amount },
        )],
        Recipient::Burn => Vec::new(),
    };
    let state_hash = make_state_hash(system_state).await;
    let value = HashedValue::new_confirmed(ExecutedBlock {
        block,
        messages,
        state_hash,
    });
    make_certificate(committee, worker, value)
}

fn direct_outgoing_message(recipient: ChainId, message: SystemMessage) -> OutgoingMessage {
    OutgoingMessage {
        destination: Destination::Recipient(recipient),
        authenticated_signer: None,
        is_skippable: false,
        message: Message::System(message),
    }
}

fn channel_outgoing_message(name: ChannelName, message: SystemMessage) -> OutgoingMessage {
    OutgoingMessage {
        destination: Destination::Subscribers(name),
        authenticated_signer: None,
        is_skippable: false,
        message: Message::System(message),
    }
}

fn direct_credit_message(recipient: ChainId, amount: Amount) -> OutgoingMessage {
    let account = Account::chain(recipient);
    let message = SystemMessage::Credit { account, amount };
    direct_outgoing_message(recipient, message)
}

/// Creates `count` key pairs and returns them, sorted by the `Owner` created from their public key.
fn generate_key_pairs(count: usize) -> Vec<KeyPair> {
    let mut key_pairs: Vec<_> = iter::repeat_with(KeyPair::generate).take(count).collect();
    key_pairs.sort_by_key(|key_pair| Owner::from(key_pair.public()));
    key_pairs
}

#[test(tokio::test)]
async fn test_memory_handle_block_proposal_bad_signature() {
    let client = MemoryStoreClient::make_test_client(None).await;
    run_test_handle_block_proposal_bad_signature(client).await;
}

#[cfg(feature = "rocksdb")]
#[test(tokio::test)]
async fn test_rocks_db_handle_block_proposal_bad_signature() {
    let _lock = ROCKS_DB_SEMAPHORE.acquire().await;
    let client = RocksDbStoreClient::make_test_client(None).await;
    run_test_handle_block_proposal_bad_signature(client).await;
}

#[cfg(feature = "aws")]
#[test(tokio::test)]
async fn test_dynamo_db_handle_block_proposal_bad_signature() {
    let client = DynamoDbStoreClient::make_test_client(None).await;
    run_test_handle_block_proposal_bad_signature(client).await;
}

#[cfg(feature = "scylladb")]
#[test(tokio::test)]
async fn test_scylla_db_handle_block_proposal_bad_signature() {
    let client = ScyllaDbStoreClient::make_test_client(None).await;
    run_test_handle_block_proposal_bad_signature(client).await;
}

async fn run_test_handle_block_proposal_bad_signature<S>(client: S)
where
    S: Store + Clone + Send + Sync + 'static,
    ViewError: From<S::ContextError>,
{
    let sender_key_pair = KeyPair::generate();
    let (_, mut worker) = init_worker_with_chains(
        client,
        vec![
            (
                ChainDescription::Root(1),
                sender_key_pair.public(),
                Amount::from_tokens(5),
            ),
            (ChainDescription::Root(2), PublicKey::debug(2), Amount::ZERO),
        ],
    )
    .await;
    let block_proposal = make_first_block(ChainId::root(1))
        .with_simple_transfer(Recipient::root(2), Amount::from_tokens(5))
        .into_simple_proposal(&sender_key_pair);
    let unknown_key_pair = KeyPair::generate();
    let mut bad_signature_block_proposal = block_proposal.clone();
    bad_signature_block_proposal.signature =
        Signature::new(&block_proposal.content, &unknown_key_pair);
    assert!(matches!(
        worker
            .handle_block_proposal(bad_signature_block_proposal)
            .await,
            Err(WorkerError::CryptoError(error)) if matches!(error, CryptoError::InvalidSignature{..})
    ));
    assert!(worker
        .storage
        .load_active_chain(ChainId::root(1))
        .await
        .unwrap()
        .manager
        .get()
        .pending()
        .is_none());
}

#[test(tokio::test)]
async fn test_memory_handle_block_proposal_zero_amount() {
    let client = MemoryStoreClient::make_test_client(None).await;
    run_test_handle_block_proposal_zero_amount(client).await;
}

#[cfg(feature = "rocksdb")]
#[test(tokio::test)]
async fn test_rocks_db_handle_block_proposal_zero_amount() {
    let _lock = ROCKS_DB_SEMAPHORE.acquire().await;
    let client = RocksDbStoreClient::make_test_client(None).await;
    run_test_handle_block_proposal_zero_amount(client).await;
}

#[cfg(feature = "aws")]
#[test(tokio::test)]
async fn test_dynamo_db_handle_block_proposal_zero_amount() {
    let client = DynamoDbStoreClient::make_test_client(None).await;
    run_test_handle_block_proposal_zero_amount(client).await;
}

#[cfg(feature = "scylladb")]
#[test(tokio::test)]
async fn test_scylla_db_handle_block_proposal_zero_amount() {
    let client = ScyllaDbStoreClient::make_test_client(None).await;
    run_test_handle_block_proposal_zero_amount(client).await;
}

async fn run_test_handle_block_proposal_zero_amount<S>(client: S)
where
    S: Store + Clone + Send + Sync + 'static,
    ViewError: From<S::ContextError>,
{
    let sender_key_pair = KeyPair::generate();
    let (_, mut worker) = init_worker_with_chains(
        client,
        vec![
            (
                ChainDescription::Root(1),
                sender_key_pair.public(),
                Amount::from_tokens(5),
            ),
            (ChainDescription::Root(2), PublicKey::debug(2), Amount::ZERO),
        ],
    )
    .await;
    // test block non-positive amount
    let zero_amount_block_proposal = make_first_block(ChainId::root(1))
        .with_simple_transfer(Recipient::root(2), Amount::ZERO)
        .into_simple_proposal(&sender_key_pair);
    assert!(matches!(
        worker
            .handle_block_proposal(zero_amount_block_proposal)
            .await,
            Err(WorkerError::ChainError(error)) if matches!(*error, ChainError::ExecutionError(ExecutionError::SystemError(SystemExecutionError::IncorrectTransferAmount), ChainExecutionContext::Operation(_)))
    ));
    assert!(worker
        .storage
        .load_active_chain(ChainId::root(1))
        .await
        .unwrap()
        .manager
        .get()
        .pending()
        .is_none());
}

#[test(tokio::test)]
async fn test_memory_handle_block_proposal_ticks() {
    let client = MemoryStoreClient::make_test_client(None).await;
    run_test_handle_block_proposal_ticks(client).await;
}

#[cfg(feature = "rocksdb")]
#[test(tokio::test)]
async fn test_rocks_db_handle_block_proposal_ticks() {
    let _lock = ROCKS_DB_SEMAPHORE.acquire().await;
    let client = RocksDbStoreClient::make_test_client(None).await;
    run_test_handle_block_proposal_ticks(client).await;
}

#[cfg(feature = "aws")]
#[test(tokio::test)]
async fn test_dynamo_db_handle_block_proposal_ticks() {
    let client = DynamoDbStoreClient::make_test_client(None).await;
    run_test_handle_block_proposal_ticks(client).await;
}

#[cfg(feature = "scylladb")]
#[test(tokio::test)]
async fn test_scylla_db_handle_block_proposal_ticks() {
    let client = ScyllaDbStoreClient::make_test_client(None).await;
    run_test_handle_block_proposal_ticks(client).await;
}

async fn run_test_handle_block_proposal_ticks<C>(client: DbStoreClient<C, TestClock>)
where
    C: KeyValueStoreClient + Clone + Send + Sync + 'static,
    ViewError: From<<C as KeyValueStoreClient>::Error>,
    <C as KeyValueStoreClient>::Error:
        From<bcs::Error> + From<DatabaseConsistencyError> + Send + Sync + serde::ser::StdError,
{
    let key_pair = KeyPair::generate();
    let balance: Amount = Amount::from_tokens(5);
    let balances = vec![(ChainDescription::Root(1), key_pair.public(), balance)];
    let epoch = Epoch::ZERO;
    let clock = client.clock.clone();
    let (committee, mut worker) = init_worker_with_chains(client, balances).await;

    {
        let block_proposal = make_first_block(ChainId::root(1))
            .with_timestamp(Timestamp::from(TEST_GRACE_PERIOD_MICROS + 1_000_000))
            .into_simple_proposal(&key_pair);
        // Timestamp too far in the future
        assert!(matches!(
            worker.handle_block_proposal(block_proposal).await,
            Err(WorkerError::InvalidTimestamp)
        ));
    }

    let block_0_time = Timestamp::from(TEST_GRACE_PERIOD_MICROS);
    let certificate = {
        let block = make_first_block(ChainId::root(1)).with_timestamp(block_0_time);
        let block_proposal = block.clone().into_simple_proposal(&key_pair);
        assert!(worker.handle_block_proposal(block_proposal).await.is_ok());

        let system_state = SystemExecutionState {
            committees: [(epoch, committee.clone())].into_iter().collect(),
            ownership: ChainOwnership::single(key_pair.public()),
            balance,
            timestamp: block_0_time,
            ..make_state(epoch, ChainDescription::Root(1), ChainId::root(0))
        };
        let state_hash = make_state_hash(system_state).await;
        let value = HashedValue::new_confirmed(ExecutedBlock {
            block,
            messages: vec![],
            state_hash,
        });
        make_certificate(&committee, &worker, value)
    };
    let future = worker.fully_handle_certificate(certificate.clone(), vec![]);
    clock.set(block_0_time);
    future.await.expect("handle certificate with valid tick");

    {
        let block_proposal = make_child_block(&certificate.value)
            .with_timestamp(block_0_time.saturating_sub_micros(1))
            .into_simple_proposal(&key_pair);
        // Timestamp older than previous one
        assert!(matches!(
            worker.handle_block_proposal(block_proposal).await,
            Err(WorkerError::ChainError(error)) if matches!(*error, ChainError::InvalidBlockTimestamp{..})
        ));
    }
}

#[test(tokio::test)]
async fn test_memory_handle_block_proposal_unknown_sender() {
    let client = MemoryStoreClient::make_test_client(None).await;
    run_test_handle_block_proposal_unknown_sender(client).await;
}

#[cfg(feature = "rocksdb")]
#[test(tokio::test)]
async fn test_rocks_db_handle_block_proposal_unknown_sender() {
    let _lock = ROCKS_DB_SEMAPHORE.acquire().await;
    let client = RocksDbStoreClient::make_test_client(None).await;
    run_test_handle_block_proposal_unknown_sender(client).await;
}

#[cfg(feature = "aws")]
#[test(tokio::test)]
async fn test_dynamo_db_handle_block_proposal_unknown_sender() {
    let client = DynamoDbStoreClient::make_test_client(None).await;
    run_test_handle_block_proposal_unknown_sender(client).await;
}

#[cfg(feature = "scylladb")]
#[test(tokio::test)]
async fn test_scylla_db_handle_block_proposal_unknown_sender() {
    let client = ScyllaDbStoreClient::make_test_client(None).await;
    run_test_handle_block_proposal_unknown_sender(client).await;
}

async fn run_test_handle_block_proposal_unknown_sender<S>(client: S)
where
    S: Store + Clone + Send + Sync + 'static,
    ViewError: From<S::ContextError>,
{
    let sender_key_pair = KeyPair::generate();
    let (_, mut worker) = init_worker_with_chains(
        client,
        vec![
            (
                ChainDescription::Root(1),
                sender_key_pair.public(),
                Amount::from_tokens(5),
            ),
            (ChainDescription::Root(2), PublicKey::debug(2), Amount::ZERO),
        ],
    )
    .await;
    let block_proposal = make_first_block(ChainId::root(1))
        .with_simple_transfer(Recipient::root(2), Amount::from_tokens(5))
        .into_simple_proposal(&sender_key_pair);
    let unknown_key = KeyPair::generate();

    let unknown_sender_block_proposal =
        BlockProposal::new(block_proposal.content, &unknown_key, vec![], None);
    assert!(matches!(
        worker
            .handle_block_proposal(unknown_sender_block_proposal)
            .await,
        Err(WorkerError::InvalidOwner)
    ));
    assert!(worker
        .storage
        .load_active_chain(ChainId::root(1))
        .await
        .unwrap()
        .manager
        .get()
        .pending()
        .is_none());
}

#[test(tokio::test)]
async fn test_memory_handle_block_proposal_with_chaining() {
    let client = MemoryStoreClient::make_test_client(None).await;
    run_test_handle_block_proposal_with_chaining(client).await;
}

#[cfg(feature = "rocksdb")]
#[test(tokio::test)]
async fn test_rocks_db_handle_block_proposal_with_chaining() {
    let _lock = ROCKS_DB_SEMAPHORE.acquire().await;
    let client = RocksDbStoreClient::make_test_client(None).await;
    run_test_handle_block_proposal_with_chaining(client).await;
}

#[cfg(feature = "aws")]
#[test(tokio::test)]
async fn test_dynamo_db_handle_block_proposal_with_chaining() {
    let client = DynamoDbStoreClient::make_test_client(None).await;
    run_test_handle_block_proposal_with_chaining(client).await;
}

#[cfg(feature = "scylladb")]
#[test(tokio::test)]
async fn test_scylla_db_handle_block_proposal_with_chaining() {
    let client = ScyllaDbStoreClient::make_test_client(None).await;
    run_test_handle_block_proposal_with_chaining(client).await;
}

async fn run_test_handle_block_proposal_with_chaining<S>(client: S)
where
    S: Store + Clone + Send + Sync + 'static,
    ViewError: From<S::ContextError>,
{
    let sender_key_pair = KeyPair::generate();
    let recipient = Recipient::root(2);
    let (committee, mut worker) = init_worker_with_chains(
        client,
        vec![(
            ChainDescription::Root(1),
            sender_key_pair.public(),
            Amount::from_tokens(5),
        )],
    )
    .await;
    let block_proposal0 = make_first_block(ChainId::root(1))
        .with_simple_transfer(Recipient::root(2), Amount::ONE)
        .into_simple_proposal(&sender_key_pair);
    let certificate0 = make_transfer_certificate(
        ChainDescription::Root(1),
        &sender_key_pair,
        recipient,
        Amount::ONE,
        Vec::new(),
        &committee,
        Amount::from_tokens(4),
        &worker,
        None,
    )
    .await;
    let block_proposal1 = make_child_block(&certificate0.value)
        .with_simple_transfer(Recipient::root(2), Amount::from_tokens(2))
        .into_simple_proposal(&sender_key_pair);

    assert!(matches!(
        worker.handle_block_proposal(block_proposal1.clone()).await,
        Err(WorkerError::ChainError(error)) if matches!(*error, ChainError::UnexpectedBlockHeight{..})
    ));
    assert!(worker
        .storage
        .load_active_chain(ChainId::root(1))
        .await
        .unwrap()
        .manager
        .get()
        .pending()
        .is_none());

    worker
        .handle_block_proposal(block_proposal0.clone())
        .await
        .unwrap();
    assert!(worker
        .storage
        .load_active_chain(ChainId::root(1))
        .await
        .unwrap()
        .manager
        .get()
        .pending()
        .is_some());
    worker
        .handle_certificate(certificate0, vec![], None)
        .await
        .unwrap();
    worker.handle_block_proposal(block_proposal1).await.unwrap();
    assert!(worker
        .storage
        .load_active_chain(ChainId::root(1))
        .await
        .unwrap()
        .manager
        .get()
        .pending()
        .is_some());
    assert!(matches!(
        worker.handle_block_proposal(block_proposal0.clone()).await,
        Err(WorkerError::ChainError(error)) if matches!(*error, ChainError::UnexpectedBlockHeight{..})
    ));
}

#[test(tokio::test)]
async fn test_memory_handle_block_proposal_with_incoming_messages() {
    let client = MemoryStoreClient::make_test_client(None).await;
    run_test_handle_block_proposal_with_incoming_messages(client).await;
}

#[cfg(feature = "rocksdb")]
#[test(tokio::test)]
async fn test_rocks_db_handle_block_proposal_with_incoming_messages() {
    let _lock = ROCKS_DB_SEMAPHORE.acquire().await;
    let client = RocksDbStoreClient::make_test_client(None).await;
    run_test_handle_block_proposal_with_incoming_messages(client).await;
}

#[cfg(feature = "aws")]
#[test(tokio::test)]
async fn test_dynamo_db_handle_block_proposal_with_incoming_messages() {
    let client = DynamoDbStoreClient::make_test_client(None).await;
    run_test_handle_block_proposal_with_incoming_messages(client).await;
}

#[cfg(feature = "scylladb")]
#[test(tokio::test)]
async fn test_scylla_db_handle_block_proposal_with_incoming_messages() {
    let client = ScyllaDbStoreClient::make_test_client(None).await;
    run_test_handle_block_proposal_with_incoming_messages(client).await;
}

async fn run_test_handle_block_proposal_with_incoming_messages<S>(client: S)
where
    S: Store + Clone + Send + Sync + 'static,
    ViewError: From<S::ContextError>,
{
    let sender_key_pair = KeyPair::generate();
    let recipient_key_pair = KeyPair::generate();
    let recipient = Recipient::root(2);
    let (committee, mut worker) = init_worker_with_chains(
        client,
        vec![
            (
                ChainDescription::Root(1),
                sender_key_pair.public(),
                Amount::from_tokens(6),
            ),
            (
                ChainDescription::Root(2),
                recipient_key_pair.public(),
                Amount::ZERO,
            ),
        ],
    )
    .await;

    let epoch = Epoch::ZERO;
    let certificate0 = make_certificate(
        &committee,
        &worker,
        HashedValue::new_confirmed(ExecutedBlock {
            block: make_first_block(ChainId::root(1))
                .with_simple_transfer(recipient, Amount::ONE)
                .with_simple_transfer(recipient, Amount::from_tokens(2)),
            messages: vec![
                direct_credit_message(ChainId::root(2), Amount::ONE),
                direct_credit_message(ChainId::root(2), Amount::from_tokens(2)),
            ],
            state_hash: make_state_hash(SystemExecutionState {
                committees: [(epoch, committee.clone())].into_iter().collect(),
                ownership: ChainOwnership::single(sender_key_pair.public()),
                balance: Amount::from_tokens(3),
                ..make_state(epoch, ChainDescription::Root(1), ChainId::root(0))
            })
            .await,
        }),
    );

    let certificate1 = make_certificate(
        &committee,
        &worker,
        HashedValue::new_confirmed(ExecutedBlock {
            block: make_child_block(&certificate0.value)
                .with_simple_transfer(recipient, Amount::from_tokens(3)),
            messages: vec![direct_credit_message(
                ChainId::root(2),
                Amount::from_tokens(3),
            )],
            state_hash: make_state_hash(SystemExecutionState {
                committees: [(epoch, committee.clone())].into_iter().collect(),
                ownership: ChainOwnership::single(sender_key_pair.public()),
                ..make_state(epoch, ChainDescription::Root(1), ChainId::root(0))
            })
            .await,
        }),
    );
    // Missing earlier blocks
    assert!(matches!(
        worker
            .handle_certificate(certificate1.clone(), vec![], None)
            .await,
        Err(WorkerError::MissingEarlierBlocks { .. })
    ));

    // Run transfers
    let mut notifications = Vec::new();
    worker
        .fully_handle_certificate_with_notifications(
            certificate0.clone(),
            vec![],
            Some(&mut notifications),
        )
        .await
        .unwrap();
    worker
        .fully_handle_certificate_with_notifications(
            certificate1.clone(),
            vec![],
            Some(&mut notifications),
        )
        .await
        .unwrap();
    assert_eq!(
        notifications,
        vec![
            Notification {
                chain_id: ChainId::root(1),
                reason: NewBlock {
                    height: BlockHeight(0),
                    hash: certificate0.hash(),
                }
            },
            Notification {
                chain_id: ChainId::root(2),
                reason: NewIncomingMessage {
                    origin: Origin::chain(ChainId::root(1)),
                    height: BlockHeight(0)
                }
            },
            Notification {
                chain_id: ChainId::root(1),
                reason: NewBlock {
                    height: BlockHeight(1),
                    hash: certificate1.hash(),
                }
            },
            Notification {
                chain_id: ChainId::root(2),
                reason: NewIncomingMessage {
                    origin: Origin::chain(ChainId::root(1)),
                    height: BlockHeight(1)
                }
            }
        ]
    );
    {
        let block_proposal = make_first_block(ChainId::root(2))
            .with_simple_transfer(Recipient::root(3), Amount::from_tokens(6))
            .into_simple_proposal(&recipient_key_pair);
        // Insufficient funding
        assert!(matches!(
                worker.handle_block_proposal(block_proposal).await,
                Err(WorkerError::ChainError(error)) if matches!(*error, ChainError::ExecutionError(ExecutionError::SystemError(SystemExecutionError::InsufficientFunding { .. }), ChainExecutionContext::Operation(_)))
        ));
    }
    {
        let block_proposal = make_first_block(ChainId::root(2))
            .with_simple_transfer(Recipient::root(3), Amount::from_tokens(5))
            .with_incoming_message(IncomingMessage {
                origin: Origin::chain(ChainId::root(1)),
                event: Event {
                    certificate_hash: certificate0.value.hash(),
                    height: BlockHeight::ZERO,
                    index: 0,
                    authenticated_signer: None,
                    is_skippable: false,
                    timestamp: Timestamp::from(0),
                    message: Message::System(SystemMessage::Credit {
                        account: Account::chain(ChainId::root(2)),
                        amount: Amount::ONE,
                    }),
                },
            })
            .with_incoming_message(IncomingMessage {
                origin: Origin::chain(ChainId::root(1)),
                event: Event {
                    certificate_hash: certificate0.value.hash(),
                    height: BlockHeight::ZERO,
                    index: 1,
                    authenticated_signer: None,
                    is_skippable: false,
                    timestamp: Timestamp::from(0),
                    message: Message::System(SystemMessage::Credit {
                        account: Account::chain(ChainId::root(2)),
                        amount: Amount::from_tokens(2),
                    }),
                },
            })
            .with_incoming_message(IncomingMessage {
                origin: Origin::chain(ChainId::root(1)),
                event: Event {
                    certificate_hash: certificate1.value.hash(),
                    height: BlockHeight::from(1),
                    index: 0,
                    authenticated_signer: None,
                    is_skippable: false,
                    timestamp: Timestamp::from(0),
                    message: Message::System(SystemMessage::Credit {
                        account: Account::chain(ChainId::root(2)),
                        amount: Amount::from_tokens(2), // wrong
                    }),
                },
            })
            .into_simple_proposal(&recipient_key_pair);
        // Inconsistent received messages.
        assert!(matches!(
            worker.handle_block_proposal(block_proposal).await,
            Err(WorkerError::ChainError(chain_error))
                if matches!(*chain_error, ChainError::UnexpectedMessage { .. })
        ));
    }
    {
        let block_proposal = make_first_block(ChainId::root(2))
            .with_simple_transfer(Recipient::root(3), Amount::from_tokens(6))
            .with_incoming_message(IncomingMessage {
                origin: Origin::chain(ChainId::root(1)),
                event: Event {
                    certificate_hash: certificate0.value.hash(),
                    height: BlockHeight::ZERO,
                    index: 1,
                    authenticated_signer: None,
                    is_skippable: false,
                    timestamp: Timestamp::from(0),
                    message: Message::System(SystemMessage::Credit {
                        account: Account::chain(ChainId::root(2)),
                        amount: Amount::from_tokens(2),
                    }),
                },
            })
            .into_simple_proposal(&recipient_key_pair);
        // Skipped message.
        assert!(matches!(
            worker.handle_block_proposal(block_proposal).await,
            Err(WorkerError::ChainError(chain_error))
                if matches!(*chain_error, ChainError::UnskippableMessage { .. })
        ));
    }
    {
        let block_proposal = make_first_block(ChainId::root(2))
            .with_simple_transfer(Recipient::root(3), Amount::from_tokens(6))
            .with_incoming_message(IncomingMessage {
                origin: Origin::chain(ChainId::root(1)),
                event: Event {
                    certificate_hash: certificate1.value.hash(),
                    height: BlockHeight::from(1),
                    index: 0,
                    authenticated_signer: None,
                    is_skippable: false,
                    timestamp: Timestamp::from(0),
                    message: Message::System(SystemMessage::Credit {
                        account: Account::chain(ChainId::root(2)),
                        amount: Amount::from_tokens(3),
                    }),
                },
            })
            .with_incoming_message(IncomingMessage {
                origin: Origin::chain(ChainId::root(1)),
                event: Event {
                    certificate_hash: certificate0.value.hash(),
                    height: BlockHeight::ZERO,
                    index: 0,
                    authenticated_signer: None,
                    is_skippable: false,
                    timestamp: Timestamp::from(0),
                    message: Message::System(SystemMessage::Credit {
                        account: Account::chain(ChainId::root(2)),
                        amount: Amount::ONE,
                    }),
                },
            })
            .with_incoming_message(IncomingMessage {
                origin: Origin::chain(ChainId::root(1)),
                event: Event {
                    certificate_hash: certificate0.value.hash(),
                    height: BlockHeight::ZERO,
                    index: 1,
                    authenticated_signer: None,
                    is_skippable: false,
                    timestamp: Timestamp::from(0),
                    message: Message::System(SystemMessage::Credit {
                        account: Account::chain(ChainId::root(2)),
                        amount: Amount::from_tokens(2),
                    }),
                },
            })
            .into_simple_proposal(&recipient_key_pair);
        // Inconsistent order in received messages (heights).
        assert!(matches!(
            worker.handle_block_proposal(block_proposal).await,
            Err(WorkerError::ChainError(chain_error))
                if matches!(*chain_error, ChainError::UnskippableMessage { .. })
        ));
    }
    {
        let block_proposal = make_first_block(ChainId::root(2))
            .with_simple_transfer(Recipient::root(3), Amount::ONE)
            .with_incoming_message(IncomingMessage {
                origin: Origin::chain(ChainId::root(1)),
                event: Event {
                    certificate_hash: certificate0.value.hash(),
                    height: BlockHeight::ZERO,
                    index: 0,
                    authenticated_signer: None,
                    is_skippable: false,
                    timestamp: Timestamp::from(0),
                    message: Message::System(SystemMessage::Credit {
                        account: Account::chain(ChainId::root(2)),
                        amount: Amount::ONE,
                    }),
                },
            })
            .into_simple_proposal(&recipient_key_pair);
        // Taking the first message only is ok.
        worker
            .handle_block_proposal(block_proposal.clone())
            .await
            .unwrap();
        let certificate = make_certificate(
            &committee,
            &worker,
            HashedValue::new_confirmed(ExecutedBlock {
                block: block_proposal.content.block,
                messages: vec![direct_credit_message(ChainId::root(3), Amount::ONE)],
                state_hash: make_state_hash(SystemExecutionState {
                    committees: [(epoch, committee.clone())].into_iter().collect(),
                    ownership: ChainOwnership::single(recipient_key_pair.public()),
                    ..make_state(epoch, ChainDescription::Root(2), ChainId::root(0))
                })
                .await,
            }),
        );
        worker
            .handle_certificate(certificate.clone(), vec![], None)
            .await
            .unwrap();

        // Then receive the next two messages.
        let block_proposal = make_child_block(&certificate.value)
            .with_simple_transfer(Recipient::root(3), Amount::from_tokens(3))
            .with_incoming_message(IncomingMessage {
                origin: Origin::chain(ChainId::root(1)),
                event: Event {
                    certificate_hash: certificate0.value.hash(),
                    height: BlockHeight::from(0),
                    index: 1,
                    authenticated_signer: None,
                    is_skippable: false,
                    timestamp: Timestamp::from(0),
                    message: Message::System(SystemMessage::Credit {
                        account: Account::chain(ChainId::root(2)),
                        amount: Amount::from_tokens(2),
                    }),
                },
            })
            .with_incoming_message(IncomingMessage {
                origin: Origin::chain(ChainId::root(1)),
                event: Event {
                    certificate_hash: certificate1.value.hash(),
                    height: BlockHeight::from(1),
                    index: 0,
                    authenticated_signer: None,
                    is_skippable: false,
                    timestamp: Timestamp::from(0),
                    message: Message::System(SystemMessage::Credit {
                        account: Account::chain(ChainId::root(2)),
                        amount: Amount::from_tokens(3),
                    }),
                },
            })
            .into_simple_proposal(&recipient_key_pair);
        worker
            .handle_block_proposal(block_proposal.clone())
            .await
            .unwrap();
    }
}

#[test(tokio::test)]
async fn test_memory_handle_block_proposal_exceed_balance() {
    let client = MemoryStoreClient::make_test_client(None).await;
    run_test_handle_block_proposal_exceed_balance(client).await;
}

#[cfg(feature = "rocksdb")]
#[test(tokio::test)]
async fn test_rocks_db_handle_block_proposal_exceed_balance() {
    let _lock = ROCKS_DB_SEMAPHORE.acquire().await;
    let client = RocksDbStoreClient::make_test_client(None).await;
    run_test_handle_block_proposal_exceed_balance(client).await;
}

#[cfg(feature = "aws")]
#[test(tokio::test)]
async fn test_dynamo_db_handle_block_proposal_exceed_balance() {
    let client = DynamoDbStoreClient::make_test_client(None).await;
    run_test_handle_block_proposal_exceed_balance(client).await;
}

#[cfg(feature = "scylladb")]
#[test(tokio::test)]
async fn test_scylla_db_handle_block_proposal_exceed_balance() {
    let client = ScyllaDbStoreClient::make_test_client(None).await;
    run_test_handle_block_proposal_exceed_balance(client).await;
}

async fn run_test_handle_block_proposal_exceed_balance<S>(client: S)
where
    S: Store + Clone + Send + Sync + 'static,
    ViewError: From<S::ContextError>,
{
    let sender_key_pair = KeyPair::generate();
    let (_, mut worker) = init_worker_with_chains(
        client,
        vec![
            (
                ChainDescription::Root(1),
                sender_key_pair.public(),
                Amount::from_tokens(5),
            ),
            (ChainDescription::Root(2), PublicKey::debug(2), Amount::ZERO),
        ],
    )
    .await;
    let block_proposal = make_first_block(ChainId::root(1))
        .with_simple_transfer(Recipient::root(2), Amount::from_tokens(1000))
        .into_simple_proposal(&sender_key_pair);
    assert!(matches!(
        worker.handle_block_proposal(block_proposal).await,
        Err(WorkerError::ChainError(error)) if matches!(*error, ChainError::ExecutionError(ExecutionError::SystemError(SystemExecutionError::InsufficientFunding { .. }), ChainExecutionContext::Operation(_)))
    ));
    assert!(worker
        .storage
        .load_active_chain(ChainId::root(1))
        .await
        .unwrap()
        .manager
        .get()
        .pending()
        .is_none());
}

#[test(tokio::test)]
async fn test_memory_handle_block_proposal() {
    let client = MemoryStoreClient::make_test_client(None).await;
    run_test_handle_block_proposal(client).await;
}

#[cfg(feature = "rocksdb")]
#[test(tokio::test)]
async fn test_rocks_db_handle_block_proposal() {
    let _lock = ROCKS_DB_SEMAPHORE.acquire().await;
    let client = RocksDbStoreClient::make_test_client(None).await;
    run_test_handle_block_proposal(client).await;
}

#[cfg(feature = "aws")]
#[test(tokio::test)]
async fn test_dynamo_db_handle_block_proposal() {
    let client = DynamoDbStoreClient::make_test_client(None).await;
    run_test_handle_block_proposal(client).await;
}

#[cfg(feature = "scylladb")]
#[test(tokio::test)]
async fn test_scylla_db_handle_block_proposal() {
    let client = ScyllaDbStoreClient::make_test_client(None).await;
    run_test_handle_block_proposal(client).await;
}

async fn run_test_handle_block_proposal<S>(client: S)
where
    S: Store + Clone + Send + Sync + 'static,
    ViewError: From<S::ContextError>,
{
    let sender_key_pair = KeyPair::generate();
    let (_, mut worker) = init_worker_with_chains(
        client,
        vec![(
            ChainDescription::Root(1),
            sender_key_pair.public(),
            Amount::from_tokens(5),
        )],
    )
    .await;
    let block_proposal = make_first_block(ChainId::root(1))
        .with_simple_transfer(Recipient::root(2), Amount::from_tokens(5))
        .into_simple_proposal(&sender_key_pair);

    let (chain_info_response, _actions) =
        worker.handle_block_proposal(block_proposal).await.unwrap();
    chain_info_response
        .check(ValidatorName(worker.key_pair.unwrap().public()))
        .unwrap();
    let pending_value = worker
        .storage
        .load_active_chain(ChainId::root(1))
        .await
        .unwrap()
        .manager
        .get()
        .pending()
        .unwrap()
        .lite();
    assert_eq!(
        *chain_info_response.info.manager.pending().unwrap(),
        pending_value
    );
}

#[test(tokio::test)]
async fn test_memory_handle_block_proposal_replay() {
    let client = MemoryStoreClient::make_test_client(None).await;
    run_test_handle_block_proposal_replay(client).await;
}

#[cfg(feature = "rocksdb")]
#[test(tokio::test)]
async fn test_rocks_db_handle_block_proposal_replay() {
    let _lock = ROCKS_DB_SEMAPHORE.acquire().await;
    let client = RocksDbStoreClient::make_test_client(None).await;
    run_test_handle_block_proposal_replay(client).await;
}

#[cfg(feature = "aws")]
#[test(tokio::test)]
async fn test_dynamo_db_handle_block_proposal_replay() {
    let client = DynamoDbStoreClient::make_test_client(None).await;
    run_test_handle_block_proposal_replay(client).await;
}

#[cfg(feature = "scylladb")]
#[test(tokio::test)]
async fn test_scylla_db_handle_block_proposal_replay() {
    let client = ScyllaDbStoreClient::make_test_client(None).await;
    run_test_handle_block_proposal_replay(client).await;
}

async fn run_test_handle_block_proposal_replay<S>(client: S)
where
    S: Store + Clone + Send + Sync + 'static,
    ViewError: From<S::ContextError>,
{
    let sender_key_pair = KeyPair::generate();
    let (_, mut worker) = init_worker_with_chains(
        client,
        vec![
            (
                ChainDescription::Root(1),
                sender_key_pair.public(),
                Amount::from_tokens(5),
            ),
            (ChainDescription::Root(2), PublicKey::debug(2), Amount::ZERO),
        ],
    )
    .await;
    let block_proposal = make_first_block(ChainId::root(1))
        .with_simple_transfer(Recipient::root(2), Amount::from_tokens(5))
        .into_simple_proposal(&sender_key_pair);

    let (response, _actions) = worker
        .handle_block_proposal(block_proposal.clone())
        .await
        .unwrap();
    response
        .check(ValidatorName(worker.key_pair.as_ref().unwrap().public()))
        .as_ref()
        .unwrap();
    let (replay_response, _actions) = worker.handle_block_proposal(block_proposal).await.unwrap();
    // Workaround lack of equality.
    assert_eq!(
        CryptoHash::new(&response.info),
        CryptoHash::new(&replay_response.info)
    );
}

#[test(tokio::test)]
async fn test_memory_handle_certificate_unknown_sender() {
    let client = MemoryStoreClient::make_test_client(None).await;
    run_test_handle_certificate_unknown_sender(client).await;
}

#[cfg(feature = "rocksdb")]
#[test(tokio::test)]
async fn test_rocks_db_handle_certificate_unknown_sender() {
    let _lock = ROCKS_DB_SEMAPHORE.acquire().await;
    let client = RocksDbStoreClient::make_test_client(None).await;
    run_test_handle_certificate_unknown_sender(client).await;
}

#[cfg(feature = "aws")]
#[test(tokio::test)]
async fn test_dynamo_db_handle_certificate_unknown_sender() {
    let client = DynamoDbStoreClient::make_test_client(None).await;
    run_test_handle_certificate_unknown_sender(client).await;
}

#[cfg(feature = "scylladb")]
#[test(tokio::test)]
async fn test_scylla_db_handle_certificate_unknown_sender() {
    let client = ScyllaDbStoreClient::make_test_client(None).await;
    run_test_handle_certificate_unknown_sender(client).await;
}

async fn run_test_handle_certificate_unknown_sender<S>(client: S)
where
    S: Store + Clone + Send + Sync + 'static,
    ViewError: From<S::ContextError>,
{
    let sender_key_pair = KeyPair::generate();
    let (committee, mut worker) = init_worker_with_chains(
        client,
        vec![(ChainDescription::Root(2), PublicKey::debug(2), Amount::ZERO)],
    )
    .await;
    let certificate = make_transfer_certificate(
        ChainDescription::Root(1),
        &sender_key_pair,
        Recipient::root(2),
        Amount::from_tokens(5),
        Vec::new(),
        &committee,
        Amount::ZERO,
        &worker,
        None,
    )
    .await;
    assert!(matches!(worker
        .fully_handle_certificate(certificate, vec![])
        .await,
        Err(WorkerError::ChainError(error)) if matches!(*error, ChainError::InactiveChain{..})));
}

#[test(tokio::test)]
async fn test_memory_handle_certificate_bad_block_height() {
    let client = MemoryStoreClient::make_test_client(None).await;
    run_test_handle_certificate_bad_block_height(client).await;
}

#[cfg(feature = "rocksdb")]
#[test(tokio::test)]
async fn test_rocks_db_handle_certificate_bad_block_height() {
    let _lock = ROCKS_DB_SEMAPHORE.acquire().await;
    let client = RocksDbStoreClient::make_test_client(None).await;
    run_test_handle_certificate_bad_block_height(client).await;
}

#[cfg(feature = "aws")]
#[test(tokio::test)]
async fn test_dynamo_db_handle_certificate_bad_block_height() {
    let client = DynamoDbStoreClient::make_test_client(None).await;
    run_test_handle_certificate_bad_block_height(client).await;
}

#[cfg(feature = "scylladb")]
#[test(tokio::test)]
async fn test_scylla_db_handle_certificate_bad_block_height() {
    let client = ScyllaDbStoreClient::make_test_client(None).await;
    run_test_handle_certificate_bad_block_height(client).await;
}

async fn run_test_handle_certificate_bad_block_height<S>(client: S)
where
    S: Store + Clone + Send + Sync + 'static,
    ViewError: From<S::ContextError>,
{
    let sender_key_pair = KeyPair::generate();
    let (committee, mut worker) = init_worker_with_chains(
        client,
        vec![
            (
                ChainDescription::Root(1),
                sender_key_pair.public(),
                Amount::from_tokens(5),
            ),
            (ChainDescription::Root(2), PublicKey::debug(2), Amount::ZERO),
        ],
    )
    .await;
    let certificate = make_transfer_certificate(
        ChainDescription::Root(1),
        &sender_key_pair,
        Recipient::root(2),
        Amount::from_tokens(5),
        Vec::new(),
        &committee,
        Amount::ZERO,
        &worker,
        None,
    )
    .await;
    // Replays are ignored.
    worker
        .fully_handle_certificate(certificate.clone(), vec![])
        .await
        .unwrap();
    worker
        .fully_handle_certificate(certificate, vec![])
        .await
        .unwrap();
}

#[test(tokio::test)]
async fn test_memory_handle_certificate_with_anticipated_incoming_message() {
    let client = MemoryStoreClient::make_test_client(None).await;
    run_test_handle_certificate_with_anticipated_incoming_message(client).await;
}

#[cfg(feature = "rocksdb")]
#[test(tokio::test)]
async fn test_rocks_db_handle_certificate_with_anticipated_incoming_message() {
    let _lock = ROCKS_DB_SEMAPHORE.acquire().await;
    let client = RocksDbStoreClient::make_test_client(None).await;
    run_test_handle_certificate_with_anticipated_incoming_message(client).await;
}

#[cfg(feature = "aws")]
#[test(tokio::test)]
async fn test_dynamo_db_handle_certificate_with_anticipated_incoming_message() {
    let client = DynamoDbStoreClient::make_test_client(None).await;
    run_test_handle_certificate_with_anticipated_incoming_message(client).await;
}

#[cfg(feature = "scylladb")]
#[test(tokio::test)]
async fn test_scylla_db_handle_certificate_with_anticipated_incoming_message() {
    let client = ScyllaDbStoreClient::make_test_client(None).await;
    run_test_handle_certificate_with_anticipated_incoming_message(client).await;
}

async fn run_test_handle_certificate_with_anticipated_incoming_message<S>(client: S)
where
    S: Store + Clone + Send + Sync + 'static,
    ViewError: From<S::ContextError>,
{
    let key_pair = KeyPair::generate();
    let (committee, mut worker) = init_worker_with_chains(
        client,
        vec![
            (
                ChainDescription::Root(1),
                key_pair.public(),
                Amount::from_tokens(5),
            ),
            (ChainDescription::Root(2), PublicKey::debug(2), Amount::ZERO),
        ],
    )
    .await;

    let certificate = make_transfer_certificate(
        ChainDescription::Root(1),
        &key_pair,
        Recipient::root(2),
        Amount::from_tokens(1000),
        vec![IncomingMessage {
            origin: Origin::chain(ChainId::root(3)),
            event: Event {
                certificate_hash: CryptoHash::new(&Dummy),
                height: BlockHeight::ZERO,
                index: 0,
                authenticated_signer: None,
                is_skippable: false,
                timestamp: Timestamp::from(0),
                message: Message::System(SystemMessage::Credit {
                    account: Account::chain(ChainId::root(1)),
                    amount: Amount::from_tokens(995),
                }),
            },
        }],
        &committee,
        Amount::ZERO,
        &worker,
        None,
    )
    .await;
    worker
        .fully_handle_certificate(certificate.clone(), vec![])
        .await
        .unwrap();
    let mut chain = worker
        .storage
        .load_active_chain(ChainId::root(1))
        .await
        .unwrap();
    assert_eq!(Amount::ZERO, *chain.execution_state.system.balance.get(),);
    assert_eq!(
        BlockHeight::from(1),
        chain.tip_state.get().next_block_height
    );
    let inbox = chain
        .inboxes
        .try_load_entry_mut(&Origin::chain(ChainId::root(3)))
        .await
        .unwrap();
    assert_eq!(
        BlockHeight::ZERO,
        inbox.next_block_height_to_receive().unwrap()
    );
    assert_eq!(inbox.added_events.count(), 0);
    assert!(matches!(
        inbox
            .removed_events
            .front()
            .await
            .unwrap()
            .unwrap(),
        Event {
            certificate_hash,
            height,
            index: 0,
            authenticated_signer: None,
            is_skippable: false,
            timestamp,
            message: Message::System(SystemMessage::Credit { amount, .. }),
        } if certificate_hash == CryptoHash::new(&Dummy)
            && height == BlockHeight::ZERO
            && timestamp == Timestamp::from(0)
            && amount == Amount::from_tokens(995),
    ));
    assert_eq!(chain.confirmed_log.count(), 1);
    assert_eq!(Some(certificate.hash()), chain.tip_state.get().block_hash);
    worker
        .storage
        .load_active_chain(ChainId::root(2))
        .await
        .unwrap();
}

#[test(tokio::test)]
async fn test_memory_handle_certificate_receiver_balance_overflow() {
    let client = MemoryStoreClient::make_test_client(None).await;
    run_test_handle_certificate_receiver_balance_overflow(client).await;
}

#[cfg(feature = "rocksdb")]
#[test(tokio::test)]
async fn test_rocks_db_handle_certificate_receiver_balance_overflow() {
    let _lock = ROCKS_DB_SEMAPHORE.acquire().await;
    let client = RocksDbStoreClient::make_test_client(None).await;
    run_test_handle_certificate_receiver_balance_overflow(client).await;
}

#[cfg(feature = "aws")]
#[test(tokio::test)]
async fn test_dynamo_db_handle_certificate_receiver_balance_overflow() {
    let client = DynamoDbStoreClient::make_test_client(None).await;
    run_test_handle_certificate_receiver_balance_overflow(client).await;
}

#[cfg(feature = "scylladb")]
#[test(tokio::test)]
async fn test_scylla_db_handle_certificate_receiver_balance_overflow() {
    let client = ScyllaDbStoreClient::make_test_client(None).await;
    run_test_handle_certificate_receiver_balance_overflow(client).await;
}

async fn run_test_handle_certificate_receiver_balance_overflow<S>(client: S)
where
    S: Store + Clone + Send + Sync + 'static,
    ViewError: From<S::ContextError>,
{
    let sender_key_pair = KeyPair::generate();
    let (committee, mut worker) = init_worker_with_chains(
        client,
        vec![
            (
                ChainDescription::Root(1),
                sender_key_pair.public(),
                Amount::ONE,
            ),
            (ChainDescription::Root(2), PublicKey::debug(2), Amount::MAX),
        ],
    )
    .await;

    let certificate = make_transfer_certificate(
        ChainDescription::Root(1),
        &sender_key_pair,
        Recipient::root(2),
        Amount::ONE,
        Vec::new(),
        &committee,
        Amount::ZERO,
        &worker,
        None,
    )
    .await;
    worker
        .fully_handle_certificate(certificate.clone(), vec![])
        .await
        .unwrap();
    let new_sender_chain = worker
        .storage
        .load_active_chain(ChainId::root(1))
        .await
        .unwrap();
    assert_eq!(
        Amount::ZERO,
        *new_sender_chain.execution_state.system.balance.get()
    );
    assert_eq!(
        BlockHeight::from(1),
        new_sender_chain.tip_state.get().next_block_height
    );
    assert_eq!(new_sender_chain.confirmed_log.count(), 1);
    assert_eq!(
        Some(certificate.hash()),
        new_sender_chain.tip_state.get().block_hash
    );
    let new_recipient_chain = worker
        .storage
        .load_active_chain(ChainId::root(2))
        .await
        .unwrap();
    assert_eq!(
        Amount::MAX,
        *new_recipient_chain.execution_state.system.balance.get()
    );
}

#[test(tokio::test)]
async fn test_memory_handle_certificate_receiver_equal_sender() {
    let client = MemoryStoreClient::make_test_client(None).await;
    run_test_handle_certificate_receiver_equal_sender(client).await;
}

#[cfg(feature = "rocksdb")]
#[test(tokio::test)]
async fn test_rocks_db_handle_certificate_receiver_equal_sender() {
    let _lock = ROCKS_DB_SEMAPHORE.acquire().await;
    let client = RocksDbStoreClient::make_test_client(None).await;
    run_test_handle_certificate_receiver_equal_sender(client).await;
}

#[cfg(feature = "aws")]
#[test(tokio::test)]
async fn test_dynamo_db_handle_certificate_receiver_equal_sender() {
    let client = DynamoDbStoreClient::make_test_client(None).await;
    run_test_handle_certificate_receiver_equal_sender(client).await;
}

#[cfg(feature = "scylladb")]
#[test(tokio::test)]
async fn test_scylla_db_handle_certificate_receiver_equal_sender() {
    let client = ScyllaDbStoreClient::make_test_client(None).await;
    run_test_handle_certificate_receiver_equal_sender(client).await;
}

async fn run_test_handle_certificate_receiver_equal_sender<S>(client: S)
where
    S: Store + Clone + Send + Sync + 'static,
    ViewError: From<S::ContextError>,
{
    let key_pair = KeyPair::generate();
    let name = key_pair.public();
    let (committee, mut worker) =
        init_worker_with_chain(client, ChainDescription::Root(1), name, Amount::ONE).await;

    let certificate = make_transfer_certificate(
        ChainDescription::Root(1),
        &key_pair,
        Recipient::root(1),
        Amount::ONE,
        Vec::new(),
        &committee,
        Amount::ZERO,
        &worker,
        None,
    )
    .await;
    worker
        .fully_handle_certificate(certificate.clone(), vec![])
        .await
        .unwrap();
    let mut chain = worker
        .storage
        .load_active_chain(ChainId::root(1))
        .await
        .unwrap();
    assert_eq!(Amount::ZERO, *chain.execution_state.system.balance.get());
    let inbox = chain
        .inboxes
        .try_load_entry_mut(&Origin::chain(ChainId::root(1)))
        .await
        .unwrap();
    assert_eq!(
        BlockHeight::from(1),
        inbox.next_block_height_to_receive().unwrap()
    );
    assert!(matches!(
        inbox
            .added_events
            .front()
            .await
            .unwrap()
            .unwrap(),
        Event {
            certificate_hash,
            height,
            index: 0,
            authenticated_signer: None,
            is_skippable: false,
            timestamp,
            message: Message::System(SystemMessage::Credit { amount, .. })
        } if certificate_hash == certificate.hash()
            && height == BlockHeight::ZERO
            && timestamp == Timestamp::from(0)
            && amount == Amount::ONE,
    ));
    assert_eq!(
        BlockHeight::from(1),
        chain.tip_state.get().next_block_height
    );
    assert_eq!(chain.confirmed_log.count(), 1);
    assert_eq!(Some(certificate.hash()), chain.tip_state.get().block_hash);
}

#[test(tokio::test)]
async fn test_memory_handle_cross_chain_request() {
    let client = MemoryStoreClient::make_test_client(None).await;
    run_test_handle_cross_chain_request(client).await;
}

#[cfg(feature = "rocksdb")]
#[test(tokio::test)]
async fn test_rocks_db_handle_cross_chain_request() {
    let _lock = ROCKS_DB_SEMAPHORE.acquire().await;
    let client = RocksDbStoreClient::make_test_client(None).await;
    run_test_handle_cross_chain_request(client).await;
}

#[cfg(feature = "aws")]
#[test(tokio::test)]
async fn test_dynamo_db_handle_cross_chain_request() {
    let client = DynamoDbStoreClient::make_test_client(None).await;
    run_test_handle_cross_chain_request(client).await;
}

#[cfg(feature = "scylladb")]
#[test(tokio::test)]
async fn test_scylla_db_handle_cross_chain_request() {
    let client = ScyllaDbStoreClient::make_test_client(None).await;
    run_test_handle_cross_chain_request(client).await;
}

async fn run_test_handle_cross_chain_request<S>(client: S)
where
    S: Store + Clone + Send + Sync + 'static,
    ViewError: From<S::ContextError>,
{
    let sender_key_pair = KeyPair::generate();
    let (committee, mut worker) = init_worker_with_chains(
        client,
        vec![(ChainDescription::Root(2), PublicKey::debug(2), Amount::ONE)],
    )
    .await;
    let certificate = make_transfer_certificate(
        ChainDescription::Root(1),
        &sender_key_pair,
        Recipient::root(2),
        Amount::from_tokens(10),
        Vec::new(),
        &committee,
        Amount::ZERO,
        &worker,
        None,
    )
    .await;
    worker
        .handle_cross_chain_request(CrossChainRequest::UpdateRecipient {
            height_map: vec![(Medium::Direct, vec![certificate.value().height()])],
            sender: ChainId::root(1),
            recipient: ChainId::root(2),
            certificates: vec![certificate.clone()],
        })
        .await
        .unwrap();
    let mut chain = worker
        .storage
        .load_active_chain(ChainId::root(2))
        .await
        .unwrap();
    assert_eq!(Amount::ONE, *chain.execution_state.system.balance.get());
    assert_eq!(BlockHeight::ZERO, chain.tip_state.get().next_block_height);
    let inbox = chain
        .inboxes
        .try_load_entry_mut(&Origin::chain(ChainId::root(1)))
        .await
        .unwrap();
    assert_eq!(
        BlockHeight::from(1),
        inbox.next_block_height_to_receive().unwrap()
    );
    assert!(matches!(
        inbox
            .added_events
            .front()
            .await
            .unwrap()
            .unwrap(),
        Event {
            certificate_hash,
            height,
            index: 0,
            authenticated_signer: None,
            is_skippable: false,
            timestamp,
            message: Message::System(SystemMessage::Credit { amount, .. })
        } if certificate_hash == certificate.hash()
            && height == BlockHeight::ZERO
            && timestamp == Timestamp::from(0)
            && amount == Amount::from_tokens(10),
    ));
    assert_eq!(chain.confirmed_log.count(), 0);
    assert_eq!(None, chain.tip_state.get().block_hash);
    assert_eq!(chain.received_log.count(), 1);
}

#[test(tokio::test)]
async fn test_memory_handle_cross_chain_request_no_recipient_chain() {
    let client = MemoryStoreClient::make_test_client(None).await;
    run_test_handle_cross_chain_request_no_recipient_chain(client).await;
}

#[cfg(feature = "rocksdb")]
#[test(tokio::test)]
async fn test_rocks_db_handle_cross_chain_request_no_recipient_chain() {
    let _lock = ROCKS_DB_SEMAPHORE.acquire().await;
    let client = RocksDbStoreClient::make_test_client(None).await;
    run_test_handle_cross_chain_request_no_recipient_chain(client).await;
}

#[cfg(feature = "aws")]
#[test(tokio::test)]
async fn test_dynamo_db_handle_cross_chain_request_no_recipient_chain() {
    let client = DynamoDbStoreClient::make_test_client(None).await;
    run_test_handle_cross_chain_request_no_recipient_chain(client).await;
}

#[cfg(feature = "scylladb")]
#[test(tokio::test)]
async fn test_scylla_db_handle_cross_chain_request_no_recipient_chain() {
    let client = ScyllaDbStoreClient::make_test_client(None).await;
    run_test_handle_cross_chain_request_no_recipient_chain(client).await;
}

async fn run_test_handle_cross_chain_request_no_recipient_chain<S>(client: S)
where
    S: Store + Clone + Send + Sync + 'static,
    ViewError: From<S::ContextError>,
{
    let sender_key_pair = KeyPair::generate();
    let (committee, mut worker) = init_worker(client, /* is_client */ false);
    let certificate = make_transfer_certificate(
        ChainDescription::Root(1),
        &sender_key_pair,
        Recipient::root(2),
        Amount::from_tokens(10),
        Vec::new(),
        &committee,
        Amount::ZERO,
        &worker,
        None,
    )
    .await;
    assert!(worker
        .handle_cross_chain_request(CrossChainRequest::UpdateRecipient {
            height_map: vec![(Medium::Direct, vec![certificate.value().height()],)],
            sender: ChainId::root(1),
            recipient: ChainId::root(2),
            certificates: vec![certificate],
        })
        .await
        .unwrap()
        .cross_chain_requests
        .is_empty());
    let chain = worker.storage.load_chain(ChainId::root(2)).await.unwrap();
    // The target chain did not receive the message
    assert!(chain.inboxes.indices().await.unwrap().is_empty());
}

#[test(tokio::test)]
async fn test_memory_handle_cross_chain_request_no_recipient_chain_on_client() {
    let client = MemoryStoreClient::make_test_client(None).await;
    run_test_handle_cross_chain_request_no_recipient_chain_on_client(client).await;
}

#[cfg(feature = "rocksdb")]
#[test(tokio::test)]
async fn test_rocks_db_handle_cross_chain_request_no_recipient_chain_on_client() {
    let _lock = ROCKS_DB_SEMAPHORE.acquire().await;
    let client = RocksDbStoreClient::make_test_client(None).await;
    run_test_handle_cross_chain_request_no_recipient_chain_on_client(client).await;
}

#[cfg(feature = "aws")]
#[test(tokio::test)]
async fn test_dynamo_db_handle_cross_chain_request_no_recipient_chain_on_client() {
    let client = DynamoDbStoreClient::make_test_client(None).await;
    run_test_handle_cross_chain_request_no_recipient_chain_on_client(client).await;
}

#[cfg(feature = "scylladb")]
#[test(tokio::test)]
async fn test_scylla_db_handle_cross_chain_request_no_recipient_chain_on_client() {
    let client = ScyllaDbStoreClient::make_test_client(None).await;
    run_test_handle_cross_chain_request_no_recipient_chain_on_client(client).await;
}

async fn run_test_handle_cross_chain_request_no_recipient_chain_on_client<S>(client: S)
where
    S: Store + Clone + Send + Sync + 'static,
    ViewError: From<S::ContextError>,
{
    let sender_key_pair = KeyPair::generate();
    let (committee, mut worker) = init_worker(client, /* is_client */ true);
    let certificate = make_transfer_certificate(
        ChainDescription::Root(1),
        &sender_key_pair,
        Recipient::root(2),
        Amount::from_tokens(10),
        Vec::new(),
        &committee,
        Amount::ZERO,
        &worker,
        None,
    )
    .await;
    // An inactive target chain is created and it acknowledges the message.
    let actions = worker
        .handle_cross_chain_request(CrossChainRequest::UpdateRecipient {
            height_map: vec![(Medium::Direct, vec![certificate.value().height()])],
            sender: ChainId::root(1),
            recipient: ChainId::root(2),
            certificates: vec![certificate],
        })
        .await
        .unwrap();
    assert!(matches!(
        actions.cross_chain_requests.as_slice(),
        &[CrossChainRequest::ConfirmUpdatedRecipient { .. }]
    ));
    assert_eq!(
        actions.notifications,
        vec![Notification {
            chain_id: ChainId::root(2),
            reason: Reason::NewIncomingMessage {
                origin: Origin::chain(ChainId::root(1)),
                height: BlockHeight::ZERO,
            }
        }]
    );
    let chain = worker.storage.load_chain(ChainId::root(2)).await.unwrap();
    assert!(!chain.inboxes.indices().await.unwrap().is_empty());
}

#[test(tokio::test)]
async fn test_memory_handle_certificate_to_active_recipient() {
    let client = MemoryStoreClient::make_test_client(None).await;
    run_test_handle_certificate_to_active_recipient(client).await;
}

#[cfg(feature = "rocksdb")]
#[test(tokio::test)]
async fn test_rocks_db_handle_certificate_to_active_recipient() {
    let _lock = ROCKS_DB_SEMAPHORE.acquire().await;
    let client = RocksDbStoreClient::make_test_client(None).await;
    run_test_handle_certificate_to_active_recipient(client).await;
}

#[cfg(feature = "aws")]
#[test(tokio::test)]
async fn test_dynamo_db_handle_certificate_to_active_recipient() {
    let client = DynamoDbStoreClient::make_test_client(None).await;
    run_test_handle_certificate_to_active_recipient(client).await;
}

#[cfg(feature = "scylladb")]
#[test(tokio::test)]
async fn test_scylla_db_handle_certificate_to_active_recipient() {
    let client = ScyllaDbStoreClient::make_test_client(None).await;
    run_test_handle_certificate_to_active_recipient(client).await;
}

async fn run_test_handle_certificate_to_active_recipient<S>(client: S)
where
    S: Store + Clone + Send + Sync + 'static,
    ViewError: From<S::ContextError>,
{
    let sender_key_pair = KeyPair::generate();
    let recipient_key_pair = KeyPair::generate();
    let (committee, mut worker) = init_worker_with_chains(
        client,
        vec![
            (
                ChainDescription::Root(1),
                sender_key_pair.public(),
                Amount::from_tokens(5),
            ),
            (
                ChainDescription::Root(2),
                recipient_key_pair.public(),
                Amount::ZERO,
            ),
        ],
    )
    .await;
    assert_eq!(
        worker
            .query_application(ChainId::root(1), &Query::System(SystemQuery))
            .await
            .unwrap(),
        Response::System(SystemResponse {
            chain_id: ChainId::root(1),
            balance: Amount::from_tokens(5),
        })
    );
    assert_eq!(
        worker
            .query_application(ChainId::root(2), &Query::System(SystemQuery))
            .await
            .unwrap(),
        Response::System(SystemResponse {
            chain_id: ChainId::root(2),
            balance: Amount::ZERO,
        })
    );

    let certificate = make_transfer_certificate(
        ChainDescription::Root(1),
        &sender_key_pair,
        Recipient::root(2),
        Amount::from_tokens(5),
        Vec::new(),
        &committee,
        Amount::ZERO,
        &worker,
        None,
    )
    .await;

    let info = worker
        .fully_handle_certificate(certificate.clone(), vec![])
        .await
        .unwrap()
        .info;
    assert_eq!(ChainId::root(1), info.chain_id);
    assert_eq!(Amount::ZERO, info.system_balance);
    assert_eq!(BlockHeight::from(1), info.next_block_height);
    assert_eq!(Some(certificate.hash()), info.block_hash);
    assert!(info.manager.pending().is_none());
    assert_eq!(
        worker
            .query_application(ChainId::root(1), &Query::System(SystemQuery))
            .await
            .unwrap(),
        Response::System(SystemResponse {
            chain_id: ChainId::root(1),
            balance: Amount::ZERO,
        })
    );

    // Try to use the money. This requires selecting the incoming message in a next block.
    let certificate = make_transfer_certificate(
        ChainDescription::Root(2),
        &recipient_key_pair,
        Recipient::root(3),
        Amount::ONE,
        vec![IncomingMessage {
            origin: Origin::chain(ChainId::root(1)),
            event: Event {
                certificate_hash: certificate.hash(),
                height: BlockHeight::ZERO,
                index: 0,
                authenticated_signer: None,
                is_skippable: false,
                timestamp: Timestamp::from(0),
                message: Message::System(SystemMessage::Credit {
                    account: Account::chain(ChainId::root(2)),
                    amount: Amount::from_tokens(5),
                }),
            },
        }],
        &committee,
        Amount::from_tokens(4),
        &worker,
        None,
    )
    .await;
    worker
        .fully_handle_certificate(certificate.clone(), vec![])
        .await
        .unwrap();

    assert_eq!(
        worker
            .query_application(ChainId::root(2), &Query::System(SystemQuery))
            .await
            .unwrap(),
        Response::System(SystemResponse {
            chain_id: ChainId::root(2),
            balance: Amount::from_tokens(4),
        })
    );

    {
        let recipient_chain = worker
            .storage
            .load_active_chain(ChainId::root(2))
            .await
            .unwrap();
        assert_eq!(
            *recipient_chain.execution_state.system.balance.get(),
            Amount::from_tokens(4)
        );
        assert!(matches!(
            recipient_chain.manager.get(),
            ChainManager::Single(single) if single.owner == recipient_key_pair.public().into()
        ));
        assert_eq!(recipient_chain.confirmed_log.count(), 1);
        assert_eq!(
            recipient_chain.tip_state.get().block_hash,
            Some(certificate.hash())
        );
        assert_eq!(recipient_chain.received_log.count(), 1);
    }
    let query = ChainInfoQuery::new(ChainId::root(2)).with_received_log_excluding_first_nth(0);
    let (response, _actions) = worker.handle_chain_info_query(query).await.unwrap();
    assert_eq!(response.info.requested_received_log.len(), 1);
    assert_eq!(
        response.info.requested_received_log[0],
        ChainAndHeight {
            chain_id: ChainId::root(1),
            height: BlockHeight::ZERO
        }
    );
}

#[test(tokio::test)]
async fn test_memory_handle_certificate_to_inactive_recipient() {
    let client = MemoryStoreClient::make_test_client(None).await;
    run_test_handle_certificate_to_inactive_recipient(client).await;
}

#[cfg(feature = "rocksdb")]
#[test(tokio::test)]
async fn test_rocks_db_handle_certificate_to_inactive_recipient() {
    let _lock = ROCKS_DB_SEMAPHORE.acquire().await;
    let client = RocksDbStoreClient::make_test_client(None).await;
    run_test_handle_certificate_to_inactive_recipient(client).await;
}

#[cfg(feature = "aws")]
#[test(tokio::test)]
async fn test_dynamo_db_handle_certificate_to_inactive_recipient() {
    let client = DynamoDbStoreClient::make_test_client(None).await;
    run_test_handle_certificate_to_inactive_recipient(client).await;
}

#[cfg(feature = "scylladb")]
#[test(tokio::test)]
async fn test_scylla_db_handle_certificate_to_inactive_recipient() {
    let client = ScyllaDbStoreClient::make_test_client(None).await;
    run_test_handle_certificate_to_inactive_recipient(client).await;
}

async fn run_test_handle_certificate_to_inactive_recipient<S>(client: S)
where
    S: Store + Clone + Send + Sync + 'static,
    ViewError: From<S::ContextError>,
{
    let sender_key_pair = KeyPair::generate();
    let (committee, mut worker) = init_worker_with_chains(
        client,
        vec![(
            ChainDescription::Root(1),
            sender_key_pair.public(),
            Amount::from_tokens(5),
        )],
    )
    .await;
    let certificate = make_transfer_certificate(
        ChainDescription::Root(1),
        &sender_key_pair,
        Recipient::root(2), // the recipient chain does not exist
        Amount::from_tokens(5),
        Vec::new(),
        &committee,
        Amount::ZERO,
        &worker,
        None,
    )
    .await;

    let info = worker
        .fully_handle_certificate(certificate.clone(), vec![])
        .await
        .unwrap()
        .info;
    assert_eq!(ChainId::root(1), info.chain_id);
    assert_eq!(Amount::ZERO, info.system_balance);
    assert_eq!(BlockHeight::from(1), info.next_block_height);
    assert_eq!(Some(certificate.hash()), info.block_hash);
    assert!(info.manager.pending().is_none());
}

#[test(tokio::test)]
async fn test_memory_chain_creation_with_committee_creation() {
    let client = MemoryStoreClient::make_test_client(None).await;
    run_test_chain_creation_with_committee_creation(client).await;
}

#[cfg(feature = "rocksdb")]
#[test(tokio::test)]
async fn test_rocks_db_chain_creation_with_committee_creation() {
    let _lock = ROCKS_DB_SEMAPHORE.acquire().await;
    let client = RocksDbStoreClient::make_test_client(None).await;
    run_test_chain_creation_with_committee_creation(client).await;
}

#[cfg(feature = "aws")]
#[test(tokio::test)]
async fn test_dynamo_db_chain_creation_with_committee_creation() {
    let client = DynamoDbStoreClient::make_test_client(None).await;
    run_test_chain_creation_with_committee_creation(client).await;
}

#[cfg(feature = "scylladb")]
#[test(tokio::test)]
async fn test_scylla_db_chain_creation_with_committee_creation() {
    let client = ScyllaDbStoreClient::make_test_client(None).await;
    run_test_chain_creation_with_committee_creation(client).await;
}

async fn run_test_chain_creation_with_committee_creation<S>(client: S)
where
    S: Store + Clone + Send + Sync + 'static,
    ViewError: From<S::ContextError>,
{
    let key_pair = KeyPair::generate();
    let (committee, mut worker) = init_worker_with_chains(
        client,
        vec![(
            ChainDescription::Root(0),
            key_pair.public(),
            Amount::from_tokens(2),
        )],
    )
    .await;
    let mut committees = BTreeMap::new();
    committees.insert(Epoch::ZERO, committee.clone());
    let admin_id = ChainId::root(0);
    let admin_channel_subscription = ChannelSubscription {
        chain_id: admin_id,
        name: SystemChannel::Admin.name(),
    };
    let admin_channel_full_name = ChannelFullName {
        application_id: GenericApplicationId::System,
        name: SystemChannel::Admin.name(),
    };
    let admin_channel_origin = Origin::channel(admin_id, admin_channel_full_name.clone());
    // Have the admin chain create a user chain.
    let user_id = ChainId::child(MessageId {
        chain_id: admin_id,
        height: BlockHeight::ZERO,
        index: 0,
    });
    let user_description = ChainDescription::Child(MessageId {
        chain_id: admin_id,
        height: BlockHeight::ZERO,
        index: 0,
    });
    let certificate0 = make_certificate(
        &committee,
        &worker,
        HashedValue::new_confirmed(ExecutedBlock {
            block: make_first_block(admin_id).with_operation(SystemOperation::OpenChain {
                ownership: ChainOwnership::single(key_pair.public()),
                epoch: Epoch::ZERO,
                committees: committees.clone(),
                admin_id,
            }),
            messages: vec![
                direct_outgoing_message(
                    user_id,
                    SystemMessage::OpenChain {
                        ownership: ChainOwnership::single(key_pair.public()),
                        epoch: Epoch::ZERO,
                        committees: committees.clone(),
                        admin_id,
                    },
                ),
                direct_outgoing_message(
                    admin_id,
                    SystemMessage::Subscribe {
                        id: user_id,
                        subscription: admin_channel_subscription.clone(),
                    },
                ),
            ],
            state_hash: make_state_hash(SystemExecutionState {
                committees: committees.clone(),
                ownership: ChainOwnership::single(key_pair.public()),
                balance: Amount::from_tokens(2),
                ..make_state(Epoch::ZERO, ChainDescription::Root(0), admin_id)
            })
            .await,
        }),
    );
    worker
        .fully_handle_certificate(certificate0.clone(), vec![])
        .await
        .unwrap();
    {
        let mut admin_chain = worker.storage.load_active_chain(admin_id).await.unwrap();
        admin_chain.validate_incoming_messages().await.unwrap();
        assert_eq!(
            BlockHeight::from(1),
            admin_chain.tip_state.get().next_block_height
        );
        assert!(admin_chain.outboxes.indices().await.unwrap().is_empty());
        assert_eq!(
            *admin_chain.execution_state.system.admin_id.get(),
            Some(admin_id)
        );
        // The root chain has no subscribers yet.
        assert!(!admin_chain
            .channels
            .indices()
            .await
            .unwrap()
            .contains(&admin_channel_full_name));
    }

    // Create a new committee and transfer money before accepting the subscription.
    let committees2 = BTreeMap::from_iter([
        (Epoch::ZERO, committee.clone()),
        (Epoch::from(1), committee.clone()),
    ]);
    let certificate1 = make_certificate(
        &committee,
        &worker,
        HashedValue::new_confirmed(ExecutedBlock {
            block: make_child_block(&certificate0.value)
                .with_operation(SystemOperation::Admin(AdminOperation::CreateCommittee {
                    epoch: Epoch::from(1),
                    committee: committee.clone(),
                }))
                .with_simple_transfer(Recipient::chain(user_id), Amount::from_tokens(2)),
            messages: vec![
                channel_outgoing_message(
                    SystemChannel::Admin.name(),
                    SystemMessage::SetCommittees {
                        epoch: Epoch::from(1),
                        committees: committees2.clone(),
                    },
                ),
                direct_credit_message(user_id, Amount::from_tokens(2)),
            ],
            state_hash: make_state_hash(SystemExecutionState {
                epoch: Some(Epoch::from(1)),
                description: Some(ChainDescription::Root(0)),
                admin_id: Some(admin_id),
                // The root chain knows both committees at the end.
                committees: committees2.clone(),
                ownership: ChainOwnership::single(key_pair.public()),
                ..SystemExecutionState::default()
            })
            .await,
        }),
    );
    worker
        .fully_handle_certificate(certificate1.clone(), vec![])
        .await
        .unwrap();

    // Have the admin chain accept the subscription now.
    let certificate2 = make_certificate(
        &committee,
        &worker,
        HashedValue::new_confirmed(ExecutedBlock {
            block: make_child_block(&certificate1.value)
                .with_epoch(1)
                .with_incoming_message(IncomingMessage {
                    origin: Origin::chain(admin_id),
                    event: Event {
                        certificate_hash: certificate0.value.hash(),
                        height: BlockHeight::ZERO,
                        index: 1,
                        authenticated_signer: None,
                        is_skippable: false,
                        timestamp: Timestamp::from(0),
                        message: Message::System(SystemMessage::Subscribe {
                            id: user_id,
                            subscription: admin_channel_subscription.clone(),
                        }),
                    },
                }),
            messages: vec![direct_outgoing_message(
                user_id,
                SystemMessage::Notify { id: user_id },
            )],
            state_hash: make_state_hash(SystemExecutionState {
                // The root chain knows both committees at the end.
                committees: committees2.clone(),
                ownership: ChainOwnership::single(key_pair.public()),
                ..make_state(Epoch::from(1), ChainDescription::Root(0), admin_id)
            })
            .await,
        }),
    );
    worker
        .fully_handle_certificate(certificate2.clone(), vec![])
        .await
        .unwrap();
    {
        // The root chain has 1 subscribers.
        let mut admin_chain = worker.storage.load_active_chain(admin_id).await.unwrap();
        admin_chain.validate_incoming_messages().await.unwrap();
        assert_eq!(
            admin_chain
                .channels
                .try_load_entry_mut(&admin_channel_full_name)
                .await
                .unwrap()
                .subscribers
                .indices()
                .await
                .unwrap()
                .len(),
            1
        );
    }
    {
        // The child is active and has not migrated yet.
        let mut user_chain = worker.storage.load_active_chain(user_id).await.unwrap();
        assert_eq!(
            BlockHeight::ZERO,
            user_chain.tip_state.get().next_block_height
        );
        assert_eq!(
            *user_chain.execution_state.system.admin_id.get(),
            Some(admin_id)
        );
        assert_eq!(
            user_chain
                .execution_state
                .system
                .subscriptions
                .indices()
                .await
                .unwrap()
                .len(),
            1
        );
        user_chain.validate_incoming_messages().await.unwrap();
        matches!(
            user_chain
                .inboxes
                .try_load_entry_mut(&Origin::chain(admin_id))
                .await
                .unwrap()
                .added_events
                .read_front(10)
                .await
                .unwrap()[..],
            [
                Event {
                    message: Message::System(SystemMessage::OpenChain { .. }),
                    ..
                },
                Event {
                    message: Message::System(SystemMessage::Credit { .. }),
                    ..
                },
                Event {
                    message: Message::System(SystemMessage::Notify { .. }),
                    ..
                }
            ]
        );
        let channel_inbox = user_chain
            .inboxes
            .try_load_entry_mut(&admin_channel_origin)
            .await
            .unwrap();
        matches!(
            channel_inbox.added_events.read_front(10).await.unwrap()[..],
            [Event {
                message: Message::System(SystemMessage::SetCommittees { .. }),
                ..
            }]
        );
        assert_eq!(channel_inbox.removed_events.count(), 0);
        assert_eq!(user_chain.execution_state.system.committees.get().len(), 1);
    }
    // Make the child receive the pending messages.
    let certificate3 = make_certificate(
        &committee,
        &worker,
        HashedValue::new_confirmed(ExecutedBlock {
            block: make_first_block(user_id)
                .with_incoming_message(IncomingMessage {
                    origin: admin_channel_origin.clone(),
                    event: Event {
                        certificate_hash: certificate1.value.hash(),
                        height: BlockHeight::from(1),
                        index: 0,
                        authenticated_signer: None,
                        is_skippable: false,
                        timestamp: Timestamp::from(0),
                        message: Message::System(SystemMessage::SetCommittees {
                            epoch: Epoch::from(1),
                            committees: committees2.clone(),
                        }),
                    },
                })
                .with_incoming_message(IncomingMessage {
                    origin: Origin::chain(admin_id),
                    event: Event {
                        certificate_hash: certificate0.value.hash(),
                        height: BlockHeight::from(0),
                        index: 0,
                        authenticated_signer: None,
                        is_skippable: false,
                        timestamp: Timestamp::from(0),
                        message: Message::System(SystemMessage::OpenChain {
                            ownership: ChainOwnership::single(key_pair.public()),
                            epoch: Epoch::from(0),
                            committees: committees.clone(),
                            admin_id,
                        }),
                    },
                })
                .with_incoming_message(IncomingMessage {
                    origin: Origin::chain(admin_id),
                    event: Event {
                        certificate_hash: certificate1.value.hash(),
                        height: BlockHeight::from(1),
                        index: 1,
                        authenticated_signer: None,
                        is_skippable: false,
                        timestamp: Timestamp::from(0),
                        message: Message::System(SystemMessage::Credit {
                            account: Account::chain(user_id),
                            amount: Amount::from_tokens(2),
                        }),
                    },
                })
                .with_incoming_message(IncomingMessage {
                    origin: Origin::chain(admin_id),
                    event: Event {
                        certificate_hash: certificate2.value.hash(),
                        height: BlockHeight::from(2),
                        index: 0,
                        authenticated_signer: None,
                        is_skippable: false,
                        timestamp: Timestamp::from(0),
                        message: Message::System(SystemMessage::Notify { id: user_id }),
                    },
                }),
            messages: Vec::new(),
            state_hash: make_state_hash(SystemExecutionState {
                subscriptions: [ChannelSubscription {
                    chain_id: admin_id,
                    name: SystemChannel::Admin.name(),
                }]
                .into_iter()
                .collect(),
                // Finally the child knows about both committees and has the money.
                committees: committees2.clone(),
                ownership: ChainOwnership::single(key_pair.public()),
                balance: Amount::from_tokens(2),
                ..make_state(Epoch::from(1), user_description, admin_id)
            })
            .await,
        }),
    );
    worker
        .fully_handle_certificate(certificate3, vec![])
        .await
        .unwrap();
    {
        let mut user_chain = worker.storage.load_active_chain(user_id).await.unwrap();
        assert_eq!(
            BlockHeight::from(1),
            user_chain.tip_state.get().next_block_height
        );
        assert_eq!(
            *user_chain.execution_state.system.admin_id.get(),
            Some(admin_id)
        );
        assert_eq!(
            user_chain
                .execution_state
                .system
                .subscriptions
                .indices()
                .await
                .unwrap()
                .len(),
            1
        );
        assert_eq!(user_chain.execution_state.system.committees.get().len(), 2);
        user_chain.validate_incoming_messages().await.unwrap();
        {
            let inbox = user_chain
                .inboxes
                .try_load_entry_mut(&Origin::chain(admin_id))
                .await
                .unwrap();
            assert_eq!(
                inbox.next_block_height_to_receive().unwrap(),
                BlockHeight(3)
            );
            assert_eq!(inbox.added_events.count(), 0);
            assert_eq!(inbox.removed_events.count(), 0);
        }
        {
            let inbox = user_chain
                .inboxes
                .try_load_entry_mut(&admin_channel_origin)
                .await
                .unwrap();
            assert_eq!(
                inbox.next_block_height_to_receive().unwrap(),
                BlockHeight(2)
            );
            assert_eq!(inbox.added_events.count(), 0);
            assert_eq!(inbox.removed_events.count(), 0);
        }
    }
}

#[test(tokio::test)]
async fn test_memory_transfers_and_committee_creation() {
    let client = MemoryStoreClient::make_test_client(None).await;
    run_test_transfers_and_committee_creation(client).await;
}

#[cfg(feature = "rocksdb")]
#[test(tokio::test)]
async fn test_rocks_db_transfers_and_committee_creation() {
    let _lock = ROCKS_DB_SEMAPHORE.acquire().await;
    let client = RocksDbStoreClient::make_test_client(None).await;
    run_test_transfers_and_committee_creation(client).await;
}

#[cfg(feature = "aws")]
#[test(tokio::test)]
async fn test_dynamo_db_transfers_and_committee_creation() {
    let client = DynamoDbStoreClient::make_test_client(None).await;
    run_test_transfers_and_committee_creation(client).await;
}

#[cfg(feature = "scylladb")]
#[test(tokio::test)]
async fn test_scylla_db_transfers_and_committee_creation() {
    let client = ScyllaDbStoreClient::make_test_client(None).await;
    run_test_transfers_and_committee_creation(client).await;
}

async fn run_test_transfers_and_committee_creation<S>(client: S)
where
    S: Store + Clone + Send + Sync + 'static,
    ViewError: From<S::ContextError>,
{
    let key_pair0 = KeyPair::generate();
    let key_pair1 = KeyPair::generate();
    let (committee, mut worker) = init_worker_with_chains(
        client,
        vec![
            (ChainDescription::Root(0), key_pair0.public(), Amount::ZERO),
            (
                ChainDescription::Root(1),
                key_pair1.public(),
                Amount::from_tokens(3),
            ),
        ],
    )
    .await;
    let mut committees = BTreeMap::new();
    committees.insert(Epoch::ZERO, committee.clone());
    let admin_id = ChainId::root(0);
    let user_id = ChainId::root(1);

    // Have the user chain start a transfer to the admin chain.
    let certificate0 = make_certificate(
        &committee,
        &worker,
        HashedValue::new_confirmed(ExecutedBlock {
            block: make_first_block(user_id)
                .with_simple_transfer(Recipient::chain(admin_id), Amount::ONE),
            messages: vec![direct_credit_message(admin_id, Amount::ONE)],
            state_hash: make_state_hash(SystemExecutionState {
                committees: committees.clone(),
                ownership: ChainOwnership::single(key_pair1.public()),
                balance: Amount::from_tokens(2),
                ..make_state(Epoch::ZERO, ChainDescription::Root(1), admin_id)
            })
            .await,
        }),
    );
    // Have the admin chain create a new epoch without retiring the old one.
    let committees2 = BTreeMap::from_iter([
        (Epoch::ZERO, committee.clone()),
        (Epoch::from(1), committee.clone()),
    ]);
    let certificate1 = make_certificate(
        &committee,
        &worker,
        HashedValue::new_confirmed(ExecutedBlock {
            block: make_first_block(admin_id).with_operation(SystemOperation::Admin(
                AdminOperation::CreateCommittee {
                    epoch: Epoch::from(1),
                    committee: committee.clone(),
                },
            )),
            messages: vec![channel_outgoing_message(
                SystemChannel::Admin.name(),
                SystemMessage::SetCommittees {
                    epoch: Epoch::from(1),
                    committees: committees2.clone(),
                },
            )],
            state_hash: make_state_hash(SystemExecutionState {
                committees: committees2.clone(),
                ownership: ChainOwnership::single(key_pair0.public()),
                ..make_state(Epoch::from(1), ChainDescription::Root(0), admin_id)
            })
            .await,
        }),
    );
    worker
        .fully_handle_certificate(certificate1.clone(), vec![])
        .await
        .unwrap();

    // Try to execute the transfer.
    worker
        .fully_handle_certificate(certificate0.clone(), vec![])
        .await
        .unwrap();

    // The transfer was started..
    let user_chain = worker.storage.load_active_chain(user_id).await.unwrap();
    assert_eq!(
        BlockHeight::from(1),
        user_chain.tip_state.get().next_block_height
    );
    assert_eq!(
        *user_chain.execution_state.system.balance.get(),
        Amount::from_tokens(2)
    );
    assert_eq!(
        *user_chain.execution_state.system.epoch.get(),
        Some(Epoch::ZERO)
    );

    // .. and the message has gone through.
    let mut admin_chain = worker.storage.load_active_chain(admin_id).await.unwrap();
    assert_eq!(admin_chain.inboxes.indices().await.unwrap().len(), 1);
    matches!(
        admin_chain
            .inboxes
            .try_load_entry_mut(&Origin::chain(user_id))
            .await
            .unwrap()
            .added_events
            .read_front(10)
            .await
            .unwrap()[..],
        [Event {
            message: Message::System(SystemMessage::Credit { .. }),
            ..
        }]
    );
}

#[test(tokio::test)]
async fn test_memory_transfers_and_committee_removal() {
    let client = MemoryStoreClient::make_test_client(None).await;
    run_test_transfers_and_committee_removal(client).await;
}

#[cfg(feature = "rocksdb")]
#[test(tokio::test)]
async fn test_rocks_db_transfers_and_committee_removal() {
    let _lock = ROCKS_DB_SEMAPHORE.acquire().await;
    let client = RocksDbStoreClient::make_test_client(None).await;
    run_test_transfers_and_committee_removal(client).await;
}

#[cfg(feature = "aws")]
#[test(tokio::test)]
async fn test_dynamo_db_transfers_and_committee_removal() {
    let client = DynamoDbStoreClient::make_test_client(None).await;
    run_test_transfers_and_committee_removal(client).await;
}

#[cfg(feature = "scylladb")]
#[test(tokio::test)]
async fn test_scylla_db_transfers_and_committee_removal() {
    let client = ScyllaDbStoreClient::make_test_client(None).await;
    run_test_transfers_and_committee_removal(client).await;
}

async fn run_test_transfers_and_committee_removal<S>(client: S)
where
    S: Store + Clone + Send + Sync + 'static,
    ViewError: From<S::ContextError>,
{
    let key_pair0 = KeyPair::generate();
    let key_pair1 = KeyPair::generate();
    let (committee, mut worker) = init_worker_with_chains(
        client,
        vec![
            (ChainDescription::Root(0), key_pair0.public(), Amount::ZERO),
            (
                ChainDescription::Root(1),
                key_pair1.public(),
                Amount::from_tokens(3),
            ),
        ],
    )
    .await;
    let mut committees = BTreeMap::new();
    committees.insert(Epoch::ZERO, committee.clone());
    let admin_id = ChainId::root(0);
    let user_id = ChainId::root(1);

    // Have the user chain start a transfer to the admin chain.
    let certificate0 = make_certificate(
        &committee,
        &worker,
        HashedValue::new_confirmed(ExecutedBlock {
            block: make_first_block(user_id)
                .with_simple_transfer(Recipient::chain(admin_id), Amount::ONE),
            messages: vec![direct_credit_message(admin_id, Amount::ONE)],
            state_hash: make_state_hash(SystemExecutionState {
                committees: committees.clone(),
                ownership: ChainOwnership::single(key_pair1.public()),
                balance: Amount::from_tokens(2),
                ..make_state(Epoch::ZERO, ChainDescription::Root(1), admin_id)
            })
            .await,
        }),
    );
    // Have the admin chain create a new epoch and retire the old one immediately.
    let committees2 = BTreeMap::from_iter([
        (Epoch::ZERO, committee.clone()),
        (Epoch::from(1), committee.clone()),
    ]);
    let committees3 = BTreeMap::from_iter([(Epoch::from(1), committee.clone())]);
    let certificate1 = make_certificate(
        &committee,
        &worker,
        HashedValue::new_confirmed(ExecutedBlock {
            block: make_first_block(admin_id)
                .with_operation(SystemOperation::Admin(AdminOperation::CreateCommittee {
                    epoch: Epoch::from(1),
                    committee: committee.clone(),
                }))
                .with_operation(SystemOperation::Admin(AdminOperation::RemoveCommittee {
                    epoch: Epoch::ZERO,
                })),
            messages: vec![
                channel_outgoing_message(
                    SystemChannel::Admin.name(),
                    SystemMessage::SetCommittees {
                        epoch: Epoch::from(1),
                        committees: committees2.clone(),
                    },
                ),
                channel_outgoing_message(
                    SystemChannel::Admin.name(),
                    SystemMessage::SetCommittees {
                        epoch: Epoch::from(1),
                        committees: committees3.clone(),
                    },
                ),
            ],
            state_hash: make_state_hash(SystemExecutionState {
                committees: committees3.clone(),
                ownership: ChainOwnership::single(key_pair0.public()),
                ..make_state(Epoch::from(1), ChainDescription::Root(0), admin_id)
            })
            .await,
        }),
    );
    worker
        .fully_handle_certificate(certificate1.clone(), vec![])
        .await
        .unwrap();

    // Try to execute the transfer from the user chain to the admin chain.
    worker
        .fully_handle_certificate(certificate0.clone(), vec![])
        .await
        .unwrap();

    {
        // The transfer was started..
        let user_chain = worker.storage.load_active_chain(user_id).await.unwrap();
        assert_eq!(
            BlockHeight::from(1),
            user_chain.tip_state.get().next_block_height
        );
        assert_eq!(
            *user_chain.execution_state.system.balance.get(),
            Amount::from_tokens(2)
        );
        assert_eq!(
            *user_chain.execution_state.system.epoch.get(),
            Some(Epoch::ZERO)
        );

        // .. but the message hasn't gone through.
        let admin_chain = worker.storage.load_active_chain(admin_id).await.unwrap();
        assert!(admin_chain.inboxes.indices().await.unwrap().is_empty());
    }

    // Force the admin chain to receive the money nonetheless by anticipation.
    let certificate2 = make_certificate(
        &committee,
        &worker,
        HashedValue::new_confirmed(ExecutedBlock {
            block: make_child_block(&certificate1.value)
                .with_epoch(1)
                .with_incoming_message(IncomingMessage {
                    origin: Origin::chain(user_id),
                    event: Event {
                        certificate_hash: certificate0.value.hash(),
                        height: BlockHeight::ZERO,
                        index: 0,
                        authenticated_signer: None,
                        is_skippable: false,
                        timestamp: Timestamp::from(0),
                        message: Message::System(SystemMessage::Credit {
                            account: Account::chain(admin_id),
                            amount: Amount::ONE,
                        }),
                    },
                }),
            messages: Vec::new(),
            state_hash: make_state_hash(SystemExecutionState {
                committees: committees3.clone(),
                ownership: ChainOwnership::single(key_pair0.public()),
                balance: Amount::ONE,
                ..make_state(Epoch::from(1), ChainDescription::Root(0), admin_id)
            })
            .await,
        }),
    );
    worker
        .fully_handle_certificate(certificate2.clone(), vec![])
        .await
        .unwrap();

    {
        // The admin chain has an anticipated message.
        let mut admin_chain = worker.storage.load_active_chain(admin_id).await.unwrap();
        assert!(matches!(
            admin_chain.validate_incoming_messages().await,
            Err(ChainError::MissingCrossChainUpdate { .. })
        ));
    }

    // Try again to execute the transfer from the user chain to the admin chain.
    // This time, the epoch verification should be overruled.
    worker
        .fully_handle_certificate(certificate0.clone(), vec![])
        .await
        .unwrap();

    {
        // The admin chain has no more anticipated messages.
        let mut admin_chain = worker.storage.load_active_chain(admin_id).await.unwrap();
        admin_chain.validate_incoming_messages().await.unwrap();
    }
}

#[test(tokio::test)]
async fn test_cross_chain_helper() {
    // Make a committee and worker (only used for signing certificates)
    let (committee, worker) = init_worker(
        MemoryStoreClient::new(None, TEST_MEMORY_MAX_STREAM_QUERIES, TestClock::new()),
        true,
    );
    let committees = BTreeMap::from_iter([(Epoch::from(1), committee.clone())]);

    let key_pair0 = KeyPair::generate();
    let id0 = ChainId::root(0);
    let id1 = ChainId::root(1);

    let certificate0 = make_transfer_certificate_for_epoch(
        ChainDescription::Root(0),
        &key_pair0,
        Recipient::chain(id1),
        Amount::ONE,
        Vec::new(),
        Epoch::ZERO,
        &committee,
        Amount::ONE,
        &worker,
        None,
    )
    .await;
    let certificate1 = make_transfer_certificate_for_epoch(
        ChainDescription::Root(0),
        &key_pair0,
        Recipient::chain(id1),
        Amount::ONE,
        Vec::new(),
        Epoch::ZERO,
        &committee,
        Amount::ONE,
        &worker,
        Some(&certificate0),
    )
    .await;
    let certificate2 = make_transfer_certificate_for_epoch(
        ChainDescription::Root(0),
        &key_pair0,
        Recipient::chain(id1),
        Amount::ONE,
        Vec::new(),
        Epoch::from(1),
        &committee,
        Amount::ONE,
        &worker,
        Some(&certificate1),
    )
    .await;
    // Weird case: epoch going backward.
    let certificate3 = make_transfer_certificate_for_epoch(
        ChainDescription::Root(0),
        &key_pair0,
        Recipient::chain(id1),
        Amount::ONE,
        Vec::new(),
        Epoch::ZERO,
        &committee,
        Amount::ONE,
        &worker,
        Some(&certificate2),
    )
    .await;

    let helper = CrossChainUpdateHelper {
        nickname: "test",
        allow_messages_from_deprecated_epochs: true,
        current_epoch: Some(Epoch::from(1)),
        committees: &committees,
    };
    // Epoch is not tested when `allow_messages_from_deprecated_epochs` is true.
    assert_eq!(
        helper
            .select_certificates(
                &Origin::chain(id0),
                id1,
                BlockHeight::ZERO,
                None,
                vec![certificate0.clone(), certificate1.clone()]
            )
            .unwrap(),
        vec![certificate0.clone(), certificate1.clone()]
    );
    // Received heights is removing prefixes.
    assert_eq!(
        helper
            .select_certificates(
                &Origin::chain(id0),
                id1,
                BlockHeight::from(1),
                None,
                vec![certificate0.clone(), certificate1.clone()]
            )
            .unwrap(),
        vec![certificate1.clone()]
    );
    assert_eq!(
        helper
            .select_certificates(
                &Origin::chain(id0),
                id1,
                BlockHeight::from(2),
                None,
                vec![certificate0.clone(), certificate1.clone()]
            )
            .unwrap(),
        vec![]
    );
    // Order of certificates is checked.
    assert!(matches!(
        helper.select_certificates(
            &Origin::chain(id0),
            id1,
            BlockHeight::ZERO,
            None,
            vec![certificate1.clone(), certificate0.clone()]
        ),
        Err(WorkerError::InvalidCrossChainRequest)
    ));
    // Sender is checked.
    assert!(matches!(
        helper.select_certificates(
            &Origin::chain(id1),
            id0,
            BlockHeight::ZERO,
            None,
            vec![certificate0.clone()]
        ),
        Err(WorkerError::InvalidCrossChainRequest)
    ));

    let helper = CrossChainUpdateHelper {
        nickname: "test",
        allow_messages_from_deprecated_epochs: false,
        current_epoch: Some(Epoch::from(1)),
        committees: &committees,
    };
    // Epoch is tested when `allow_messages_from_deprecated_epochs` is false.
    assert_eq!(
        helper
            .select_certificates(
                &Origin::chain(id0),
                id1,
                BlockHeight::ZERO,
                None,
                vec![certificate0.clone(), certificate1.clone()]
            )
            .unwrap(),
        vec![]
    );
    // A certificate with a recent epoch certifies all the previous blocks.
    assert_eq!(
        helper
            .select_certificates(
                &Origin::chain(id0),
                id1,
                BlockHeight::ZERO,
                None,
                vec![
                    certificate0.clone(),
                    certificate1.clone(),
                    certificate2.clone(),
                    certificate3
                ]
            )
            .unwrap(),
        vec![
            certificate0.clone(),
            certificate1.clone(),
            certificate2.clone()
        ]
    );
    // Received heights is still removing prefixes.
    assert_eq!(
        helper
            .select_certificates(
                &Origin::chain(id0),
                id1,
                BlockHeight::from(1),
                None,
                vec![
                    certificate0.clone(),
                    certificate1.clone(),
                    certificate2.clone()
                ]
            )
            .unwrap(),
        vec![certificate1.clone(), certificate2.clone()]
    );
    // Anticipated messages re-certify blocks up to the given height.
    assert_eq!(
        helper
            .select_certificates(
                &Origin::chain(id0),
                id1,
                BlockHeight::from(1),
                Some(BlockHeight::from(1)),
                vec![certificate0.clone(), certificate1.clone()]
            )
            .unwrap(),
        vec![certificate1.clone()]
    );
    assert_eq!(
        helper
            .select_certificates(
                &Origin::chain(id0),
                id1,
                BlockHeight::ZERO,
                Some(BlockHeight::from(1)),
                vec![certificate0.clone(), certificate1.clone()]
            )
            .unwrap(),
        vec![certificate0.clone(), certificate1.clone()]
    );
}

#[test(tokio::test)]
async fn test_memory_leader_timeouts() {
    let client = MemoryStoreClient::make_test_client(None).await;
    run_test_leader_timeouts(client).await;
}

#[cfg(feature = "rocksdb")]
#[test(tokio::test)]
async fn test_rocks_db_leader_timeouts() {
    let _lock = ROCKS_DB_SEMAPHORE.acquire().await;
    let client = RocksDbStoreClient::make_test_client(None).await;
    run_test_leader_timeouts(client).await;
}

#[cfg(feature = "aws")]
#[test(tokio::test)]
async fn test_dynamo_db_leader_timeouts() {
    let client = DynamoDbStoreClient::make_test_client(None).await;
    run_test_leader_timeouts(client).await;
}

#[cfg(feature = "scylladb")]
#[test(tokio::test)]
async fn test_scylla_db_leader_timeouts() {
    let client = ScyllaDbStoreClient::make_test_client(None).await;
    run_test_leader_timeouts(client).await;
}

async fn run_test_leader_timeouts<C>(client: DbStoreClient<C, TestClock>)
where
    C: KeyValueStoreClient + Clone + Send + Sync + 'static,
    ViewError: From<<C as KeyValueStoreClient>::Error>,
    <C as KeyValueStoreClient>::Error:
        From<bcs::Error> + From<DatabaseConsistencyError> + Send + Sync + serde::ser::StdError,
{
    let chain_id = ChainId::root(0);
    let key_pairs = generate_key_pairs(2);
    let (pub_key0, pub_key1) = (key_pairs[0].public(), key_pairs[1].public());
    let clock = client.clock.clone();
    let balances = vec![(ChainDescription::Root(0), pub_key0, Amount::from_tokens(2))];
    let (committee, mut worker) = init_worker_with_chains(client, balances).await;

    // Add another owner and use the leader-based protocol in all rounds.
    let block0 = make_first_block(chain_id).with_operation(SystemOperation::ChangeMultipleOwners {
        new_public_keys: vec![(pub_key0, 100), (pub_key1, 100)],
        multi_leader_rounds: RoundNumber::from(0),
    });
    let (executed_block0, _) = worker.stage_block_execution(block0).await.unwrap();
    let value0 = HashedValue::new_confirmed(executed_block0);
    let certificate0 = make_certificate(&committee, &worker, value0.clone());
    let response = worker
        .fully_handle_certificate(certificate0, vec![])
        .await
        .unwrap();

    // The leader sequence is pseudorandom but deterministic. The first leader is owner 1.
    let leader = multi_manager(&response.info.manager).leader.unwrap();
    assert_eq!(leader, Owner::from(pub_key1));

    // So owner 0 cannot propose a block in this round. And the next round hasn't started yet.
    let proposal = make_child_block(&value0).into_simple_proposal(&key_pairs[0]);
    let result = worker.handle_block_proposal(proposal).await;
    assert!(matches!(result, Err(WorkerError::InvalidOwner)));
    let proposal =
        make_child_block(&value0).into_proposal_with_round(&key_pairs[0], RoundNumber(1));
    let result = worker.handle_block_proposal(proposal).await;
    assert!(matches!(result, Err(WorkerError::ChainError(ref error))
        if matches!(**error, ChainError::WrongRound(RoundNumber::ZERO))
    ));

    // The round hasn't timed out yet, so the validator won't sign a leader timeout vote yet.
    let query = ChainInfoQuery::new(chain_id).with_leader_timeout();
    let (response, _) = worker.handle_chain_info_query(query).await.unwrap();
    let manager = &response.info.manager;
    assert!(multi_manager(manager).timeout_vote.is_none());

    // Set the clock to the end of the round.
    clock.set(multi_manager(manager).round_timeout);

    // Now the validator will sign a leader timeout vote.
    let query = ChainInfoQuery::new(chain_id).with_leader_timeout();
    let (response, _) = worker.handle_chain_info_query(query).await.unwrap();
    let manager = &response.info.manager;
    let vote = multi_manager(manager).timeout_vote.clone().unwrap();
    let value_timeout =
        HashedValue::new_leader_timeout(chain_id, BlockHeight::from(1), Epoch::from(0));

    // Once we provide the validator with a timeout certificate, the next round starts, where owner
    // 0 happens to be the leader.
    let certificate_timeout = vote.with_value(value_timeout).unwrap().into_certificate();
    let (response, _) = worker
        .handle_certificate(certificate_timeout, vec![], None)
        .await
        .unwrap();
    let leader = multi_manager(&response.info.manager).leader.unwrap();
    assert_eq!(leader, Owner::from(pub_key0));

    // Now owner 0 can propose a block, but owner 1 can't.
    let block = make_child_block(&value0);
    let proposal = block
        .clone()
        .into_proposal_with_round(&key_pairs[1], RoundNumber(1));
    let (executed_block, _) = worker.stage_block_execution(block.clone()).await.unwrap();
    let result = worker.handle_block_proposal(proposal).await;
    assert!(matches!(result, Err(WorkerError::InvalidOwner)));
    let proposal = block.into_proposal_with_round(&key_pairs[0], RoundNumber(1));
    let (response, _) = worker.handle_block_proposal(proposal).await.unwrap();
    let value = HashedValue::new_validated(executed_block.clone());
    let manager = &response.info.manager;
    let vote = multi_manager(manager).pending.clone().unwrap();

    // If we send the validated block certificate to the worker, it votes to confirm.
    let certificate = vote.with_value(value).unwrap().into_certificate();
    let (response, _) = worker
        .handle_certificate(certificate, vec![], None)
        .await
        .unwrap();
    let manager = &response.info.manager;
    let vote = multi_manager(manager).pending.as_ref().unwrap();
    let value = HashedValue::new_confirmed(executed_block);
    assert_eq!(vote.value, value.lite());

    // Instead of submitting the confirmed block certificate, let rounds 1 to 4 time out, too.
    let value_timeout =
        HashedValue::new_leader_timeout(chain_id, BlockHeight::from(1), Epoch::from(0));
    let certificate_timeout =
        make_certificate_with_round(&committee, &worker, value_timeout, RoundNumber(4));
    let (response, _) = worker
        .handle_certificate(certificate_timeout, vec![], None)
        .await
        .unwrap();
    let manager = &response.info.manager;
    let leader = multi_manager(manager).leader.unwrap();
    assert_eq!(leader, Owner::from(pub_key1));

    // Proposing a different block now would fail.
    let round = multi_manager(manager).current_round;
    assert_eq!(round, RoundNumber::from(5));
    let amount = Amount::from_tokens(1);
    let block = make_child_block(&value0).with_simple_transfer(Recipient::root(1), amount);
    let proposal = block
        .clone()
        .into_proposal_with_round(&key_pairs[1], RoundNumber(5));
    let result = worker.handle_block_proposal(proposal.clone()).await;
    assert!(matches!(result, Err(WorkerError::ChainError(error))
         if matches!(*error, ChainError::HasLockedBlock(_, _))
    ));

    // But if there was a validated certificate for the new block, it is allowed.
    let (executed_block, _) = worker.stage_block_execution(block.clone()).await.unwrap();
    let value = HashedValue::new_validated(executed_block.clone());
    let mut proposal = block.into_proposal_with_round(&key_pairs[1], RoundNumber(5));
    let lite_value = value.lite();
    proposal.validated = Some(make_certificate_with_round(
        &committee,
        &worker,
        value,
        RoundNumber(4),
    ));
    let (response, _) = worker.handle_block_proposal(proposal).await.unwrap();
    let manager = &response.info.manager;
    let vote = multi_manager(manager).pending.as_ref().unwrap();
    assert_eq!(vote.value, lite_value);
    assert_eq!(vote.round, RoundNumber::from(5));
}<|MERGE_RESOLUTION|>--- conflicted
+++ resolved
@@ -25,11 +25,7 @@
         SignatureAggregator,
     },
     test::{make_child_block, make_first_block, multi_manager, BlockTestExt, VoteTestExt},
-<<<<<<< HEAD
     ChainError, ChainExecutionContext, ChainManager,
-=======
-    ChainError, ChainManager,
->>>>>>> f0dc8d64
 };
 use linera_execution::{
     committee::{Committee, Epoch, ValidatorName},
