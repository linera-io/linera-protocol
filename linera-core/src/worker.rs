// Copyright (c) Facebook, Inc. and its affiliates.
// Copyright (c) Zefchain Labs, Inc.
// SPDX-License-Identifier: Apache-2.0

use std::{
    collections::{BTreeMap, BTreeSet, HashMap, HashSet, VecDeque},
    sync::{Arc, Mutex, RwLock},
    time::Duration,
};

use futures::future::Either;
use linera_base::{
    crypto::{CryptoError, CryptoHash, ValidatorPublicKey, ValidatorSecretKey},
    data_types::{
        ApplicationDescription, ArithmeticError, Blob, BlockHeight, Epoch, Round, Timestamp,
    },
    doc_scalar,
    hashed::Hashed,
    identifiers::{AccountOwner, ApplicationId, BlobId, ChainId, EventId, StreamId},
    time::Instant,
    util::traits::DynError,
};
#[cfg(with_testing)]
use linera_chain::ChainExecutionContext;
use linera_chain::{
    data_types::{BlockExecutionOutcome, BlockProposal, MessageBundle, ProposedBlock},
    types::{
        Block, CertificateValue, ConfirmedBlock, ConfirmedBlockCertificate, GenericCertificate,
        LiteCertificate, Timeout, TimeoutCertificate, ValidatedBlock, ValidatedBlockCertificate,
    },
    ChainError, ChainStateView,
};
use linera_execution::{ExecutionError, ExecutionStateView, Query, QueryOutcome};
use linera_storage::Storage;
use linera_views::{context::InactiveContext, ViewError};
use serde::{Deserialize, Serialize};
use thiserror::Error;
use tokio::sync::{mpsc, oneshot, OwnedRwLockReadGuard};
use tracing::{error, instrument, trace, warn};

/// Re-export of [`EventSubscriptionsResult`] for use by other crate modules.
pub(crate) use crate::chain_worker::EventSubscriptionsResult;
use crate::{
    chain_worker::{
        BlockOutcome, ChainWorkerActor, ChainWorkerConfig, ChainWorkerRequest, DeliveryNotifier,
    },
    data_types::{ChainInfoQuery, ChainInfoResponse, CrossChainRequest},
    join_set_ext::{JoinSet, JoinSetExt},
    notifier::Notifier,
    value_cache::ValueCache,
    CHAIN_INFO_MAX_RECEIVED_LOG_ENTRIES,
};

const BLOCK_CACHE_SIZE: usize = 5_000;
const EXECUTION_STATE_CACHE_SIZE: usize = 10_000;

#[cfg(test)]
#[path = "unit_tests/worker_tests.rs"]
mod worker_tests;

#[cfg(with_metrics)]
mod metrics {
    use std::sync::LazyLock;

    use linera_base::prometheus_util::{
        exponential_bucket_interval, register_histogram_vec, register_int_counter,
        register_int_counter_vec,
    };
    use prometheus::{HistogramVec, IntCounter, IntCounterVec};

    pub static NUM_ROUNDS_IN_CERTIFICATE: LazyLock<HistogramVec> = LazyLock::new(|| {
        register_histogram_vec(
            "num_rounds_in_certificate",
            "Number of rounds in certificate",
            &["certificate_value", "round_type"],
            exponential_bucket_interval(0.1, 50.0),
        )
    });

    pub static NUM_ROUNDS_IN_BLOCK_PROPOSAL: LazyLock<HistogramVec> = LazyLock::new(|| {
        register_histogram_vec(
            "num_rounds_in_block_proposal",
            "Number of rounds in block proposal",
            &["round_type"],
            exponential_bucket_interval(0.1, 50.0),
        )
    });

    pub static TRANSACTION_COUNT: LazyLock<IntCounterVec> =
        LazyLock::new(|| register_int_counter_vec("transaction_count", "Transaction count", &[]));

    pub static NUM_BLOCKS: LazyLock<IntCounterVec> = LazyLock::new(|| {
        register_int_counter_vec("num_blocks", "Number of blocks added to chains", &[])
    });

    pub static CERTIFICATES_SIGNED: LazyLock<IntCounterVec> = LazyLock::new(|| {
        register_int_counter_vec(
            "certificates_signed",
            "Number of confirmed block certificates signed by each validator",
            &["validator_name"],
        )
    });

    pub static CHAIN_INFO_QUERIES: LazyLock<IntCounter> = LazyLock::new(|| {
        register_int_counter(
            "chain_info_queries",
            "Number of chain info queries processed",
        )
    });
}

/// Instruct the networking layer to send cross-chain requests and/or push notifications.
#[derive(Default, Debug)]
pub struct NetworkActions {
    /// The cross-chain requests
    pub cross_chain_requests: Vec<CrossChainRequest>,
    /// The push notifications.
    pub notifications: Vec<Notification>,
}

impl NetworkActions {
    pub fn extend(&mut self, other: NetworkActions) {
        self.cross_chain_requests.extend(other.cross_chain_requests);
        self.notifications.extend(other.notifications);
    }
}

#[derive(Clone, Debug, Eq, PartialEq, Serialize, Deserialize)]
/// Notification that a chain has a new certified block or a new message.
pub struct Notification {
    pub chain_id: ChainId,
    pub reason: Reason,
}

doc_scalar!(
    Notification,
    "Notify that a chain has a new certified block or a new message"
);

#[derive(Clone, Debug, Eq, PartialEq, Serialize, Deserialize)]
/// Reason for the notification.
pub enum Reason {
    NewBlock {
        height: BlockHeight,
        hash: CryptoHash,
        event_streams: BTreeSet<StreamId>,
    },
    NewIncomingBundle {
        origin: ChainId,
        height: BlockHeight,
    },
    NewRound {
        height: BlockHeight,
        round: Round,
    },
    BlockExecuted {
        height: BlockHeight,
        hash: CryptoHash,
    },
}

/// Error type for worker operations.
#[derive(Debug, Error)]
pub enum WorkerError {
    #[error(transparent)]
    CryptoError(#[from] CryptoError),

    #[error(transparent)]
    ArithmeticError(#[from] ArithmeticError),

    #[error(transparent)]
    ViewError(#[from] ViewError),

    #[error("Certificates are in confirmed_log but not in storage: {0:?}")]
    ReadCertificatesError(Vec<CryptoHash>),

    #[error(transparent)]
    ChainError(#[from] Box<ChainError>),

    #[error(transparent)]
    BcsError(#[from] bcs::Error),

    // Chain access control
    #[error("Block was not signed by an authorized owner")]
    InvalidOwner,

    #[error("Operations in the block are not authenticated by the proper signer: {0}")]
    InvalidSigner(AccountOwner),

    // Chaining
    #[error(
        "Chain is expecting a next block at height {expected_block_height} but the given block \
        is at height {found_block_height} instead"
    )]
    UnexpectedBlockHeight {
        expected_block_height: BlockHeight,
        found_block_height: BlockHeight,
    },
    #[error("Unexpected epoch {epoch}: chain {chain_id} is at {chain_epoch}")]
    InvalidEpoch {
        chain_id: ChainId,
        chain_epoch: Epoch,
        epoch: Epoch,
    },

    #[error("Events not found: {0:?}")]
    EventsNotFound(Vec<EventId>),

    // Other server-side errors
    #[error("Invalid cross-chain request")]
    InvalidCrossChainRequest,
    #[error("The block does not contain the hash that we expected for the previous block")]
    InvalidBlockChaining,
    #[error(
        "The given outcome is not what we computed after executing the block.\n\
        Computed: {computed:#?}\n\
        Submitted: {submitted:#?}"
    )]
    IncorrectOutcome {
        computed: Box<BlockExecutionOutcome>,
        submitted: Box<BlockExecutionOutcome>,
    },
    #[error(
        "Block timestamp ({block_timestamp}) is further in the future from local time \
        ({local_time}) than block time grace period ({block_time_grace_period:?})"
    )]
    InvalidTimestamp {
        block_timestamp: Timestamp,
        local_time: Timestamp,
        block_time_grace_period: Duration,
    },
    #[error("We don't have the value for the certificate.")]
    MissingCertificateValue,
    #[error("The hash certificate doesn't match its value.")]
    InvalidLiteCertificate,
    #[error("Fast blocks cannot query oracles")]
    FastBlockUsingOracles,
    #[error("Blobs not found: {0:?}")]
    BlobsNotFound(Vec<BlobId>),
    #[error("confirmed_log entry at height {height} for chain {chain_id:8} not found")]
    ConfirmedLogEntryNotFound {
        height: BlockHeight,
        chain_id: ChainId,
    },
    #[error("preprocessed_blocks entry at height {height} for chain {chain_id:8} not found")]
    PreprocessedBlocksEntryNotFound {
        height: BlockHeight,
        chain_id: ChainId,
    },
    #[error("The block proposal is invalid: {0}")]
    InvalidBlockProposal(String),
    #[error("Blob was not required by any pending block")]
    UnexpectedBlob,
    #[error("Number of published blobs per block must not exceed {0}")]
    TooManyPublishedBlobs(u64),
    #[error("Missing network description")]
    MissingNetworkDescription,
    #[error("ChainWorkerActor for chain {chain_id} stopped executing unexpectedly: {error}")]
    ChainActorSendError {
        chain_id: ChainId,
        error: Box<dyn DynError>,
    },
    #[error("ChainWorkerActor for chain {chain_id} stopped executing without responding: {error}")]
    ChainActorRecvError {
        chain_id: ChainId,
        error: Box<dyn DynError>,
    },

    #[error("thread error: {0}")]
<<<<<<< HEAD
    Thread(#[from] web_thread::Error),

    #[error("Fallback mode is not available on this network")]
    NoFallbackMode,
=======
    Thread(#[from] web_thread_pool::Error),
>>>>>>> ba7aa1d4
}

impl WorkerError {
    /// Returns whether this error is caused by an issue in the local node.
    ///
    /// Returns `false` whenever the error could be caused by a bad message from a peer.
    pub fn is_local(&self) -> bool {
        match self {
            WorkerError::CryptoError(_)
            | WorkerError::ArithmeticError(_)
            | WorkerError::InvalidOwner
            | WorkerError::InvalidSigner(_)
            | WorkerError::UnexpectedBlockHeight { .. }
            | WorkerError::InvalidEpoch { .. }
            | WorkerError::EventsNotFound(_)
            | WorkerError::InvalidBlockChaining
            | WorkerError::IncorrectOutcome { .. }
            | WorkerError::InvalidTimestamp { .. }
            | WorkerError::MissingCertificateValue
            | WorkerError::InvalidLiteCertificate
            | WorkerError::FastBlockUsingOracles
            | WorkerError::BlobsNotFound(_)
            | WorkerError::InvalidBlockProposal(_)
            | WorkerError::UnexpectedBlob
            | WorkerError::TooManyPublishedBlobs(_)
            | WorkerError::NoFallbackMode
            | WorkerError::ViewError(ViewError::NotFound(_)) => false,
            WorkerError::BcsError(_)
            | WorkerError::InvalidCrossChainRequest
            | WorkerError::ViewError(_)
            | WorkerError::ConfirmedLogEntryNotFound { .. }
            | WorkerError::PreprocessedBlocksEntryNotFound { .. }
            | WorkerError::MissingNetworkDescription
            | WorkerError::ChainActorSendError { .. }
            | WorkerError::ChainActorRecvError { .. }
            | WorkerError::Thread(_)
            | WorkerError::ReadCertificatesError(_) => true,
            WorkerError::ChainError(chain_error) => chain_error.is_local(),
        }
    }
}

impl From<ChainError> for WorkerError {
    #[instrument(level = "trace", skip(chain_error))]
    fn from(chain_error: ChainError) -> Self {
        match chain_error {
            ChainError::ExecutionError(execution_error, context) => match *execution_error {
                ExecutionError::BlobsNotFound(blob_ids) => Self::BlobsNotFound(blob_ids),
                ExecutionError::EventsNotFound(event_ids) => Self::EventsNotFound(event_ids),
                _ => Self::ChainError(Box::new(ChainError::ExecutionError(
                    execution_error,
                    context,
                ))),
            },
            error => Self::ChainError(Box::new(error)),
        }
    }
}

#[cfg(with_testing)]
impl WorkerError {
    /// Returns the inner [`ExecutionError`] in this error.
    ///
    /// # Panics
    ///
    /// If this is not caused by an [`ExecutionError`].
    pub fn expect_execution_error(self, expected_context: ChainExecutionContext) -> ExecutionError {
        let WorkerError::ChainError(chain_error) = self else {
            panic!("Expected an `ExecutionError`. Got: {self:#?}");
        };

        let ChainError::ExecutionError(execution_error, context) = *chain_error else {
            panic!("Expected an `ExecutionError`. Got: {chain_error:#?}");
        };

        assert_eq!(context, expected_context);

        *execution_error
    }
}

/// State of a worker in a validator or a local node.
pub struct WorkerState<StorageClient>
where
    StorageClient: Storage,
{
    /// A name used for logging
    nickname: String,
    /// Access to local persistent storage.
    storage: StorageClient,
    /// Configuration options for the [`ChainWorker`]s.
    chain_worker_config: ChainWorkerConfig,
    block_cache: Arc<ValueCache<CryptoHash, Hashed<Block>>>,
    execution_state_cache: Arc<ValueCache<CryptoHash, ExecutionStateView<InactiveContext>>>,
    /// Chain IDs that should be tracked by a worker.
    tracked_chains: Option<Arc<RwLock<HashSet<ChainId>>>>,
    /// One-shot channels to notify callers when messages of a particular chain have been
    /// delivered.
    delivery_notifiers: Arc<Mutex<DeliveryNotifiers>>,
    /// The set of spawned [`ChainWorkerActor`] tasks.
    chain_worker_tasks: Arc<Mutex<JoinSet>>,
    /// The cache of running [`ChainWorkerActor`]s.
    chain_workers: Arc<Mutex<BTreeMap<ChainId, ChainActorEndpoint<StorageClient>>>>,
}

impl<StorageClient> Clone for WorkerState<StorageClient>
where
    StorageClient: Storage + Clone,
{
    fn clone(&self) -> Self {
        WorkerState {
            nickname: self.nickname.clone(),
            storage: self.storage.clone(),
            chain_worker_config: self.chain_worker_config.clone(),
            block_cache: self.block_cache.clone(),
            execution_state_cache: self.execution_state_cache.clone(),
            tracked_chains: self.tracked_chains.clone(),
            delivery_notifiers: self.delivery_notifiers.clone(),
            chain_worker_tasks: self.chain_worker_tasks.clone(),
            chain_workers: self.chain_workers.clone(),
        }
    }
}

/// The sender endpoint for [`ChainWorkerRequest`]s.
type ChainActorEndpoint<StorageClient> = mpsc::UnboundedSender<(
    ChainWorkerRequest<<StorageClient as Storage>::Context>,
    tracing::Span,
    Instant,
)>;

pub(crate) type DeliveryNotifiers = HashMap<ChainId, DeliveryNotifier>;

impl<StorageClient> WorkerState<StorageClient>
where
    StorageClient: Storage,
{
    #[instrument(level = "trace", skip(nickname, key_pair, storage))]
    pub fn new(
        nickname: String,
        key_pair: Option<ValidatorSecretKey>,
        storage: StorageClient,
    ) -> Self {
        WorkerState {
            nickname,
            storage,
            chain_worker_config: ChainWorkerConfig::default().with_key_pair(key_pair),
            block_cache: Arc::new(ValueCache::new(BLOCK_CACHE_SIZE)),
            execution_state_cache: Arc::new(ValueCache::new(EXECUTION_STATE_CACHE_SIZE)),
            tracked_chains: None,
            delivery_notifiers: Arc::default(),
            chain_worker_tasks: Arc::default(),
            chain_workers: Arc::new(Mutex::new(BTreeMap::new())),
        }
    }

    #[instrument(level = "trace", skip(nickname, storage))]
    pub fn new_for_client(
        nickname: String,
        storage: StorageClient,
        tracked_chains: Arc<RwLock<HashSet<ChainId>>>,
    ) -> Self {
        WorkerState {
            nickname,
            storage,
            chain_worker_config: ChainWorkerConfig::default(),
            block_cache: Arc::new(ValueCache::new(BLOCK_CACHE_SIZE)),
            execution_state_cache: Arc::new(ValueCache::new(EXECUTION_STATE_CACHE_SIZE)),
            tracked_chains: Some(tracked_chains),
            delivery_notifiers: Arc::default(),
            chain_worker_tasks: Arc::default(),
            chain_workers: Arc::new(Mutex::new(BTreeMap::new())),
        }
    }

    #[instrument(level = "trace", skip(self, value))]
    pub fn with_allow_inactive_chains(mut self, value: bool) -> Self {
        self.chain_worker_config.allow_inactive_chains = value;
        self
    }

    #[instrument(level = "trace", skip(self, value))]
    pub fn with_allow_messages_from_deprecated_epochs(mut self, value: bool) -> Self {
        self.chain_worker_config
            .allow_messages_from_deprecated_epochs = value;
        self
    }

    #[instrument(level = "trace", skip(self, value))]
    pub fn with_long_lived_services(mut self, value: bool) -> Self {
        self.chain_worker_config.long_lived_services = value;
        self
    }

    /// Returns an instance with the specified block time grace period.
    ///
    /// Blocks with a timestamp this far in the future will still be accepted, but the validator
    /// will wait until that timestamp before voting.
    #[instrument(level = "trace", skip(self))]
    pub fn with_block_time_grace_period(mut self, block_time_grace_period: Duration) -> Self {
        self.chain_worker_config.block_time_grace_period = block_time_grace_period;
        self
    }

    /// Returns an instance with the specified chain worker TTL.
    ///
    /// Idle chain workers free their memory after that duration without requests.
    #[instrument(level = "trace", skip(self))]
    pub fn with_chain_worker_ttl(mut self, chain_worker_ttl: Duration) -> Self {
        self.chain_worker_config.ttl = chain_worker_ttl;
        self
    }

    /// Returns an instance with the specified sender chain worker TTL.
    ///
    /// Idle sender chain workers free their memory after that duration without requests.
    #[instrument(level = "trace", skip(self))]
    pub fn with_sender_chain_worker_ttl(mut self, sender_chain_worker_ttl: Duration) -> Self {
        self.chain_worker_config.sender_chain_ttl = sender_chain_worker_ttl;
        self
    }

    /// Returns an instance with the specified maximum size for received_log entries.
    ///
    /// Sizes below `CHAIN_INFO_MAX_RECEIVED_LOG_ENTRIES` should be avoided.
    #[instrument(level = "trace", skip(self))]
    pub fn with_chain_info_max_received_log_entries(
        mut self,
        chain_info_max_received_log_entries: usize,
    ) -> Self {
        if chain_info_max_received_log_entries < CHAIN_INFO_MAX_RECEIVED_LOG_ENTRIES {
            warn!(
                "The value set for the maximum size of received_log entries \
                   may not be compatible with the latest clients: {} instead of {}",
                chain_info_max_received_log_entries, CHAIN_INFO_MAX_RECEIVED_LOG_ENTRIES
            );
        }
        self.chain_worker_config.chain_info_max_received_log_entries =
            chain_info_max_received_log_entries;
        self
    }

    #[instrument(level = "trace", skip(self))]
    pub fn nickname(&self) -> &str {
        &self.nickname
    }

    /// Returns the storage client so that it can be manipulated or queried.
    #[instrument(level = "trace", skip(self))]
    #[cfg(not(feature = "test"))]
    pub(crate) fn storage_client(&self) -> &StorageClient {
        &self.storage
    }

    /// Returns the storage client so that it can be manipulated or queried by tests in other
    /// crates.
    #[instrument(level = "trace", skip(self))]
    #[cfg(feature = "test")]
    pub fn storage_client(&self) -> &StorageClient {
        &self.storage
    }

    #[instrument(level = "trace", skip(self, certificate))]
    pub(crate) async fn full_certificate(
        &self,
        certificate: LiteCertificate<'_>,
    ) -> Result<Either<ConfirmedBlockCertificate, ValidatedBlockCertificate>, WorkerError> {
        let block = self
            .block_cache
            .get(&certificate.value.value_hash)
            .ok_or(WorkerError::MissingCertificateValue)?;

        match certificate.value.kind {
            linera_chain::types::CertificateKind::Confirmed => {
                let value = ConfirmedBlock::from_hashed(block);
                Ok(Either::Left(
                    certificate
                        .with_value(value)
                        .ok_or(WorkerError::InvalidLiteCertificate)?,
                ))
            }
            linera_chain::types::CertificateKind::Validated => {
                let value = ValidatedBlock::from_hashed(block);
                Ok(Either::Right(
                    certificate
                        .with_value(value)
                        .ok_or(WorkerError::InvalidLiteCertificate)?,
                ))
            }
            _ => Err(WorkerError::InvalidLiteCertificate),
        }
    }
}

#[allow(async_fn_in_trait)]
#[cfg_attr(not(web), trait_variant::make(Send))]
pub trait ProcessableCertificate: CertificateValue + Sized + 'static {
    async fn process_certificate<S: Storage + Clone + 'static>(
        worker: &WorkerState<S>,
        certificate: GenericCertificate<Self>,
    ) -> Result<(ChainInfoResponse, NetworkActions), WorkerError>;
}

impl ProcessableCertificate for ConfirmedBlock {
    async fn process_certificate<S: Storage + Clone + 'static>(
        worker: &WorkerState<S>,
        certificate: ConfirmedBlockCertificate,
    ) -> Result<(ChainInfoResponse, NetworkActions), WorkerError> {
        Box::pin(worker.handle_confirmed_certificate(certificate, None)).await
    }
}

impl ProcessableCertificate for ValidatedBlock {
    async fn process_certificate<S: Storage + Clone + 'static>(
        worker: &WorkerState<S>,
        certificate: ValidatedBlockCertificate,
    ) -> Result<(ChainInfoResponse, NetworkActions), WorkerError> {
        Box::pin(worker.handle_validated_certificate(certificate)).await
    }
}

impl ProcessableCertificate for Timeout {
    async fn process_certificate<S: Storage + Clone + 'static>(
        worker: &WorkerState<S>,
        certificate: TimeoutCertificate,
    ) -> Result<(ChainInfoResponse, NetworkActions), WorkerError> {
        worker.handle_timeout_certificate(certificate).await
    }
}

impl<StorageClient> WorkerState<StorageClient>
where
    StorageClient: Storage + Clone + 'static,
{
    #[instrument(level = "trace", skip(self, certificate, notifier))]
    #[inline]
    pub async fn fully_handle_certificate_with_notifications<T>(
        &self,
        certificate: GenericCertificate<T>,
        notifier: &impl Notifier,
    ) -> Result<ChainInfoResponse, WorkerError>
    where
        T: ProcessableCertificate,
    {
        let notifications = (*notifier).clone();
        let this = self.clone();
        linera_base::task::spawn(async move {
            let (response, actions) =
                ProcessableCertificate::process_certificate(&this, certificate).await?;
            notifications.notify(&actions.notifications);
            let mut requests = VecDeque::from(actions.cross_chain_requests);
            while let Some(request) = requests.pop_front() {
                let actions = this.handle_cross_chain_request(request).await?;
                requests.extend(actions.cross_chain_requests);
                notifications.notify(&actions.notifications);
            }
            Ok(response)
        })
        .await
    }

    /// Tries to execute a block proposal without any verification other than block execution.
    #[instrument(level = "trace", skip(self, block))]
    pub async fn stage_block_execution(
        &self,
        block: ProposedBlock,
        round: Option<u32>,
        published_blobs: Vec<Blob>,
    ) -> Result<(Block, ChainInfoResponse), WorkerError> {
        self.query_chain_worker(block.chain_id, move |callback| {
            ChainWorkerRequest::StageBlockExecution {
                block,
                round,
                published_blobs,
                callback,
            }
        })
        .await
    }

    /// Executes a [`Query`] for an application's state on a specific chain.
    ///
    /// If `block_hash` is specified, system will query the application's state
    /// at that block. If it doesn't exist, it uses latest state.
    #[instrument(level = "trace", skip(self, chain_id, query))]
    pub async fn query_application(
        &self,
        chain_id: ChainId,
        query: Query,
        block_hash: Option<CryptoHash>,
    ) -> Result<QueryOutcome, WorkerError> {
        self.query_chain_worker(chain_id, move |callback| {
            ChainWorkerRequest::QueryApplication {
                query,
                block_hash,
                callback,
            }
        })
        .await
    }

    #[instrument(level = "trace", skip(self, chain_id, application_id), fields(
        nickname = %self.nickname,
        chain_id = %chain_id,
        application_id = %application_id
    ))]
    pub async fn describe_application(
        &self,
        chain_id: ChainId,
        application_id: ApplicationId,
    ) -> Result<ApplicationDescription, WorkerError> {
        self.query_chain_worker(chain_id, move |callback| {
            ChainWorkerRequest::DescribeApplication {
                application_id,
                callback,
            }
        })
        .await
    }

    /// Processes a confirmed block (aka a commit).
    #[instrument(
        level = "trace",
        skip(self, certificate, notify_when_messages_are_delivered),
        fields(
            nickname = %self.nickname,
            chain_id = %certificate.block().header.chain_id,
            block_height = %certificate.block().header.height
        )
    )]
    async fn process_confirmed_block(
        &self,
        certificate: ConfirmedBlockCertificate,
        notify_when_messages_are_delivered: Option<oneshot::Sender<()>>,
    ) -> Result<(ChainInfoResponse, NetworkActions, BlockOutcome), WorkerError> {
        let chain_id = certificate.block().header.chain_id;
        self.query_chain_worker(chain_id, move |callback| {
            ChainWorkerRequest::ProcessConfirmedBlock {
                certificate,
                notify_when_messages_are_delivered,
                callback,
            }
        })
        .await
    }

    /// Processes a validated block issued from a multi-owner chain.
    #[instrument(level = "trace", skip(self, certificate), fields(
        nickname = %self.nickname,
        chain_id = %certificate.block().header.chain_id,
        block_height = %certificate.block().header.height
    ))]
    async fn process_validated_block(
        &self,
        certificate: ValidatedBlockCertificate,
    ) -> Result<(ChainInfoResponse, NetworkActions, BlockOutcome), WorkerError> {
        let chain_id = certificate.block().header.chain_id;
        self.query_chain_worker(chain_id, move |callback| {
            ChainWorkerRequest::ProcessValidatedBlock {
                certificate,
                callback,
            }
        })
        .await
    }

    /// Processes a leader timeout issued from a multi-owner chain.
    #[instrument(level = "trace", skip(self, certificate), fields(
        nickname = %self.nickname,
        chain_id = %certificate.value().chain_id(),
        height = %certificate.value().height()
    ))]
    async fn process_timeout(
        &self,
        certificate: TimeoutCertificate,
    ) -> Result<(ChainInfoResponse, NetworkActions), WorkerError> {
        let chain_id = certificate.value().chain_id();
        self.query_chain_worker(chain_id, move |callback| {
            ChainWorkerRequest::ProcessTimeout {
                certificate,
                callback,
            }
        })
        .await
    }

    #[instrument(level = "trace", skip(self, origin, recipient, bundles), fields(
        nickname = %self.nickname,
        origin = %origin,
        recipient = %recipient,
        num_bundles = %bundles.len()
    ))]
    async fn process_cross_chain_update(
        &self,
        origin: ChainId,
        recipient: ChainId,
        bundles: Vec<(Epoch, MessageBundle)>,
    ) -> Result<Option<BlockHeight>, WorkerError> {
        self.query_chain_worker(recipient, move |callback| {
            ChainWorkerRequest::ProcessCrossChainUpdate {
                origin,
                bundles,
                callback,
            }
        })
        .await
    }

    /// Returns a stored [`ConfirmedBlockCertificate`] for a chain's block.
    #[instrument(level = "trace", skip(self, chain_id, height), fields(
        nickname = %self.nickname,
        chain_id = %chain_id,
        height = %height
    ))]
    #[cfg(with_testing)]
    pub async fn read_certificate(
        &self,
        chain_id: ChainId,
        height: BlockHeight,
    ) -> Result<Option<ConfirmedBlockCertificate>, WorkerError> {
        self.query_chain_worker(chain_id, move |callback| {
            ChainWorkerRequest::ReadCertificate { height, callback }
        })
        .await
    }

    /// Returns a read-only view of the [`ChainStateView`] of a chain referenced by its
    /// [`ChainId`].
    ///
    /// The returned view holds a lock on the chain state, which prevents the worker from changing
    /// the state of that chain.
    #[instrument(level = "trace", skip(self), fields(
        nickname = %self.nickname,
        chain_id = %chain_id
    ))]
    pub async fn chain_state_view(
        &self,
        chain_id: ChainId,
    ) -> Result<OwnedRwLockReadGuard<ChainStateView<StorageClient::Context>>, WorkerError> {
        self.query_chain_worker(chain_id, |callback| ChainWorkerRequest::GetChainStateView {
            callback,
        })
        .await
    }

    /// Sends a request to the [`ChainWorker`] for a [`ChainId`] and waits for the `Response`.
    #[instrument(level = "trace", skip(self, request_builder), fields(
        nickname = %self.nickname,
        chain_id = %chain_id
    ))]
    async fn query_chain_worker<Response>(
        &self,
        chain_id: ChainId,
        request_builder: impl FnOnce(
            oneshot::Sender<Result<Response, WorkerError>>,
        ) -> ChainWorkerRequest<StorageClient::Context>,
    ) -> Result<Response, WorkerError> {
        // Build the request.
        let (callback, response) = oneshot::channel();
        let request = request_builder(callback);

        // Call the endpoint, possibly a new one.
        let new_receiver = self.call_and_maybe_create_chain_worker_endpoint(chain_id, request)?;

        // We just created an endpoint: spawn the actor.
        if let Some(receiver) = new_receiver {
            let delivery_notifier = self
                .delivery_notifiers
                .lock()
                .unwrap()
                .entry(chain_id)
                .or_default()
                .clone();

            let is_tracked = self
                .tracked_chains
                .as_ref()
                .is_some_and(|tracked_chains| tracked_chains.read().unwrap().contains(&chain_id));

            let actor_task = ChainWorkerActor::run(
                self.chain_worker_config.clone(),
                self.storage.clone(),
                self.block_cache.clone(),
                self.execution_state_cache.clone(),
                self.tracked_chains.clone(),
                delivery_notifier,
                chain_id,
                receiver,
                is_tracked,
            );

            self.chain_worker_tasks
                .lock()
                .unwrap()
                .spawn_task(actor_task);
        }

        // Finally, wait a response.
        match response.await {
            Err(e) => {
                // The actor endpoint was dropped. Better luck next time!
                Err(WorkerError::ChainActorRecvError {
                    chain_id,
                    error: Box::new(e),
                })
            }
            Ok(response) => response,
        }
    }

    /// Find an endpoint and call it. Create the endpoint if necessary.
    #[instrument(level = "trace", skip(self), fields(
        nickname = %self.nickname,
        chain_id = %chain_id
    ))]
    #[expect(clippy::type_complexity)]
    fn call_and_maybe_create_chain_worker_endpoint(
        &self,
        chain_id: ChainId,
        request: ChainWorkerRequest<StorageClient::Context>,
    ) -> Result<
        Option<
            mpsc::UnboundedReceiver<(
                ChainWorkerRequest<StorageClient::Context>,
                tracing::Span,
                Instant,
            )>,
        >,
        WorkerError,
    > {
        let mut chain_workers = self.chain_workers.lock().unwrap();

        let (sender, new_receiver) = if let Some(endpoint) = chain_workers.remove(&chain_id) {
            (endpoint, None)
        } else {
            let (sender, receiver) = mpsc::unbounded_channel();
            (sender, Some(receiver))
        };

        if let Err(e) = sender.send((request, tracing::Span::current(), Instant::now())) {
            // The actor was dropped. Give up without (re-)inserting the endpoint in the cache.
            return Err(WorkerError::ChainActorSendError {
                chain_id,
                error: Box::new(e),
            });
        }

        // Put back the sender in the cache for next time.
        chain_workers.insert(chain_id, sender);

        Ok(new_receiver)
    }

    #[instrument(skip_all, fields(
        nick = self.nickname,
        chain_id = format!("{:.8}", proposal.content.block.chain_id),
        height = %proposal.content.block.height,
    ))]
    pub async fn handle_block_proposal(
        &self,
        proposal: BlockProposal,
    ) -> Result<(ChainInfoResponse, NetworkActions), WorkerError> {
        trace!("{} <-- {:?}", self.nickname, proposal);
        #[cfg(with_metrics)]
        let round = proposal.content.round;
        let response = self
            .query_chain_worker(proposal.content.block.chain_id, move |callback| {
                ChainWorkerRequest::HandleBlockProposal { proposal, callback }
            })
            .await?;
        #[cfg(with_metrics)]
        metrics::NUM_ROUNDS_IN_BLOCK_PROPOSAL
            .with_label_values(&[round.type_name()])
            .observe(round.number() as f64);
        Ok(response)
    }

    /// Processes a certificate, e.g. to extend a chain with a confirmed block.
    // Other fields will be included in handle_certificate's span.
    #[instrument(skip_all, fields(hash = %certificate.value.value_hash))]
    pub async fn handle_lite_certificate(
        &self,
        certificate: LiteCertificate<'_>,
        notify_when_messages_are_delivered: Option<oneshot::Sender<()>>,
    ) -> Result<(ChainInfoResponse, NetworkActions), WorkerError> {
        match self.full_certificate(certificate).await? {
            Either::Left(confirmed) => {
                Box::pin(
                    self.handle_confirmed_certificate(
                        confirmed,
                        notify_when_messages_are_delivered,
                    ),
                )
                .await
            }
            Either::Right(validated) => {
                if let Some(notifier) = notify_when_messages_are_delivered {
                    // Nothing to wait for.
                    if let Err(()) = notifier.send(()) {
                        warn!("Failed to notify message delivery to caller");
                    }
                }
                Box::pin(self.handle_validated_certificate(validated)).await
            }
        }
    }

    /// Processes a confirmed block certificate.
    #[instrument(skip_all, fields(
        nick = self.nickname,
        chain_id = format!("{:.8}", certificate.block().header.chain_id),
        height = %certificate.block().header.height,
    ))]
    pub async fn handle_confirmed_certificate(
        &self,
        certificate: ConfirmedBlockCertificate,
        notify_when_messages_are_delivered: Option<oneshot::Sender<()>>,
    ) -> Result<(ChainInfoResponse, NetworkActions), WorkerError> {
        trace!("{} <-- {:?}", self.nickname, certificate);
        #[cfg(with_metrics)]
        let metrics_data = (
            certificate.inner().to_log_str(),
            certificate.round.type_name(),
            certificate.round.number(),
            certificate.block().body.transactions.len() as u64,
            certificate
                .signatures()
                .iter()
                .map(|(validator_name, _)| validator_name.to_string())
                .collect::<Vec<_>>(),
        );

        let (info, actions, _outcome) =
            Box::pin(self.process_confirmed_block(certificate, notify_when_messages_are_delivered))
                .await?;

        #[cfg(with_metrics)]
        {
            if matches!(_outcome, BlockOutcome::Processed) {
                let (
                    certificate_log_str,
                    round_type,
                    round_number,
                    confirmed_transactions,
                    validators_with_signatures,
                ) = metrics_data;
                metrics::NUM_BLOCKS.with_label_values(&[]).inc();
                metrics::NUM_ROUNDS_IN_CERTIFICATE
                    .with_label_values(&[certificate_log_str, round_type])
                    .observe(round_number as f64);
                if confirmed_transactions > 0 {
                    metrics::TRANSACTION_COUNT
                        .with_label_values(&[])
                        .inc_by(confirmed_transactions);
                }

                for validator_name in validators_with_signatures {
                    metrics::CERTIFICATES_SIGNED
                        .with_label_values(&[&validator_name])
                        .inc();
                }
            }
        }
        Ok((info, actions))
    }

    /// Processes a validated block certificate.
    #[instrument(skip_all, fields(
        nick = self.nickname,
        chain_id = format!("{:.8}", certificate.block().header.chain_id),
        height = %certificate.block().header.height,
    ))]
    pub async fn handle_validated_certificate(
        &self,
        certificate: ValidatedBlockCertificate,
    ) -> Result<(ChainInfoResponse, NetworkActions), WorkerError> {
        trace!("{} <-- {:?}", self.nickname, certificate);

        #[cfg(with_metrics)]
        let round = certificate.round;
        #[cfg(with_metrics)]
        let cert_str = certificate.inner().to_log_str();

        let (info, actions, _outcome) = Box::pin(self.process_validated_block(certificate)).await?;
        #[cfg(with_metrics)]
        {
            if matches!(_outcome, BlockOutcome::Processed) {
                metrics::NUM_ROUNDS_IN_CERTIFICATE
                    .with_label_values(&[cert_str, round.type_name()])
                    .observe(round.number() as f64);
            }
        }
        Ok((info, actions))
    }

    /// Processes a timeout certificate
    #[instrument(skip_all, fields(
        nick = self.nickname,
        chain_id = format!("{:.8}", certificate.inner().chain_id()),
        height = %certificate.inner().height(),
    ))]
    pub async fn handle_timeout_certificate(
        &self,
        certificate: TimeoutCertificate,
    ) -> Result<(ChainInfoResponse, NetworkActions), WorkerError> {
        trace!("{} <-- {:?}", self.nickname, certificate);
        self.process_timeout(certificate).await
    }

    #[instrument(skip_all, fields(
        nick = self.nickname,
        chain_id = format!("{:.8}", query.chain_id)
    ))]
    pub async fn handle_chain_info_query(
        &self,
        query: ChainInfoQuery,
    ) -> Result<(ChainInfoResponse, NetworkActions), WorkerError> {
        trace!("{} <-- {:?}", self.nickname, query);
        #[cfg(with_metrics)]
        metrics::CHAIN_INFO_QUERIES.inc();
        let result = self
            .query_chain_worker(query.chain_id, move |callback| {
                ChainWorkerRequest::HandleChainInfoQuery { query, callback }
            })
            .await;
        trace!("{} --> {:?}", self.nickname, result);
        result
    }

    #[instrument(skip_all, fields(
        nick = self.nickname,
        chain_id = format!("{:.8}", chain_id)
    ))]
    pub async fn download_pending_blob(
        &self,
        chain_id: ChainId,
        blob_id: BlobId,
    ) -> Result<Blob, WorkerError> {
        trace!(
            "{} <-- download_pending_blob({chain_id:8}, {blob_id:8})",
            self.nickname
        );
        let result = self
            .query_chain_worker(chain_id, move |callback| {
                ChainWorkerRequest::DownloadPendingBlob { blob_id, callback }
            })
            .await;
        trace!(
            "{} --> {:?}",
            self.nickname,
            result.as_ref().map(|_| blob_id)
        );
        result
    }

    #[instrument(skip_all, fields(
        nick = self.nickname,
        chain_id = format!("{:.8}", chain_id)
    ))]
    pub async fn handle_pending_blob(
        &self,
        chain_id: ChainId,
        blob: Blob,
    ) -> Result<ChainInfoResponse, WorkerError> {
        let blob_id = blob.id();
        trace!(
            "{} <-- handle_pending_blob({chain_id:8}, {blob_id:8})",
            self.nickname
        );
        let result = self
            .query_chain_worker(chain_id, move |callback| {
                ChainWorkerRequest::HandlePendingBlob { blob, callback }
            })
            .await;
        trace!(
            "{} --> {:?}",
            self.nickname,
            result.as_ref().map(|_| blob_id)
        );
        result
    }

    #[instrument(skip_all, fields(
        nick = self.nickname,
        chain_id = format!("{:.8}", request.target_chain_id())
    ))]
    pub async fn handle_cross_chain_request(
        &self,
        request: CrossChainRequest,
    ) -> Result<NetworkActions, WorkerError> {
        trace!("{} <-- {:?}", self.nickname, request);
        match request {
            CrossChainRequest::UpdateRecipient {
                sender,
                recipient,
                bundles,
            } => {
                let mut actions = NetworkActions::default();
                let origin = sender;
                let Some(height) = self
                    .process_cross_chain_update(origin, recipient, bundles)
                    .await?
                else {
                    return Ok(actions);
                };
                actions.notifications.push(Notification {
                    chain_id: recipient,
                    reason: Reason::NewIncomingBundle { origin, height },
                });
                actions
                    .cross_chain_requests
                    .push(CrossChainRequest::ConfirmUpdatedRecipient {
                        sender,
                        recipient,
                        latest_height: height,
                    });
                Ok(actions)
            }
            CrossChainRequest::ConfirmUpdatedRecipient {
                sender,
                recipient,
                latest_height,
            } => {
                self.query_chain_worker(sender, move |callback| {
                    ChainWorkerRequest::ConfirmUpdatedRecipient {
                        recipient,
                        latest_height,
                        callback,
                    }
                })
                .await?;
                Ok(NetworkActions::default())
            }
        }
    }

    /// Updates the received certificate trackers to at least the given values.
    #[instrument(skip_all, fields(
        nickname = %self.nickname,
        chain_id = %chain_id,
        num_trackers = %new_trackers.len()
    ))]
    pub async fn update_received_certificate_trackers(
        &self,
        chain_id: ChainId,
        new_trackers: BTreeMap<ValidatorPublicKey, u64>,
    ) -> Result<(), WorkerError> {
        self.query_chain_worker(chain_id, move |callback| {
            ChainWorkerRequest::UpdateReceivedCertificateTrackers {
                new_trackers,
                callback,
            }
        })
        .await
    }

    /// Gets preprocessed block hashes in a given height range.
    #[instrument(skip_all, fields(
        nickname = %self.nickname,
        chain_id = %chain_id,
        start = %start,
        end = %end
    ))]
    pub async fn get_preprocessed_block_hashes(
        &self,
        chain_id: ChainId,
        start: BlockHeight,
        end: BlockHeight,
    ) -> Result<Vec<CryptoHash>, WorkerError> {
        self.query_chain_worker(chain_id, move |callback| {
            ChainWorkerRequest::GetPreprocessedBlockHashes {
                start,
                end,
                callback,
            }
        })
        .await
    }

    /// Gets the next block height to receive from an inbox.
    #[instrument(skip_all, fields(
        nickname = %self.nickname,
        chain_id = %chain_id,
        origin = %origin
    ))]
    pub async fn get_inbox_next_height(
        &self,
        chain_id: ChainId,
        origin: ChainId,
    ) -> Result<BlockHeight, WorkerError> {
        self.query_chain_worker(chain_id, move |callback| {
            ChainWorkerRequest::GetInboxNextHeight { origin, callback }
        })
        .await
    }

    /// Gets locking blobs for specific blob IDs.
    /// Returns `Ok(None)` if any of the blobs is not found.
    #[instrument(skip_all, fields(
        nickname = %self.nickname,
        chain_id = %chain_id,
        num_blob_ids = %blob_ids.len()
    ))]
    pub async fn get_locking_blobs(
        &self,
        chain_id: ChainId,
        blob_ids: Vec<BlobId>,
    ) -> Result<Option<Vec<Blob>>, WorkerError> {
        self.query_chain_worker(chain_id, move |callback| {
            ChainWorkerRequest::GetLockingBlobs { blob_ids, callback }
        })
        .await
    }

    /// Gets block hashes for the given heights.
    pub async fn get_block_hashes(
        &self,
        chain_id: ChainId,
        heights: Vec<BlockHeight>,
    ) -> Result<Vec<CryptoHash>, WorkerError> {
        self.query_chain_worker(chain_id, move |callback| {
            ChainWorkerRequest::GetBlockHashes { heights, callback }
        })
        .await
    }

    /// Gets proposed blobs from the manager for specified blob IDs.
    pub async fn get_proposed_blobs(
        &self,
        chain_id: ChainId,
        blob_ids: Vec<BlobId>,
    ) -> Result<Vec<Blob>, WorkerError> {
        self.query_chain_worker(chain_id, move |callback| {
            ChainWorkerRequest::GetProposedBlobs { blob_ids, callback }
        })
        .await
    }

    /// Gets event subscriptions from the chain.
    pub async fn get_event_subscriptions(
        &self,
        chain_id: ChainId,
    ) -> Result<EventSubscriptionsResult, WorkerError> {
        self.query_chain_worker(chain_id, |callback| {
            ChainWorkerRequest::GetEventSubscriptions { callback }
        })
        .await
    }

    /// Gets the stream event count for a stream.
    pub async fn get_stream_event_count(
        &self,
        chain_id: ChainId,
        stream_id: StreamId,
    ) -> Result<Option<u32>, WorkerError> {
        self.query_chain_worker(chain_id, move |callback| {
            ChainWorkerRequest::GetStreamEventCount {
                stream_id,
                callback,
            }
        })
        .await
    }

    /// Gets received certificate trackers.
    pub async fn get_received_certificate_trackers(
        &self,
        chain_id: ChainId,
    ) -> Result<HashMap<ValidatorPublicKey, u64>, WorkerError> {
        self.query_chain_worker(chain_id, |callback| {
            ChainWorkerRequest::GetReceivedCertificateTrackers { callback }
        })
        .await
    }

    /// Gets tip state and outbox info for next_outbox_heights calculation.
    pub async fn get_tip_state_and_outbox_info(
        &self,
        chain_id: ChainId,
        receiver_id: ChainId,
    ) -> Result<(BlockHeight, Option<BlockHeight>), WorkerError> {
        self.query_chain_worker(chain_id, move |callback| {
            ChainWorkerRequest::GetTipStateAndOutboxInfo {
                receiver_id,
                callback,
            }
        })
        .await
    }

    /// Gets the next height to preprocess.
    pub async fn get_next_height_to_preprocess(
        &self,
        chain_id: ChainId,
    ) -> Result<BlockHeight, WorkerError> {
        self.query_chain_worker(chain_id, |callback| {
            ChainWorkerRequest::GetNextHeightToPreprocess { callback }
        })
        .await
    }

    /// Gets the chain manager's seed for leader election.
    pub async fn get_manager_seed(&self, chain_id: ChainId) -> Result<u64, WorkerError> {
        self.query_chain_worker(chain_id, |callback| ChainWorkerRequest::GetManagerSeed {
            callback,
        })
        .await
    }
}

#[cfg(with_testing)]
impl<StorageClient> WorkerState<StorageClient>
where
    StorageClient: Storage,
{
    /// Gets a reference to the validator's [`ValidatorPublicKey`].
    ///
    /// # Panics
    ///
    /// If the validator doesn't have a key pair assigned to it.
    #[instrument(level = "trace", skip(self))]
    pub fn public_key(&self) -> ValidatorPublicKey {
        self.chain_worker_config
            .key_pair()
            .expect(
                "Test validator should have a key pair assigned to it \
                in order to obtain it's public key",
            )
            .public()
    }
}<|MERGE_RESOLUTION|>--- conflicted
+++ resolved
@@ -267,14 +267,10 @@
     },
 
     #[error("thread error: {0}")]
-<<<<<<< HEAD
-    Thread(#[from] web_thread::Error),
+    Thread(#[from] web_thread_pool::Error),
 
     #[error("Fallback mode is not available on this network")]
     NoFallbackMode,
-=======
-    Thread(#[from] web_thread_pool::Error),
->>>>>>> ba7aa1d4
 }
 
 impl WorkerError {
