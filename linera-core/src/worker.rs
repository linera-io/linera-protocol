--- conflicted
+++ resolved
@@ -387,7 +387,6 @@
     }
 }
 
-<<<<<<< HEAD
 /// The sender endpoints for communicating with a [`ChainWorkerActor`].
 struct ChainActorEndpoint<StorageClient>
 where
@@ -397,11 +396,12 @@
     requests: mpsc::UnboundedSender<(
         ChainWorkerRequest<<StorageClient as Storage>::Context>,
         tracing::Span,
+        Instant,
     )>,
     /// Endpoint for cross-chain update requests.
-    cross_chain_updates: mpsc::UnboundedSender<(CrossChainUpdateRequest, tracing::Span)>,
+    cross_chain_updates: mpsc::UnboundedSender<(CrossChainUpdateRequest, tracing::Span, Instant)>,
     /// Endpoint for confirmation requests.
-    confirmations: mpsc::UnboundedSender<(ConfirmUpdatedRecipientRequest, tracing::Span)>,
+    confirmations: mpsc::UnboundedSender<(ConfirmUpdatedRecipientRequest, tracing::Span, Instant)>,
 }
 
 impl<StorageClient> Clone for ChainActorEndpoint<StorageClient>
@@ -442,14 +442,6 @@
         (endpoint, receivers)
     }
 }
-=======
-/// The sender endpoint for [`ChainWorkerRequest`]s.
-type ChainActorEndpoint<StorageClient> = mpsc::UnboundedSender<(
-    ChainWorkerRequest<<StorageClient as Storage>::Context>,
-    tracing::Span,
-    Instant,
-)>;
->>>>>>> 01ffccd7
 
 pub(crate) type DeliveryNotifiers = HashMap<ChainId, DeliveryNotifier>;
 
@@ -863,7 +855,9 @@
         let request = request_builder(callback);
 
         self.send_chain_worker_request(chain_id, |endpoint| {
-            endpoint.requests.send((request, tracing::Span::current()))
+            endpoint
+                .requests
+                .send((request, tracing::Span::current(), Instant::now()))
         })?;
 
         response
@@ -886,24 +880,10 @@
     fn send_chain_worker_request<T: Send + Sync + 'static>(
         &self,
         chain_id: ChainId,
-<<<<<<< HEAD
         send_fn: impl FnOnce(
             &ChainActorEndpoint<StorageClient>,
         ) -> Result<(), mpsc::error::SendError<T>>,
     ) -> Result<(), WorkerError> {
-=======
-        request: ChainWorkerRequest<StorageClient::Context>,
-    ) -> Result<
-        Option<
-            mpsc::UnboundedReceiver<(
-                ChainWorkerRequest<StorageClient::Context>,
-                tracing::Span,
-                Instant,
-            )>,
-        >,
-        WorkerError,
-    > {
->>>>>>> 01ffccd7
         let mut chain_workers = self.chain_workers.lock().unwrap();
 
         // Remove the endpoint from the map. If the send fails, we don't want other threads
@@ -915,14 +895,9 @@
             (endpoint, Some(receivers))
         };
 
-<<<<<<< HEAD
         // Try to send the request.
         if let Err(e) = send_fn(&endpoint) {
             // The actor was dropped. Don't re-insert the endpoint.
-=======
-        if let Err(e) = sender.send((request, tracing::Span::current(), Instant::now())) {
-            // The actor was dropped. Give up without (re-)inserting the endpoint in the cache.
->>>>>>> 01ffccd7
             return Err(WorkerError::ChainActorSendError {
                 chain_id,
                 error: Box::new(e),
@@ -995,7 +970,7 @@
         self.send_chain_worker_request(recipient, |endpoint| {
             endpoint
                 .cross_chain_updates
-                .send((request, tracing::Span::current()))
+                .send((request, tracing::Span::current(), Instant::now()))
         })?;
 
         response
@@ -1023,7 +998,7 @@
         self.send_chain_worker_request(sender, |endpoint| {
             endpoint
                 .confirmations
-                .send((request, tracing::Span::current()))
+                .send((request, tracing::Span::current(), Instant::now()))
         })?;
 
         response
