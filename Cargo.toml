[workspace]
members = [
        "aws-test",
<<<<<<< HEAD
        "zef-base",
        "zef-core",
        "zef-service",
        "zef-storage",
=======
        "linera-base",
        "linera-core",
        "linera-service",
        "linera-storage",
>>>>>>> b8e0c88b
]

[profile.release]
debug = true

[profile.bench]
debug = true<|MERGE_RESOLUTION|>--- conflicted
+++ resolved
@@ -1,17 +1,10 @@
 [workspace]
 members = [
         "aws-test",
-<<<<<<< HEAD
-        "zef-base",
-        "zef-core",
-        "zef-service",
-        "zef-storage",
-=======
         "linera-base",
         "linera-core",
         "linera-service",
         "linera-storage",
->>>>>>> b8e0c88b
 ]
 
 [profile.release]
