import { set_test_config } from './utils'
import { mount } from '@vue/test-utils'
import Blocks from './Blocks.vue'

test('Blocks mounting', () => {
  set_test_config().then(() => {
    mount(Blocks, {
      props: {
        blocks: [
          {
            hash: "1fe0d0bb557f1a9057a2fca119566b439aa70d04918b71ea1485d5da2c7566b5",
            value: {
              status: "confirmed",
<<<<<<< HEAD
              executedBlock: {
                block: {
                  chainId: "aee928d4bf3880353b4a3cd9b6f88e6cc6e5ed050860abae439e7782e9b2dfe8",
=======
              block: {
                header: {
                  version: 1,
                  chainId: "e476187f6ddfeb9d588c7b45d3df334d5501d6499b3f9ad5595cae86cce16a65",
>>>>>>> d1919f21
                  epoch: "0",
                  height: 6,
                  stateHash: "5bcd40995283e74798c60e8dc7a93e8c61059440534070673dfb973b2b66f61a",
                  timestamp: 1694097511817833,
                  authenticatedSigner: "a36c72207a7c3cef20eb254978c0947d7cf28c9c7d7c62de42a0ed9db901cf3f",
                  previousBlockHash: "f1c748c5e39591125250e85d57fdeac0b7ba44a32c12c616eb4537f93b6e5d0a",
<<<<<<< HEAD
                  incomingBundles: [{
                    origin: {
                      medium: "Direct",
                      sender: "aee928d4bf3880353b4a3cd9b6f88e6cc6e5ed050860abae439e7782e9b2dfe8"
                    },
                    bundle: {
                      certificateHash: "f1c748c5e39591125250e85d57fdeac0b7ba44a32c12c616eb4537f93b6e5d0a",
                      height: 5,
                      messages: [{
                        authenticatedSigner: null,
                        message: { System: { BytecodePublished: { operation_index: 0 } } },
                        grant: "0.01",
                        index: 4,
                        kind: "Tracked"
                      }],
                      transactionIndex: 0,
                      timestamp: 1694097510206912
                    },
                    action: "Accept",
                  }],
                  operations: []
=======
                  messagesHash: "5bcd40995283e74798c60e8dc7a93e8c61059440534070673dfb973b2b66f61a",
                  eventsHash: "5bcd40995283e74798c60e8dc7a93e8c61059440534070673dfb973b2b66f61a",
                  bundlesHash: "5bcd40995283e74798c60e8dc7a93e8c61059440534070673dfb973b2b66f61a",
                  operationsHash: "5bcd40995283e74798c60e8dc7a93e8c61059440534070673dfb973b2b66f61a",
                  oracleResponsesHash: "5bcd40995283e74798c60e8dc7a93e8c61059440534070673dfb973b2b66f61a",
>>>>>>> d1919f21
                },
                body: {
                  messages: [[{
                    destination: { Subscribers: [1] },
                    authenticatedSigner: null,
                    kind: "Protected",
                    grant: 0,
                    message: {
                      System: {
                        BytecodeLocations: {
                          locations: [
                            [
                              "aee928d4bf3880353b4a3cd9b6f88e6cc6e5ed050860abae439e7782e9b2dfe8020000000000000000000000",
                              { certificateHash: "a4167c67ce9c94c301fd5cbbefeccf6c8e56d568a4c75ed85e93bfacee66bac5", operation_index: 0 }],
                            [
                              "aee928d4bf3880353b4a3cd9b6f88e6cc6e5ed050860abae439e7782e9b2dfe8050000000000000000000000",
                              { certificateHash: "f1c748c5e39591125250e85d57fdeac0b7ba44a32c12c616eb4537f93b6e5d0a", operation_index: 0 }]]
                        }
                      }
                    }
                  }]],
                  events: [[]],
                  oracleResponses: [],
                  incomingBundles: [{
                    origin: {
                      medium: "Direct",
                      sender: "e476187f6ddfeb9d588c7b45d3df334d5501d6499b3f9ad5595cae86cce16a65"
                    },
                    bundle: {
                      certificateHash: "f1c748c5e39591125250e85d57fdeac0b7ba44a32c12c616eb4537f93b6e5d0a",
                      height: 5,
                      messages: [{
                        authenticatedSigner: null,
                        message: { System: { BytecodePublished: { operation_index: 0 } } },
                        grant: "0.01",
                        index: 4,
                        kind: "Tracked"
                      }],
                      transactionIndex: 0,
                      timestamp: 1694097510206912
                    },
                    action: "Accept",
                  }],
                  operations: []
                }
              }
            }
          }
        ]
      },
    })
  })
})<|MERGE_RESOLUTION|>--- conflicted
+++ resolved
@@ -11,51 +11,21 @@
             hash: "1fe0d0bb557f1a9057a2fca119566b439aa70d04918b71ea1485d5da2c7566b5",
             value: {
               status: "confirmed",
-<<<<<<< HEAD
-              executedBlock: {
-                block: {
-                  chainId: "aee928d4bf3880353b4a3cd9b6f88e6cc6e5ed050860abae439e7782e9b2dfe8",
-=======
               block: {
                 header: {
                   version: 1,
-                  chainId: "e476187f6ddfeb9d588c7b45d3df334d5501d6499b3f9ad5595cae86cce16a65",
->>>>>>> d1919f21
+                  chainId: "aee928d4bf3880353b4a3cd9b6f88e6cc6e5ed050860abae439e7782e9b2dfe8",
                   epoch: "0",
                   height: 6,
                   stateHash: "5bcd40995283e74798c60e8dc7a93e8c61059440534070673dfb973b2b66f61a",
                   timestamp: 1694097511817833,
                   authenticatedSigner: "a36c72207a7c3cef20eb254978c0947d7cf28c9c7d7c62de42a0ed9db901cf3f",
                   previousBlockHash: "f1c748c5e39591125250e85d57fdeac0b7ba44a32c12c616eb4537f93b6e5d0a",
-<<<<<<< HEAD
-                  incomingBundles: [{
-                    origin: {
-                      medium: "Direct",
-                      sender: "aee928d4bf3880353b4a3cd9b6f88e6cc6e5ed050860abae439e7782e9b2dfe8"
-                    },
-                    bundle: {
-                      certificateHash: "f1c748c5e39591125250e85d57fdeac0b7ba44a32c12c616eb4537f93b6e5d0a",
-                      height: 5,
-                      messages: [{
-                        authenticatedSigner: null,
-                        message: { System: { BytecodePublished: { operation_index: 0 } } },
-                        grant: "0.01",
-                        index: 4,
-                        kind: "Tracked"
-                      }],
-                      transactionIndex: 0,
-                      timestamp: 1694097510206912
-                    },
-                    action: "Accept",
-                  }],
-                  operations: []
-=======
                   messagesHash: "5bcd40995283e74798c60e8dc7a93e8c61059440534070673dfb973b2b66f61a",
                   eventsHash: "5bcd40995283e74798c60e8dc7a93e8c61059440534070673dfb973b2b66f61a",
                   bundlesHash: "5bcd40995283e74798c60e8dc7a93e8c61059440534070673dfb973b2b66f61a",
                   operationsHash: "5bcd40995283e74798c60e8dc7a93e8c61059440534070673dfb973b2b66f61a",
                   oracleResponsesHash: "5bcd40995283e74798c60e8dc7a93e8c61059440534070673dfb973b2b66f61a",
->>>>>>> d1919f21
                 },
                 body: {
                   messages: [[{
@@ -68,10 +38,10 @@
                         BytecodeLocations: {
                           locations: [
                             [
-                              "aee928d4bf3880353b4a3cd9b6f88e6cc6e5ed050860abae439e7782e9b2dfe8020000000000000000000000",
+                              "e476187f6ddfeb9d588c7b45d3df334d5501d6499b3f9ad5595cae86cce16a65020000000000000000000000",
                               { certificateHash: "a4167c67ce9c94c301fd5cbbefeccf6c8e56d568a4c75ed85e93bfacee66bac5", operation_index: 0 }],
                             [
-                              "aee928d4bf3880353b4a3cd9b6f88e6cc6e5ed050860abae439e7782e9b2dfe8050000000000000000000000",
+                              "e476187f6ddfeb9d588c7b45d3df334d5501d6499b3f9ad5595cae86cce16a65050000000000000000000000",
                               { certificateHash: "f1c748c5e39591125250e85d57fdeac0b7ba44a32c12c616eb4537f93b6e5d0a", operation_index: 0 }]]
                         }
                       }
@@ -82,7 +52,7 @@
                   incomingBundles: [{
                     origin: {
                       medium: "Direct",
-                      sender: "e476187f6ddfeb9d588c7b45d3df334d5501d6499b3f9ad5595cae86cce16a65"
+                      sender: "aee928d4bf3880353b4a3cd9b6f88e6cc6e5ed050860abae439e7782e9b2dfe8"
                     },
                     bundle: {
                       certificateHash: "f1c748c5e39591125250e85d57fdeac0b7ba44a32c12c616eb4537f93b6e5d0a",
