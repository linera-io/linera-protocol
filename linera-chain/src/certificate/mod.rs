// Copyright (c) Facebook, Inc. and its affiliates.
// Copyright (c) Zefchain Labs, Inc.
// SPDX-License-Identifier: Apache-2.0

mod confirmed;
mod generic;
mod hashed;
mod lite;
mod timeout;
mod validated;

use std::collections::HashSet;

pub use generic::GenericCertificate;
pub use hashed::Hashed;
use linera_base::{
    crypto::Signature,
    data_types::{BlockHeight, Round},
    identifiers::{BlobId, ChainId},
};
use linera_execution::committee::{Epoch, ValidatorName};
pub use lite::LiteCertificate;
use serde::{Deserialize, Serialize};

use crate::types::{ConfirmedBlock, Timeout, ValidatedBlock};

/// Certificate for a [`ValidatedBlock`]` instance.
/// A validated block certificate means the block is valid (but not necessarily finalized yet).
/// Since only one block per round is validated,
/// there can be at most one such certificate in every round.
pub type ValidatedBlockCertificate = GenericCertificate<ValidatedBlock>;

/// Certificate for a [`ConfirmedBlock`] instance.
/// A confirmed block certificate means that the block is finalized:
/// It is the agreed block at that height on that chain.
pub type ConfirmedBlockCertificate = GenericCertificate<ConfirmedBlock>;

/// Certificate for a [`Timeout`] instance.
/// A timeout certificate means that the next consensus round has begun.
pub type TimeoutCertificate = GenericCertificate<Timeout>;

/// Enum wrapping all types of certificates that can be created.
/// A certified statement from the committee.
/// Every certificate is a statement signed by the quorum of the committee.
#[derive(Debug, Clone, Serialize, Deserialize)]
#[cfg_attr(with_testing, derive(Eq, PartialEq))]
pub enum Certificate {
    /// Certificate for [`ValidatedBlock`].
    Validated(ValidatedBlockCertificate),
    /// Certificate for [`ConfirmedBlock`].
    Confirmed(ConfirmedBlockCertificate),
    /// Certificate for [`Timeout`].
    Timeout(TimeoutCertificate),
}

impl Certificate {
    pub fn round(&self) -> Round {
        match self {
            Certificate::Validated(cert) => cert.round,
            Certificate::Confirmed(cert) => cert.round,
            Certificate::Timeout(cert) => cert.round,
        }
    }

    pub fn height(&self) -> BlockHeight {
        match self {
            Certificate::Validated(cert) => cert.value().inner().executed_block().block.height,
            Certificate::Confirmed(cert) => cert.value().inner().executed_block().block.height,
            Certificate::Timeout(cert) => cert.inner().height,
        }
    }

    pub fn chain_id(&self) -> ChainId {
        match self {
            Certificate::Validated(cert) => cert.value().inner().executed_block().block.chain_id,
            Certificate::Confirmed(cert) => cert.value().inner().executed_block().block.chain_id,
            Certificate::Timeout(cert) => cert.inner().chain_id,
        }
    }

    pub fn signatures(&self) -> &Vec<(ValidatorName, Signature)> {
        match self {
            Certificate::Validated(cert) => cert.signatures(),
            Certificate::Confirmed(cert) => cert.signatures(),
            Certificate::Timeout(cert) => cert.signatures(),
        }
    }
}

#[derive(Clone, Copy, Debug, Serialize, Deserialize, Hash, Eq, PartialEq)]
pub enum CertificateKind {
    Validated,
    Confirmed,
    Timeout,
}

pub trait CertificateValueT: Clone {
    const IS_VALIDATED: bool;

    fn chain_id(&self) -> ChainId;

    fn epoch(&self) -> Epoch;

    fn height(&self) -> BlockHeight;

    fn required_blob_ids(&self) -> HashSet<BlobId>;
<<<<<<< HEAD

    fn kind(&self) -> CertificateKind;

    #[cfg(with_testing)]
    fn is_validated(&self) -> bool {
        matches!(self.kind(), CertificateKind::Validated)
    }
=======
>>>>>>> 91cbd058
}

impl CertificateValueT for Timeout {
    const IS_VALIDATED: bool = false;

    fn chain_id(&self) -> ChainId {
        self.chain_id
    }

    fn epoch(&self) -> Epoch {
        self.epoch
    }

    fn height(&self) -> BlockHeight {
        self.height
    }

    fn required_blob_ids(&self) -> HashSet<BlobId> {
        HashSet::new()
    }

    fn kind(&self) -> CertificateKind {
        CertificateKind::Timeout
    }
}

impl CertificateValueT for ValidatedBlock {
    const IS_VALIDATED: bool = true;

    fn chain_id(&self) -> ChainId {
        self.executed_block().block.chain_id
    }

    fn epoch(&self) -> Epoch {
        self.executed_block().block.epoch
    }

    fn height(&self) -> BlockHeight {
        self.executed_block().block.height
    }

    fn required_blob_ids(&self) -> HashSet<BlobId> {
<<<<<<< HEAD
        self.executed_block().required_blob_ids().clone()
    }

    fn kind(&self) -> CertificateKind {
        CertificateKind::Validated
=======
        self.executed_block().required_blob_ids()
>>>>>>> 91cbd058
    }
}

impl CertificateValueT for ConfirmedBlock {
    const IS_VALIDATED: bool = false;

    fn chain_id(&self) -> ChainId {
        self.executed_block().block.chain_id
    }

    fn epoch(&self) -> Epoch {
        self.executed_block().block.epoch
    }

    fn height(&self) -> BlockHeight {
        self.executed_block().block.height
    }

    fn required_blob_ids(&self) -> HashSet<BlobId> {
        self.executed_block().required_blob_ids()
    }

    fn kind(&self) -> CertificateKind {
        CertificateKind::Confirmed
    }
}<|MERGE_RESOLUTION|>--- conflicted
+++ resolved
@@ -95,7 +95,7 @@
 }
 
 pub trait CertificateValueT: Clone {
-    const IS_VALIDATED: bool;
+    const KIND: CertificateKind;
 
     fn chain_id(&self) -> ChainId;
 
@@ -104,20 +104,10 @@
     fn height(&self) -> BlockHeight;
 
     fn required_blob_ids(&self) -> HashSet<BlobId>;
-<<<<<<< HEAD
-
-    fn kind(&self) -> CertificateKind;
-
-    #[cfg(with_testing)]
-    fn is_validated(&self) -> bool {
-        matches!(self.kind(), CertificateKind::Validated)
-    }
-=======
->>>>>>> 91cbd058
 }
 
 impl CertificateValueT for Timeout {
-    const IS_VALIDATED: bool = false;
+    const KIND: CertificateKind = CertificateKind::Timeout;
 
     fn chain_id(&self) -> ChainId {
         self.chain_id
@@ -134,14 +124,10 @@
     fn required_blob_ids(&self) -> HashSet<BlobId> {
         HashSet::new()
     }
-
-    fn kind(&self) -> CertificateKind {
-        CertificateKind::Timeout
-    }
 }
 
 impl CertificateValueT for ValidatedBlock {
-    const IS_VALIDATED: bool = true;
+    const KIND: CertificateKind = CertificateKind::Validated;
 
     fn chain_id(&self) -> ChainId {
         self.executed_block().block.chain_id
@@ -156,20 +142,12 @@
     }
 
     fn required_blob_ids(&self) -> HashSet<BlobId> {
-<<<<<<< HEAD
         self.executed_block().required_blob_ids().clone()
-    }
-
-    fn kind(&self) -> CertificateKind {
-        CertificateKind::Validated
-=======
-        self.executed_block().required_blob_ids()
->>>>>>> 91cbd058
     }
 }
 
 impl CertificateValueT for ConfirmedBlock {
-    const IS_VALIDATED: bool = false;
+    const KIND: CertificateKind = CertificateKind::Confirmed;
 
     fn chain_id(&self) -> ChainId {
         self.executed_block().block.chain_id
@@ -186,8 +164,4 @@
     fn required_blob_ids(&self) -> HashSet<BlobId> {
         self.executed_block().required_blob_ids()
     }
-
-    fn kind(&self) -> CertificateKind {
-        CertificateKind::Confirmed
-    }
 }