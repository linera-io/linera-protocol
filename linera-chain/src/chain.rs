--- conflicted
+++ resolved
@@ -683,19 +683,7 @@
         round: Option<u32>,
         published_blobs: &[Blob],
         replaying_oracle_responses: Option<Vec<Vec<OracleResponse>>>,
-<<<<<<< HEAD
-    ) -> Result<
-        (
-            BlockExecutionOutcome,
-            ResourceTracker,
-            Vec<(ChannelFullName, ChainId)>,
-            Vec<(ChannelFullName, ChainId)>,
-        ),
-        ChainError,
-    > {
-=======
-    ) -> Result<BlockExecutionOutcome, ChainError> {
->>>>>>> 8b188722
+    ) -> Result<(BlockExecutionOutcome, ResourceTracker), ChainError> {
         #[cfg(with_metrics)]
         let _execution_latency = BLOCK_EXECUTION_LATENCY.measure_latency();
 
@@ -925,7 +913,7 @@
             chain.crypto_hash().await?
         };
 
-        Ok(BlockExecutionOutcome {
+        let outcome = BlockExecutionOutcome {
             messages,
             previous_message_blocks,
             state_hash,
@@ -933,13 +921,9 @@
             events,
             blobs,
             operation_results,
-<<<<<<< HEAD
         };
 
-        Ok((outcome, resource_controller.tracker, subscribe, unsubscribe))
-=======
-        })
->>>>>>> 8b188722
+        Ok((outcome, resource_controller.tracker))
     }
 
     /// Executes a block: first the incoming messages, then the main operation.
@@ -951,18 +935,7 @@
         round: Option<u32>,
         published_blobs: &[Blob],
         replaying_oracle_responses: Option<Vec<Vec<OracleResponse>>>,
-<<<<<<< HEAD
-    ) -> Result<
-        (
-            BlockExecutionOutcome,
-            ResourceTracker,
-            Vec<(ChannelFullName, ChainId)>,
-            Vec<(ChannelFullName, ChainId)>,
-        ),
-        ChainError,
-    > {
-=======
-    ) -> Result<BlockExecutionOutcome, ChainError> {
+    ) -> Result<(BlockExecutionOutcome, ResourceTracker), ChainError> {
         assert_eq!(
             block.chain_id,
             self.execution_state.context().extra().chain_id()
@@ -970,7 +943,6 @@
 
         self.ensure_is_active(local_time).await?;
 
->>>>>>> 8b188722
         Self::execute_block_inner(
             &mut self.execution_state,
             &self.confirmed_log,
