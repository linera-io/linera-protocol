--- conflicted
+++ resolved
@@ -693,14 +693,10 @@
         );
 
         chain.system.timestamp.set(block.timestamp);
-<<<<<<< HEAD
         ensure!(
             !block.incoming_bundles.is_empty() || !block.operations.is_empty(),
             ChainError::EmptyBlock
         );
-=======
-
->>>>>>> 798915f3
         let (_, committee) = chain
             .system
             .current_committee()
