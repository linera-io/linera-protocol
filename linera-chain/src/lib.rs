// Copyright (c) Zefchain Labs, Inc.
// SPDX-License-Identifier: Apache-2.0

//! This module manages the state of a Linera chain, including cross-chain communication.

#![deny(clippy::large_futures)]

pub mod block;
mod certificate;

pub mod types {
    pub use super::{block::*, certificate::*};
}

mod block_tracker;
mod chain;
pub mod data_types;
mod inbox;
pub mod manager;
mod outbox;
mod pending_blobs;
#[cfg(with_testing)]
pub mod test;

pub use chain::ChainStateView;
use data_types::{MessageBundle, PostedMessage};
use linera_base::{
    bcs,
    crypto::CryptoError,
    data_types::{ArithmeticError, BlockHeight, Round, Timestamp},
    identifiers::{ApplicationId, ChainId},
};
use linera_execution::ExecutionError;
use linera_views::ViewError;
use rand_distr::WeightedError;
use thiserror::Error;

#[derive(Error, Debug)]
pub enum ChainError {
    #[error("Cryptographic error: {0}")]
    CryptoError(#[from] CryptoError),
    #[error(transparent)]
    ArithmeticError(#[from] ArithmeticError),
    #[error(transparent)]
    ViewError(#[from] ViewError),
    #[error("Execution error: {0} during {1:?}")]
    ExecutionError(Box<ExecutionError>, ChainExecutionContext),

    #[error("The chain being queried is not active {0}")]
    InactiveChain(ChainId),
    #[error(
        "Cannot vote for block proposal of chain {chain_id} because a message \
         from chain {origin} at height {height} has not been received yet"
    )]
    MissingCrossChainUpdate {
        chain_id: ChainId,
        origin: ChainId,
        height: BlockHeight,
    },
    #[error(
        "Message in block proposed to {chain_id:?} does not match the previously received messages from \
        origin {origin:?}: was {bundle:?} instead of {previous_bundle:?}"
    )]
    UnexpectedMessage {
        chain_id: ChainId,
        origin: ChainId,
        bundle: Box<MessageBundle>,
        previous_bundle: Box<MessageBundle>,
    },
    #[error(
        "Message in block proposed to {chain_id:?} is out of order compared to previous messages \
         from origin {origin:?}: {bundle:?}. Block and height should be at least: \
         {next_height}, {next_index}"
    )]
    IncorrectMessageOrder {
        chain_id: ChainId,
        origin: ChainId,
        bundle: Box<MessageBundle>,
        next_height: BlockHeight,
        next_index: u32,
    },
    #[error(
        "Block proposed to {chain_id:?} is attempting to reject protected message \
        {posted_message:?}"
    )]
    CannotRejectMessage {
        chain_id: ChainId,
        origin: ChainId,
        posted_message: Box<PostedMessage>,
    },
    #[error(
        "Block proposed to {chain_id:?} is attempting to skip a message bundle \
         that cannot be skipped: {bundle:?}"
    )]
    CannotSkipMessage {
        chain_id: ChainId,
        origin: ChainId,
        bundle: Box<MessageBundle>,
    },
    #[error(
        "Incoming message bundle in block proposed to {chain_id:?} has timestamp \
        {bundle_timestamp:}, which is later than the block timestamp {block_timestamp:}."
    )]
    IncorrectBundleTimestamp {
        chain_id: ChainId,
        bundle_timestamp: Timestamp,
        block_timestamp: Timestamp,
    },
    #[error("The signature was not created by a valid entity")]
    InvalidSigner,
    #[error(
        "Was expecting block height {expected_block_height} but found {found_block_height} instead"
    )]
    UnexpectedBlockHeight {
        expected_block_height: BlockHeight,
        found_block_height: BlockHeight,
    },
    #[error("The previous block hash of a new block should match the last block of the chain")]
    UnexpectedPreviousBlockHash,
    #[error("Sequence numbers above the maximal value are not usable for blocks")]
    BlockHeightOverflow,
    #[error(
        "Block timestamp {new} must not be earlier than the parent block's timestamp {parent}"
    )]
    InvalidBlockTimestamp { parent: Timestamp, new: Timestamp },
    #[error("Round number should be at least {0:?}")]
    InsufficientRound(Round),
    #[error("Round number should be greater than {0:?}")]
    InsufficientRoundStrict(Round),
    #[error("Round number should be {0:?}")]
    WrongRound(Round),
    #[error("Already voted to confirm a different block for height {0:?} at round number {1:?}")]
    HasIncompatibleConfirmedVote(BlockHeight, Round),
    #[error("Proposal for height {0:?} is not newer than locking block in round {1:?}")]
    MustBeNewerThanLockingBlock(BlockHeight, Round),
    #[error("Cannot confirm a block before its predecessors: {current_block_height:?}")]
    MissingEarlierBlocks { current_block_height: BlockHeight },
    #[error("Signatures in a certificate must be from different validators")]
    CertificateValidatorReuse,
    #[error("Signatures in a certificate must form a quorum")]
    CertificateRequiresQuorum,
    #[error("Internal error {0}")]
    InternalError(String),
    #[error("Block proposal has size {0} which is too large")]
    BlockProposalTooLarge(usize),
    #[error(transparent)]
    BcsError(#[from] bcs::Error),
    #[error("Invalid owner weights: {0}")]
    OwnerWeightError(#[from] WeightedError),
    #[error("Closed chains cannot have operations, accepted messages or empty blocks")]
    ClosedChain,
    #[error("Empty blocks are not allowed")]
    EmptyBlock,
    #[error("All operations on this chain must be from one of the following applications: {0:?}")]
    AuthorizedApplications(Vec<ApplicationId>),
    #[error("Missing operations or messages from mandatory applications: {0:?}")]
    MissingMandatoryApplications(Vec<ApplicationId>),
    #[error("Executed block contains fewer oracle responses than requests")]
    MissingOracleResponseList,
<<<<<<< HEAD
=======
    #[error("Unexpected hash for CertificateValue! Expected: {expected:?}, Actual: {actual:?}")]
    CertificateValueHashMismatch {
        expected: CryptoHash,
        actual: CryptoHash,
    },
    #[error("Not signing timeout certificate; current round does not time out")]
    RoundDoesNotTimeOut,
    #[error("Not signing timeout certificate; current round times out at time {0}")]
    NotTimedOutYet(Timestamp),
>>>>>>> ba053e5a
}

#[derive(Copy, Clone, Debug)]
#[cfg_attr(with_testing, derive(Eq, PartialEq))]
pub enum ChainExecutionContext {
    Query,
    DescribeApplication,
    IncomingBundle(u32),
    Operation(u32),
    Block,
}

pub trait ExecutionResultExt<T> {
    fn with_execution_context(self, context: ChainExecutionContext) -> Result<T, ChainError>;
}

impl<T, E> ExecutionResultExt<T> for Result<T, E>
where
    E: Into<ExecutionError>,
{
    fn with_execution_context(self, context: ChainExecutionContext) -> Result<T, ChainError> {
        self.map_err(|error| ChainError::ExecutionError(Box::new(error.into()), context))
    }
}<|MERGE_RESOLUTION|>--- conflicted
+++ resolved
@@ -157,18 +157,10 @@
     MissingMandatoryApplications(Vec<ApplicationId>),
     #[error("Executed block contains fewer oracle responses than requests")]
     MissingOracleResponseList,
-<<<<<<< HEAD
-=======
-    #[error("Unexpected hash for CertificateValue! Expected: {expected:?}, Actual: {actual:?}")]
-    CertificateValueHashMismatch {
-        expected: CryptoHash,
-        actual: CryptoHash,
-    },
     #[error("Not signing timeout certificate; current round does not time out")]
     RoundDoesNotTimeOut,
     #[error("Not signing timeout certificate; current round times out at time {0}")]
     NotTimedOutYet(Timestamp),
->>>>>>> ba053e5a
 }
 
 #[derive(Copy, Clone, Debug)]
