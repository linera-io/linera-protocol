// Copyright (c) Facebook, Inc. and its affiliates.
// Copyright (c) Zefchain Labs, Inc.
// SPDX-License-Identifier: Apache-2.0

use std::collections::{BTreeMap, BTreeSet, HashSet};

use async_graphql::SimpleObject;
use custom_debug_derive::Debug;
use linera_base::{
    bcs,
    crypto::{
        AccountSignature, BcsHashable, BcsSignable, CryptoError, CryptoHash, Signer,
        ValidatorPublicKey, ValidatorSecretKey, ValidatorSignature,
    },
    data_types::{Amount, Blob, BlockHeight, Epoch, Event, OracleResponse, Round, Timestamp},
<<<<<<< HEAD
    doc_scalar, ensure, hex, hex_debug,
    identifiers::{Account, AccountOwner, ApplicationId, BlobId, ChainId, MessageId, StreamId},
=======
    doc_scalar, ensure, hex_debug,
    identifiers::{Account, AccountOwner, BlobId, ChainId, StreamId},
>>>>>>> ba053e5a
};
use linera_execution::{committee::Committee, Message, MessageKind, Operation, OutgoingMessage};
use serde::{Deserialize, Serialize};

use crate::{
    block::{Block, ValidatedBlock},
    types::{
        CertificateKind, CertificateValue, GenericCertificate, LiteCertificate,
        ValidatedBlockCertificate,
    },
    ChainError,
};

#[cfg(test)]
#[path = "unit_tests/data_types_tests.rs"]
mod data_types_tests;

/// A block containing operations to apply on a given chain, as well as the
/// acknowledgment of a number of incoming messages from other chains.
/// * Incoming messages must be selected in the order they were
///   produced by the sending chain, but can be skipped.
/// * When a block is proposed to a validator, all cross-chain messages must have been
///   received ahead of time in the inbox of the chain.
/// * This constraint does not apply to the execution of confirmed blocks.
#[derive(Debug, PartialEq, Eq, Hash, Clone, Serialize, Deserialize, SimpleObject)]
#[graphql(complex)]
pub struct ProposedBlock {
    /// The chain to which this block belongs.
    pub chain_id: ChainId,
    /// The number identifying the current configuration.
    pub epoch: Epoch,
    /// The transactions to execute in this block. Each transaction can be either
    /// incoming messages or an operation.
    #[debug(skip_if = Vec::is_empty)]
    #[graphql(skip)]
    pub transactions: Vec<Transaction>,
    /// The block height.
    pub height: BlockHeight,
    /// The timestamp when this block was created. This must be later than all messages received
    /// in this block, but no later than the current time.
    pub timestamp: Timestamp,
    /// The user signing for the operations in the block and paying for their execution
    /// fees. If set, this must be the `owner` in the block proposal. `None` means that
    /// the default account of the chain is used. This value is also used as recipient of
    /// potential refunds for the message grants created by the operations.
    #[debug(skip_if = Option::is_none)]
    pub authenticated_signer: Option<AccountOwner>,
    /// Certified hash (see `Certificate` below) of the previous block in the
    /// chain, if any.
    pub previous_block_hash: Option<CryptoHash>,
}

impl ProposedBlock {
    /// Returns all the published blob IDs in this block's operations.
    pub fn published_blob_ids(&self) -> BTreeSet<BlobId> {
        self.operations()
            .flat_map(Operation::published_blob_ids)
            .collect()
    }

    /// Returns whether the block contains only rejected incoming messages, which
    /// makes it admissible even on closed chains.
    pub fn has_only_rejected_messages(&self) -> bool {
        self.operations().next().is_none()
            && self
                .incoming_bundles()
                .all(|bundle| bundle.action == MessageAction::Reject)
    }

    /// Returns an iterator over all incoming [`PostedMessage`]s in this block.
    pub fn incoming_messages(&self) -> impl Iterator<Item = &PostedMessage> {
        self.incoming_bundles()
            .flat_map(|incoming_bundle| &incoming_bundle.bundle.messages)
    }

    /// Returns the number of incoming messages.
    pub fn message_count(&self) -> usize {
        self.incoming_bundles()
            .map(|im| im.bundle.messages.len())
            .sum()
    }

    /// Returns an iterator over all transactions as references.
    pub fn transaction_refs(&self) -> impl Iterator<Item = &Transaction> {
        self.transactions.iter()
    }

    /// Returns all operations in this block.
    pub fn operations(&self) -> impl Iterator<Item = &Operation> {
        self.transactions.iter().filter_map(|tx| match tx {
            Transaction::ExecuteOperation(operation) => Some(operation),
            Transaction::ReceiveMessages(_) => None,
        })
    }

    /// Returns all incoming bundles in this block.
    pub fn incoming_bundles(&self) -> impl Iterator<Item = &IncomingBundle> {
        self.transactions.iter().filter_map(|tx| match tx {
            Transaction::ReceiveMessages(bundle) => Some(bundle),
            Transaction::ExecuteOperation(_) => None,
        })
    }

    pub fn check_proposal_size(&self, maximum_block_proposal_size: u64) -> Result<(), ChainError> {
        let size = bcs::serialized_size(self)?;
        ensure!(
            size <= usize::try_from(maximum_block_proposal_size).unwrap_or(usize::MAX),
            ChainError::BlockProposalTooLarge(size)
        );
        Ok(())
    }
}

#[async_graphql::ComplexObject]
impl ProposedBlock {
    /// Metadata about the transactions in this block.
    async fn transaction_metadata(&self) -> Vec<TransactionMetadata> {
        self.transactions
            .iter()
            .map(TransactionMetadata::from_transaction)
            .collect()
    }
}

/// A transaction in a block: incoming messages or an operation.
#[derive(Debug, Clone, PartialEq, Eq, Hash, Serialize, Deserialize)]
pub enum Transaction {
    /// Receive a bundle of incoming messages.
    ReceiveMessages(IncomingBundle),
    /// Execute an operation.
    ExecuteOperation(Operation),
}

impl BcsHashable<'_> for Transaction {}

/// GraphQL-compatible operation representation.
#[derive(Debug, Clone, PartialEq, Eq, Hash, Serialize, Deserialize, SimpleObject)]
pub struct GraphQLOperation {
    /// The type of operation: "System" or "User"
    pub operation_type: String,
    /// For user operations, the application ID
    pub application_id: Option<ApplicationId>,
    /// For user operations, the serialized bytes (as a hex string for GraphQL)
    pub user_bytes_hex: Option<String>,
}

impl From<&Operation> for GraphQLOperation {
    fn from(operation: &Operation) -> Self {
        match operation {
            Operation::System(_) => GraphQLOperation {
                operation_type: "System".to_string(),
                application_id: None,
                user_bytes_hex: None,
            },
            Operation::User {
                application_id,
                bytes,
            } => GraphQLOperation {
                operation_type: "User".to_string(),
                application_id: Some(*application_id),
                user_bytes_hex: Some(hex::encode(bytes)),
            },
        }
    }
}

/// GraphQL-compatible metadata about a transaction.
#[derive(Debug, Clone, PartialEq, Eq, Hash, Serialize, Deserialize, SimpleObject)]
pub struct TransactionMetadata {
    /// The type of transaction: "ReceiveMessages" or "ExecuteOperation"
    pub transaction_type: String,
    /// The incoming bundle, if this is a ReceiveMessages transaction
    pub incoming_bundle: Option<IncomingBundle>,
    /// The operation, if this is an ExecuteOperation transaction
    pub operation: Option<GraphQLOperation>,
}

impl TransactionMetadata {
    pub fn from_transaction(transaction: &Transaction) -> Self {
        match transaction {
            Transaction::ReceiveMessages(bundle) => TransactionMetadata {
                transaction_type: "ReceiveMessages".to_string(),
                incoming_bundle: Some(bundle.clone()),
                operation: None,
            },
            Transaction::ExecuteOperation(op) => TransactionMetadata {
                transaction_type: "ExecuteOperation".to_string(),
                incoming_bundle: None,
                operation: Some(GraphQLOperation::from(op)),
            },
        }
    }
}

/// A chain ID with a block height.
#[derive(Debug, Clone, Copy, Eq, PartialEq, Serialize, Deserialize, SimpleObject)]
pub struct ChainAndHeight {
    pub chain_id: ChainId,
    pub height: BlockHeight,
}

/// A bundle of cross-chain messages.
#[derive(Debug, PartialEq, Eq, Hash, Clone, Serialize, Deserialize, SimpleObject)]
pub struct IncomingBundle {
    /// The origin of the messages.
    pub origin: ChainId,
    /// The messages to be delivered to the inbox identified by `origin`.
    pub bundle: MessageBundle,
    /// What to do with the message.
    pub action: MessageAction,
}

impl IncomingBundle {
    /// Returns an iterator over all posted messages in this bundle, together with their ID.
    pub fn messages(&self) -> impl Iterator<Item = &PostedMessage> {
        self.bundle.messages.iter()
    }
}

impl BcsHashable<'_> for IncomingBundle {}

/// What to do with a message picked from the inbox.
#[derive(Copy, Debug, PartialEq, Eq, Hash, Clone, Serialize, Deserialize)]
pub enum MessageAction {
    /// Execute the incoming message.
    Accept,
    /// Do not execute the incoming message.
    Reject,
}

/// A set of messages from a single block, for a single destination.
#[derive(Debug, Eq, PartialEq, Clone, Hash, Serialize, Deserialize, SimpleObject)]
pub struct MessageBundle {
    /// The block height.
    pub height: BlockHeight,
    /// The block's timestamp.
    pub timestamp: Timestamp,
    /// The confirmed block certificate hash.
    pub certificate_hash: CryptoHash,
    /// The index of the transaction in the block that is sending this bundle.
    pub transaction_index: u32,
    /// The relevant messages.
    pub messages: Vec<PostedMessage>,
}

#[derive(Clone, Debug, Serialize, Deserialize)]
#[cfg_attr(with_testing, derive(Eq, PartialEq))]
/// An earlier proposal that is being retried.
pub enum OriginalProposal {
    /// A proposal in the fast round.
    Fast(AccountSignature),
    /// A validated block certificate from an earlier round.
    Regular {
        certificate: LiteCertificate<'static>,
    },
}

/// An authenticated proposal for a new block.
// TODO(#456): the signature of the block owner is currently lost but it would be useful
// to have it for auditing purposes.
#[derive(Clone, Debug, Serialize, Deserialize)]
#[cfg_attr(with_testing, derive(Eq, PartialEq))]
pub struct BlockProposal {
    pub content: ProposalContent,
    pub signature: AccountSignature,
    #[debug(skip_if = Option::is_none)]
    pub original_proposal: Option<OriginalProposal>,
}

/// A message together with kind, authentication and grant information.
#[derive(Debug, PartialEq, Eq, Hash, Clone, Serialize, Deserialize, SimpleObject)]
pub struct PostedMessage {
    /// The user authentication carried by the message, if any.
    #[debug(skip_if = Option::is_none)]
    pub authenticated_signer: Option<AccountOwner>,
    /// A grant to pay for the message execution.
    #[debug(skip_if = Amount::is_zero)]
    pub grant: Amount,
    /// Where to send a refund for the unused part of the grant after execution, if any.
    #[debug(skip_if = Option::is_none)]
    pub refund_grant_to: Option<Account>,
    /// The kind of message being sent.
    pub kind: MessageKind,
    /// The index of the message in the sending block.
    pub index: u32,
    /// The message itself.
    pub message: Message,
}

pub trait OutgoingMessageExt {
    /// Returns the posted message, i.e. the outgoing message without the destination.
    fn into_posted(self, index: u32) -> PostedMessage;
}

impl OutgoingMessageExt for OutgoingMessage {
    /// Returns the posted message, i.e. the outgoing message without the destination.
    fn into_posted(self, index: u32) -> PostedMessage {
        let OutgoingMessage {
            destination: _,
            authenticated_signer,
            grant,
            refund_grant_to,
            kind,
            message,
        } = self;
        PostedMessage {
            authenticated_signer,
            grant,
            refund_grant_to,
            kind,
            index,
            message,
        }
    }
}

/// The execution result of a single operation.
#[derive(Debug, Default, PartialEq, Eq, Hash, Clone, Serialize, Deserialize)]
pub struct OperationResult(
    #[debug(with = "hex_debug")]
    #[serde(with = "serde_bytes")]
    pub Vec<u8>,
);

impl BcsHashable<'_> for OperationResult {}

doc_scalar!(
    OperationResult,
    "The execution result of a single operation."
);

/// The messages and the state hash resulting from a [`ProposedBlock`]'s execution.
#[derive(Debug, PartialEq, Eq, Hash, Clone, Serialize, Deserialize, SimpleObject)]
#[cfg_attr(with_testing, derive(Default))]
pub struct BlockExecutionOutcome {
    /// The list of outgoing messages for each transaction.
    pub messages: Vec<Vec<OutgoingMessage>>,
    /// The hashes and heights of previous blocks that sent messages to the same recipients.
    pub previous_message_blocks: BTreeMap<ChainId, (CryptoHash, BlockHeight)>,
    /// The hashes and heights of previous blocks that published events to the same channels.
    pub previous_event_blocks: BTreeMap<StreamId, (CryptoHash, BlockHeight)>,
    /// The hash of the chain's execution state after this block.
    pub state_hash: CryptoHash,
    /// The record of oracle responses for each transaction.
    pub oracle_responses: Vec<Vec<OracleResponse>>,
    /// The list of events produced by each transaction.
    pub events: Vec<Vec<Event>>,
    /// The list of blobs created by each transaction.
    pub blobs: Vec<Vec<Blob>>,
    /// The execution result for each operation.
    pub operation_results: Vec<OperationResult>,
}

/// The hash and chain ID of a `CertificateValue`.
#[derive(Debug, PartialEq, Eq, Hash, Clone, Serialize, Deserialize)]
pub struct LiteValue {
    pub value_hash: CryptoHash,
    pub chain_id: ChainId,
    pub kind: CertificateKind,
}

impl LiteValue {
    pub fn new<T: CertificateValue>(value: &T) -> Self {
        LiteValue {
            value_hash: value.hash(),
            chain_id: value.chain_id(),
            kind: T::KIND,
        }
    }
}

#[derive(Debug, PartialEq, Eq, Hash, Clone, Serialize, Deserialize)]
struct VoteValue(CryptoHash, Round, CertificateKind);

/// A vote on a statement from a validator.
#[derive(Clone, Debug, Serialize, Deserialize)]
#[serde(bound(deserialize = "T: Deserialize<'de>"))]
pub struct Vote<T> {
    pub value: T,
    pub round: Round,
    pub signature: ValidatorSignature,
}

impl<T> Vote<T> {
    /// Use signing key to create a signed object.
    pub fn new(value: T, round: Round, key_pair: &ValidatorSecretKey) -> Self
    where
        T: CertificateValue,
    {
        let hash_and_round = VoteValue(value.hash(), round, T::KIND);
        let signature = ValidatorSignature::new(&hash_and_round, key_pair);
        Self {
            value,
            round,
            signature,
        }
    }

    /// Returns the vote, with a `LiteValue` instead of the full value.
    pub fn lite(&self) -> LiteVote
    where
        T: CertificateValue,
    {
        LiteVote {
            value: LiteValue::new(&self.value),
            round: self.round,
            signature: self.signature,
        }
    }

    /// Returns the value this vote is for.
    pub fn value(&self) -> &T {
        &self.value
    }
}

/// A vote on a statement from a validator, represented as a `LiteValue`.
#[derive(Clone, Debug, Serialize, Deserialize)]
#[cfg_attr(with_testing, derive(Eq, PartialEq))]
pub struct LiteVote {
    pub value: LiteValue,
    pub round: Round,
    pub signature: ValidatorSignature,
}

impl LiteVote {
    /// Returns the full vote, with the value, if it matches.
    #[cfg(any(feature = "benchmark", with_testing))]
    pub fn with_value<T: CertificateValue>(self, value: T) -> Option<Vote<T>> {
        if self.value.value_hash != value.hash() {
            return None;
        }
        Some(Vote {
            value,
            round: self.round,
            signature: self.signature,
        })
    }

    pub fn kind(&self) -> CertificateKind {
        self.value.kind
    }
}

impl MessageBundle {
    pub fn is_skippable(&self) -> bool {
        self.messages.iter().all(PostedMessage::is_skippable)
    }

    pub fn is_tracked(&self) -> bool {
        let mut tracked = false;
        for posted_message in &self.messages {
            match posted_message.kind {
                MessageKind::Simple | MessageKind::Bouncing => {}
                MessageKind::Protected => return false,
                MessageKind::Tracked => tracked = true,
            }
        }
        tracked
    }

    pub fn is_protected(&self) -> bool {
        self.messages.iter().any(PostedMessage::is_protected)
    }
}

impl PostedMessage {
    pub fn is_skippable(&self) -> bool {
        match self.kind {
            MessageKind::Protected | MessageKind::Tracked => false,
            MessageKind::Simple | MessageKind::Bouncing => self.grant == Amount::ZERO,
        }
    }

    pub fn is_protected(&self) -> bool {
        matches!(self.kind, MessageKind::Protected)
    }

    pub fn is_tracked(&self) -> bool {
        matches!(self.kind, MessageKind::Tracked)
    }

    pub fn is_bouncing(&self) -> bool {
        matches!(self.kind, MessageKind::Bouncing)
    }
}

impl BlockExecutionOutcome {
    pub fn with(self, block: ProposedBlock) -> Block {
        Block::new(block, self)
    }

    pub fn oracle_blob_ids(&self) -> HashSet<BlobId> {
        let mut required_blob_ids = HashSet::new();
        for responses in &self.oracle_responses {
            for response in responses {
                if let OracleResponse::Blob(blob_id) = response {
                    required_blob_ids.insert(*blob_id);
                }
            }
        }

        required_blob_ids
    }

    pub fn has_oracle_responses(&self) -> bool {
        self.oracle_responses
            .iter()
            .any(|responses| !responses.is_empty())
    }

    pub fn iter_created_blobs_ids(&self) -> impl Iterator<Item = BlobId> + '_ {
        self.blobs.iter().flatten().map(|blob| blob.id())
    }

    pub fn created_blobs_ids(&self) -> HashSet<BlobId> {
        self.iter_created_blobs_ids().collect()
    }
}

/// The data a block proposer signs.
#[derive(Debug, Clone, Eq, PartialEq, Serialize, Deserialize)]
pub struct ProposalContent {
    /// The proposed block.
    pub block: ProposedBlock,
    /// The consensus round in which this proposal is made.
    pub round: Round,
    /// If this is a retry from an earlier round, the execution outcome.
    #[debug(skip_if = Option::is_none)]
    pub outcome: Option<BlockExecutionOutcome>,
}

impl BlockProposal {
    pub async fn new_initial<S: Signer + ?Sized>(
        owner: AccountOwner,
        round: Round,
        block: ProposedBlock,
        signer: &S,
    ) -> Result<Self, S::Error> {
        let content = ProposalContent {
            round,
            block,
            outcome: None,
        };
        let signature = signer.sign(&owner, &CryptoHash::new(&content)).await?;

        Ok(Self {
            content,
            signature,
            original_proposal: None,
        })
    }

    pub async fn new_retry_fast<S: Signer + ?Sized>(
        owner: AccountOwner,
        round: Round,
        old_proposal: BlockProposal,
        signer: &S,
    ) -> Result<Self, S::Error> {
        let content = ProposalContent {
            round,
            block: old_proposal.content.block,
            outcome: None,
        };
        let signature = signer.sign(&owner, &CryptoHash::new(&content)).await?;

        Ok(Self {
            content,
            signature,
            original_proposal: Some(OriginalProposal::Fast(old_proposal.signature)),
        })
    }

    pub async fn new_retry_regular<S: Signer>(
        owner: AccountOwner,
        round: Round,
        validated_block_certificate: ValidatedBlockCertificate,
        signer: &S,
    ) -> Result<Self, S::Error> {
        let certificate = validated_block_certificate.lite_certificate().cloned();
        let block = validated_block_certificate.into_inner().into_inner();
        let (block, outcome) = block.into_proposal();
        let content = ProposalContent {
            block,
            round,
            outcome: Some(outcome),
        };
        let signature = signer.sign(&owner, &CryptoHash::new(&content)).await?;

        Ok(Self {
            content,
            signature,
            original_proposal: Some(OriginalProposal::Regular { certificate }),
        })
    }

    /// Returns the `AccountOwner` that proposed the block.
    pub fn owner(&self) -> AccountOwner {
        match self.signature {
            AccountSignature::Ed25519 { public_key, .. } => public_key.into(),
            AccountSignature::Secp256k1 { public_key, .. } => public_key.into(),
            AccountSignature::EvmSecp256k1 { address, .. } => AccountOwner::Address20(address),
        }
    }

    pub fn check_signature(&self) -> Result<(), CryptoError> {
        self.signature.verify(&self.content)
    }

    pub fn required_blob_ids(&self) -> impl Iterator<Item = BlobId> + '_ {
        self.content.block.published_blob_ids().into_iter().chain(
            self.content
                .outcome
                .iter()
                .flat_map(|outcome| outcome.oracle_blob_ids()),
        )
    }

    pub fn expected_blob_ids(&self) -> impl Iterator<Item = BlobId> + '_ {
        self.content.block.published_blob_ids().into_iter().chain(
            self.content.outcome.iter().flat_map(|outcome| {
                outcome
                    .oracle_blob_ids()
                    .into_iter()
                    .chain(outcome.iter_created_blobs_ids())
            }),
        )
    }

    /// Checks that the original proposal, if present, matches the new one and has a higher round.
    pub fn check_invariants(&self) -> Result<(), &'static str> {
        match (&self.original_proposal, &self.content.outcome) {
            (None, None) => {}
            (Some(OriginalProposal::Fast(_)), None) => ensure!(
                self.content.round > Round::Fast,
                "The new proposal's round must be greater than the original's"
            ),
            (None, Some(_))
            | (Some(OriginalProposal::Fast(_)), Some(_))
            | (Some(OriginalProposal::Regular { .. }), None) => {
                return Err("Must contain a validation certificate if and only if \
                     it contains the execution outcome from a previous round");
            }
            (Some(OriginalProposal::Regular { certificate }), Some(outcome)) => {
                ensure!(
                    self.content.round > certificate.round,
                    "The new proposal's round must be greater than the original's"
                );
                let block = outcome.clone().with(self.content.block.clone());
                let value = ValidatedBlock::new(block);
                ensure!(
                    certificate.check_value(&value),
                    "Lite certificate must match the given block and execution outcome"
                );
            }
        }
        Ok(())
    }
}

impl LiteVote {
    /// Uses the signing key to create a signed object.
    pub fn new(value: LiteValue, round: Round, secret_key: &ValidatorSecretKey) -> Self {
        let hash_and_round = VoteValue(value.value_hash, round, value.kind);
        let signature = ValidatorSignature::new(&hash_and_round, secret_key);
        Self {
            value,
            round,
            signature,
        }
    }

    /// Verifies the signature in the vote.
    pub fn check(&self, public_key: ValidatorPublicKey) -> Result<(), ChainError> {
        let hash_and_round = VoteValue(self.value.value_hash, self.round, self.value.kind);
        Ok(self.signature.check(&hash_and_round, public_key)?)
    }
}

pub struct SignatureAggregator<'a, T: CertificateValue> {
    committee: &'a Committee,
    weight: u64,
    used_validators: HashSet<ValidatorPublicKey>,
    partial: GenericCertificate<T>,
}

impl<'a, T: CertificateValue> SignatureAggregator<'a, T> {
    /// Starts aggregating signatures for the given value into a certificate.
    pub fn new(value: T, round: Round, committee: &'a Committee) -> Self {
        Self {
            committee,
            weight: 0,
            used_validators: HashSet::new(),
            partial: GenericCertificate::new(value, round, Vec::new()),
        }
    }

    /// Tries to append a signature to a (partial) certificate. Returns Some(certificate) if a
    /// quorum was reached. The resulting final certificate is guaranteed to be valid in the sense
    /// of `check` below. Returns an error if the signed value cannot be aggregated.
    pub fn append(
        &mut self,
        public_key: ValidatorPublicKey,
        signature: ValidatorSignature,
    ) -> Result<Option<GenericCertificate<T>>, ChainError>
    where
        T: CertificateValue,
    {
        let hash_and_round = VoteValue(self.partial.hash(), self.partial.round, T::KIND);
        signature.check(&hash_and_round, public_key)?;
        // Check that each validator only appears once.
        ensure!(
            !self.used_validators.contains(&public_key),
            ChainError::CertificateValidatorReuse
        );
        self.used_validators.insert(public_key);
        // Update weight.
        let voting_rights = self.committee.weight(&public_key);
        ensure!(voting_rights > 0, ChainError::InvalidSigner);
        self.weight += voting_rights;
        // Update certificate.
        self.partial.add_signature((public_key, signature));

        if self.weight >= self.committee.quorum_threshold() {
            self.weight = 0; // Prevent from creating the certificate twice.
            Ok(Some(self.partial.clone()))
        } else {
            Ok(None)
        }
    }
}

// Checks if the array slice is strictly ordered. That means that if the array
// has duplicates, this will return False, even if the array is sorted
pub(crate) fn is_strictly_ordered(values: &[(ValidatorPublicKey, ValidatorSignature)]) -> bool {
    values.windows(2).all(|pair| pair[0].0 < pair[1].0)
}

/// Verifies certificate signatures.
pub(crate) fn check_signatures(
    value_hash: CryptoHash,
    certificate_kind: CertificateKind,
    round: Round,
    signatures: &[(ValidatorPublicKey, ValidatorSignature)],
    committee: &Committee,
) -> Result<(), ChainError> {
    // Check the quorum.
    let mut weight = 0;
    let mut used_validators = HashSet::new();
    for (validator, _) in signatures {
        // Check that each validator only appears once.
        ensure!(
            !used_validators.contains(validator),
            ChainError::CertificateValidatorReuse
        );
        used_validators.insert(*validator);
        // Update weight.
        let voting_rights = committee.weight(validator);
        ensure!(voting_rights > 0, ChainError::InvalidSigner);
        weight += voting_rights;
    }
    ensure!(
        weight >= committee.quorum_threshold(),
        ChainError::CertificateRequiresQuorum
    );
    // All that is left is checking signatures!
    let hash_and_round = VoteValue(value_hash, round, certificate_kind);
    ValidatorSignature::verify_batch(&hash_and_round, signatures.iter())?;
    Ok(())
}

impl BcsSignable<'_> for ProposalContent {}

impl BcsSignable<'_> for VoteValue {}

doc_scalar!(
    MessageAction,
    "Whether an incoming message is accepted or rejected."
);

#[cfg(test)]
mod signing {
    use linera_base::{
        crypto::{AccountSecretKey, AccountSignature, CryptoHash, EvmSignature, TestString},
        data_types::{BlockHeight, Epoch, Round},
        identifiers::ChainId,
    };

    use crate::data_types::{BlockProposal, ProposalContent, ProposedBlock};

    #[test]
    fn proposal_content_signing() {
        use std::str::FromStr;

        // Generated in MetaMask.
        let secret_key = linera_base::crypto::EvmSecretKey::from_str(
            "f77a21701522a03b01c111ad2d2cdaf2b8403b47507ee0aec3c2e52b765d7a66",
        )
        .unwrap();
        let address = secret_key.address();

        let signer: AccountSecretKey = AccountSecretKey::EvmSecp256k1(secret_key);
        let public_key = signer.public();

        let proposed_block = ProposedBlock {
            chain_id: ChainId(CryptoHash::new(&TestString::new("ChainId"))),
            epoch: Epoch(11),
            transactions: vec![],
            height: BlockHeight(11),
            timestamp: 190000000u64.into(),
            authenticated_signer: None,
            previous_block_hash: None,
        };

        let proposal = ProposalContent {
            block: proposed_block,
            round: Round::SingleLeader(11),
            outcome: None,
        };

        // personal_sign of the `proposal_hash` done via MetaMask.
        // Wrap with proper variant so that bytes match (include the enum variant tag).
        let signature = EvmSignature::from_str(
            "d69d31203f59be441fd02cdf68b2504cbcdd7215905c9b7dc3a7ccbf09afe14550\
            3c93b391810ce9edd6ee36b1e817b2d0e9dabdf4a098da8c2f670ef4198e8a1b",
        )
        .unwrap();
        let metamask_signature = AccountSignature::EvmSecp256k1 {
            signature,
            address: address.0 .0,
        };

        let signature = signer.sign(&proposal);
        assert_eq!(signature, metamask_signature);

        assert_eq!(signature.owner(), public_key.into());

        let block_proposal = BlockProposal {
            content: proposal,
            signature,
            original_proposal: None,
        };
        assert_eq!(block_proposal.owner(), public_key.into(),);
    }
}<|MERGE_RESOLUTION|>--- conflicted
+++ resolved
@@ -13,13 +13,8 @@
         ValidatorPublicKey, ValidatorSecretKey, ValidatorSignature,
     },
     data_types::{Amount, Blob, BlockHeight, Epoch, Event, OracleResponse, Round, Timestamp},
-<<<<<<< HEAD
     doc_scalar, ensure, hex, hex_debug,
-    identifiers::{Account, AccountOwner, ApplicationId, BlobId, ChainId, MessageId, StreamId},
-=======
-    doc_scalar, ensure, hex_debug,
-    identifiers::{Account, AccountOwner, BlobId, ChainId, StreamId},
->>>>>>> ba053e5a
+    identifiers::{Account, AccountOwner, ApplicationId, BlobId, ChainId, StreamId},
 };
 use linera_execution::{committee::Committee, Message, MessageKind, Operation, OutgoingMessage};
 use serde::{Deserialize, Serialize};
