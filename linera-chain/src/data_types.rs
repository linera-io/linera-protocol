--- conflicted
+++ resolved
@@ -593,15 +593,11 @@
     /// Checks that the original proposal, if present, matches the new one and has a higher round.
     pub fn check_invariants(&self) -> Result<(), &'static str> {
         match (&self.original_proposal, &self.content.outcome) {
-<<<<<<< HEAD
-            (None, None) | (Some(OriginalProposal::Fast(_)), None) => {}
-=======
             (None, None) => {}
-            (Some(OriginalProposal::Fast { .. }), None) => ensure!(
+            (Some(OriginalProposal::Fast(_)), None) => ensure!(
                 self.content.round > Round::Fast,
                 "The new proposal's round must be greater than the original's"
             ),
->>>>>>> c7c08d14
             (None, Some(_))
             | (Some(OriginalProposal::Fast(_)), Some(_))
             | (Some(OriginalProposal::Regular { .. }), None) => {
