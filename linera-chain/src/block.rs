--- conflicted
+++ resolved
@@ -99,22 +99,10 @@
         Self { executed_block }
     }
 
-<<<<<<< HEAD
-    /// Creates a new `ConfirmedBlock` from a `ValidatedBlock`.
-    /// Note: There's no `new` method for `ConfirmedBlock` because it's
-    /// only created from a `ValidatedBlock`.
-    pub fn from_validated(validated: ValidatedBlock) -> Self {
-        Self {
-            executed_block: validated.executed_block,
-        }
-    }
-
     pub fn inner(&self) -> &Hashed<ExecutedBlock> {
         &self.executed_block
     }
 
-=======
->>>>>>> 91cbd058
     /// Returns a reference to the `ExecutedBlock` contained in this `ConfirmedBlock`.
     pub fn executed_block(&self) -> &ExecutedBlock {
         self.executed_block.inner()
