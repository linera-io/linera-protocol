--- conflicted
+++ resolved
@@ -249,11 +249,7 @@
     let value = HashedCertificateValue::new_confirmed(outcome.with(valid_block));
 
     // In the second block, other operations are still not allowed.
-<<<<<<< HEAD
     let invalid_block = make_child_block(&value.clone())
-=======
-    let invalid_block = make_child_block(&value.clone().try_into()?)
->>>>>>> c5eb96f7
         .with_simple_transfer(chain_id, Amount::ONE)
         .with_operation(app_operation.clone());
     let result = chain.execute_block(&invalid_block, time, None).await;
@@ -262,11 +258,7 @@
     );
 
     // Also, blocks without an application operation or incoming message are forbidden.
-<<<<<<< HEAD
     let invalid_block = make_child_block(&value.clone());
-=======
-    let invalid_block = make_child_block(&value.clone().try_into()?);
->>>>>>> c5eb96f7
     let result = chain.execute_block(&invalid_block, time, None).await;
     assert_matches!(result, Err(ChainError::MissingMandatoryApplications(app_ids))
         if app_ids == vec![application_id]
@@ -275,13 +267,8 @@
     // But app operations continue to work.
     application.expect_call(ExpectedCall::execute_operation(|_, _, _| Ok(vec![])));
     application.expect_call(ExpectedCall::default_finalize());
-<<<<<<< HEAD
     let valid_block = make_child_block(&value).with_operation(app_operation);
-    chain.execute_block(&valid_block, time, None).await.unwrap();
-=======
-    let valid_block = make_child_block(&value.try_into()?).with_operation(app_operation);
     chain.execute_block(&valid_block, time, None).await?;
 
     Ok(())
->>>>>>> c5eb96f7
 }