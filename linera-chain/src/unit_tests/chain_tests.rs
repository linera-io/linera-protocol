--- conflicted
+++ resolved
@@ -228,11 +228,7 @@
     );
 
     // The valid block is accepted...
-<<<<<<< HEAD
-    let (outcome, _, _, _) = chain
-=======
-    let outcome = chain
->>>>>>> 8b188722
+    let (outcome, _) = chain
         .execute_block(&valid_block, time, None, &[], None)
         .await
         .unwrap();
@@ -299,15 +295,8 @@
         application_id,
         bytes: b"foo".to_vec(),
     };
-<<<<<<< HEAD
-    let valid_block = make_first_block(chain_id)
-        .with_incoming_bundle(bundle)
-        .with_operation(app_operation.clone());
-    let (outcome, _, _, _) = chain
-=======
     let valid_block = make_first_block(chain_id).with_operation(app_operation.clone());
-    let outcome = chain
->>>>>>> 8b188722
+    let (outcome, _) = chain
         .execute_block(&valid_block, time, None, &[], None)
         .await?;
     let value = ConfirmedBlock::new(outcome.with(valid_block));
@@ -337,11 +326,7 @@
     application.expect_call(ExpectedCall::execute_operation(|_, _| Ok(vec![])));
     application.expect_call(ExpectedCall::default_finalize());
     let valid_block = make_child_block(&value).with_operation(app_operation);
-<<<<<<< HEAD
-    let (outcome, _, _, _) = chain
-=======
-    let outcome = chain
->>>>>>> 8b188722
+    let (outcome, _) = chain
         .execute_block(&valid_block, time, None, &[], None)
         .await?;
     let value = ConfirmedBlock::new(outcome.with(valid_block));
@@ -548,14 +533,10 @@
 
     application.expect_call(ExpectedCall::default_finalize());
 
-<<<<<<< HEAD
     chain
         .execute_block(&block, time, None, &[], None)
         .await
-        .map(|(outcome, _, _, _)| outcome)
-=======
-    chain.execute_block(&block, time, None, &[], None).await
->>>>>>> 8b188722
+        .map(|(outcome, _)| outcome)
 }
 
 /// Tests contract HTTP response size limit.
@@ -611,14 +592,10 @@
 
     application.expect_call(ExpectedCall::default_finalize());
 
-<<<<<<< HEAD
     chain
         .execute_block(&block, time, None, &[], None)
         .await
-        .map(|(outcome, _, _, _)| outcome)
-=======
-    chain.execute_block(&block, time, None, &[], None).await
->>>>>>> 8b188722
+        .map(|(outcome, _)| outcome)
 }
 
 /// Tests service HTTP response size limit.
@@ -674,14 +651,10 @@
 
     application.expect_call(ExpectedCall::default_finalize());
 
-<<<<<<< HEAD
     chain
         .execute_block(&block, time, None, &[], None)
         .await
-        .map(|(outcome, _, _, _)| outcome)
-=======
-    chain.execute_block(&block, time, None, &[], None).await
->>>>>>> 8b188722
+        .map(|(outcome, _)| outcome)
 }
 
 /// Sets up a test with a dummy [`MockApplication`].
