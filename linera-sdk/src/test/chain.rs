--- conflicted
+++ resolved
@@ -24,17 +24,9 @@
 use linera_chain::types::ConfirmedBlockCertificate;
 use linera_core::{data_types::ChainInfoQuery, worker::WorkerError};
 use linera_execution::{
-<<<<<<< HEAD
+    committee::Epoch,
     system::{SystemOperation, SystemQuery, SystemResponse},
-    Query, QueryOutcome, QueryResponse,
-=======
-    committee::Epoch,
-    system::{
-        SystemExecutionError, SystemOperation, SystemQuery, SystemResponse,
-        CREATE_APPLICATION_MESSAGE_INDEX,
-    },
-    ExecutionError, Operation, Query, QueryOutcome, QueryResponse,
->>>>>>> 82117564
+    Operation, Query, QueryOutcome, QueryResponse,
 };
 use linera_storage::Storage as _;
 use serde::Serialize;
