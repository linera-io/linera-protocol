--- conflicted
+++ resolved
@@ -15,15 +15,10 @@
 use cargo_toml::Manifest;
 use linera_base::{
     crypto::{AccountPublicKey, AccountSecretKey},
-<<<<<<< HEAD
     data_types::{
         Amount, Blob, BlockHeight, Bytecode, CompressedBytecode, UserApplicationDescription,
     },
-    identifiers::{AccountOwner, ApplicationId, BytecodeId, ChainDescription, ChainId},
-=======
-    data_types::{Amount, Blob, BlockHeight, Bytecode, CompressedBytecode},
-    identifiers::{AccountOwner, ApplicationId, ChainDescription, ChainId, MessageId, ModuleId},
->>>>>>> 93f39160
+    identifiers::{AccountOwner, ApplicationId, ChainDescription, ChainId, ModuleId},
     vm::VmRuntime,
 };
 use linera_chain::types::ConfirmedBlockCertificate;
@@ -482,13 +477,8 @@
         let creation_certificate = self
             .add_block(|block| {
                 block.with_system_operation(SystemOperation::CreateApplication {
-<<<<<<< HEAD
-                    bytecode_id: bytecode_id.forget_abi(),
+                    module_id: module_id.forget_abi(),
                     parameters: parameters.clone(),
-=======
-                    module_id: module_id.forget_abi(),
-                    parameters,
->>>>>>> 93f39160
                     instantiation_argument,
                     required_application_ids: required_application_ids.clone(),
                 });
@@ -499,7 +489,7 @@
         assert_eq!(block.messages().len(), 1);
 
         let description = UserApplicationDescription {
-            bytecode_id: bytecode_id.forget_abi(),
+            module_id: module_id.forget_abi(),
             creator_chain_id: block.header.chain_id,
             block_height: block.header.height,
             application_index: 0,
@@ -507,14 +497,7 @@
             required_application_ids,
         };
 
-<<<<<<< HEAD
         ApplicationId::<()>::from(&description).with_abi()
-=======
-        ApplicationId {
-            module_id: module_id.just_abi(),
-            creation,
-        }
->>>>>>> 93f39160
     }
 
     /// Returns whether this chain has been closed.
