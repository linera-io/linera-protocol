--- conflicted
+++ resolved
@@ -328,23 +328,14 @@
                 block.with_system_operation(SystemOperation::OpenChain(open_chain_config));
             })
             .await;
-        let block_header = block.header();
-
-<<<<<<< HEAD
-        ChainDescription::Child(MessageId {
-            chain_id: block_header.chain_id,
-            height: block_header.height,
-            index: OPEN_CHAIN_MESSAGE_INDEX,
-        })
-=======
+
         let origin = ChainOrigin::Child {
-            parent: block.header.chain_id,
-            block_height: block.header.height,
+            parent: block.header().chain_id,
+            block_height: block.header().height,
             chain_index: 0,
         };
 
         ChainDescription::new(origin, new_chain_config, Timestamp::from(0))
->>>>>>> 8b188722
     }
 
     /// Returns the [`ActiveChain`] reference to the microchain identified by `chain_id`.
