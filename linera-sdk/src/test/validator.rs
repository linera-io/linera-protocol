--- conflicted
+++ resolved
@@ -188,17 +188,16 @@
         chain
     }
 
-<<<<<<< HEAD
-    /// Add an existing [`ActiveChain`]
-    pub fn add_chain(&self, chain: ActiveChain) {
-        self.chains.insert(chain.id(), chain);
-=======
     /// Creates a new microchain and returns the [`ActiveChain`] that can be used to add blocks to
     /// it.
     pub async fn new_chain(&self) -> ActiveChain {
         let key_pair = AccountSecretKey::generate();
         self.new_chain_with_keypair(key_pair).await
->>>>>>> ca3b405d
+    }
+    
+    /// Add an existing [`ActiveChain`]
+    pub fn add_chain(&self, chain: ActiveChain) {
+        self.chains.insert(chain.id(), chain);
     }
 
     /// Adds a block to the admin chain to create a new chain.
