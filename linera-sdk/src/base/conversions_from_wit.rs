--- conflicted
+++ resolved
@@ -7,11 +7,7 @@
     crypto::CryptoHash,
     data_types::{Amount, BlockHeight, TimeDelta, Timestamp},
     http,
-<<<<<<< HEAD
-    identifiers::{AccountOwner, ApplicationId, BytecodeId, ChainId, Owner},
-=======
-    identifiers::{AccountOwner, ApplicationId, ChainId, MessageId, ModuleId, Owner},
->>>>>>> 93f39160
+    identifiers::{AccountOwner, ApplicationId, ChainId, ModuleId, Owner},
     ownership::{ChainOwnership, TimeoutConfig},
     vm::VmRuntime,
 };
@@ -93,15 +89,10 @@
         impl From<$wit_base_api::ApplicationId> for ApplicationId {
             fn from(application_id: $wit_base_api::ApplicationId) -> Self {
                 ApplicationId {
-<<<<<<< HEAD
                     application_description_hash: application_id
                         .application_description_hash
                         .into(),
-                    bytecode_id: application_id.bytecode_id.into(),
-=======
                     module_id: application_id.module_id.into(),
-                    creation: application_id.creation.into(),
->>>>>>> 93f39160
                 }
             }
         }
