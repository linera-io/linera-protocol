// Copyright (c) Zefchain Labs, Inc.
// SPDX-License-Identifier: Apache-2.0

//! Conversions from types declared in [`linera-sdk`] to types generated by [`wit-bindgen`].

use linera_base::{
    crypto::CryptoHash,
    data_types::{
        Amount, ApplicationPermissions, BlockHeight, Resources, SendMessageRequest, TimeDelta,
    },
    identifiers::{
        Account, AccountOwner, ApplicationId, ChainId, ChannelName, Destination, MessageId,
        ModuleId, Owner, StreamName,
    },
    ownership::{ChainOwnership, TimeoutConfig},
    vm::VmRuntime,
};
use linera_views::batch::WriteOperation;

use super::wit::contract_runtime_api as wit_contract_api;

impl From<CryptoHash> for wit_contract_api::CryptoHash {
    fn from(crypto_hash: CryptoHash) -> Self {
        let parts = <[u64; 4]>::from(crypto_hash);

        wit_contract_api::CryptoHash {
            part1: parts[0],
            part2: parts[1],
            part3: parts[2],
            part4: parts[3],
        }
    }
}

impl From<ChainId> for wit_contract_api::CryptoHash {
    fn from(chain_id: ChainId) -> Self {
        chain_id.0.into()
    }
}

impl From<Owner> for wit_contract_api::Owner {
    fn from(owner: Owner) -> Self {
        wit_contract_api::Owner {
            inner0: owner.0.into(),
        }
    }
}

impl From<Amount> for wit_contract_api::Amount {
    fn from(host: Amount) -> Self {
        wit_contract_api::Amount {
            inner0: (host.lower_half(), host.upper_half()),
        }
    }
}

impl From<Account> for wit_contract_api::Account {
    fn from(account: Account) -> Self {
        wit_contract_api::Account {
            chain_id: account.chain_id.into(),
            owner: account.owner.map(|owner| owner.into()),
        }
    }
}

impl From<AccountOwner> for wit_contract_api::AccountOwner {
    fn from(account_owner: AccountOwner) -> Self {
        match account_owner {
            AccountOwner::User(owner) => wit_contract_api::AccountOwner::User(owner.into()),
            AccountOwner::Application(application_id) => {
                wit_contract_api::AccountOwner::Application(application_id.into())
            }
        }
    }
}

impl From<ChainId> for wit_contract_api::ChainId {
    fn from(chain_id: ChainId) -> Self {
        wit_contract_api::ChainId {
            inner0: chain_id.0.into(),
        }
    }
}

impl From<BlockHeight> for wit_contract_api::BlockHeight {
    fn from(block_height: BlockHeight) -> Self {
        wit_contract_api::BlockHeight {
            inner0: block_height.0,
        }
    }
}

impl From<ModuleId> for wit_contract_api::ModuleId {
    fn from(module_id: ModuleId) -> Self {
        wit_contract_api::ModuleId {
            contract_blob_hash: module_id.contract_blob_hash.into(),
            service_blob_hash: module_id.service_blob_hash.into(),
            vm_runtime: module_id.vm_runtime.into(),
        }
    }
}

impl From<VmRuntime> for wit_contract_api::VmRuntime {
    fn from(vm_runtime: VmRuntime) -> Self {
        match vm_runtime {
            VmRuntime::Wasm => wit_contract_api::VmRuntime::Wasm,
            VmRuntime::Evm => wit_contract_api::VmRuntime::Evm,
        }
    }
}

impl From<MessageId> for wit_contract_api::MessageId {
    fn from(message_id: MessageId) -> Self {
        wit_contract_api::MessageId {
            chain_id: message_id.chain_id.into(),
            height: message_id.height.into(),
            index: message_id.index,
        }
    }
}

impl From<ApplicationId> for wit_contract_api::ApplicationId {
    fn from(application_id: ApplicationId) -> Self {
        wit_contract_api::ApplicationId {
<<<<<<< HEAD
            application_description_hash: application_id.application_description_hash.into(),
            bytecode_id: application_id.bytecode_id.into(),
=======
            module_id: application_id.module_id.into(),
            creation: application_id.creation.into(),
>>>>>>> 93f39160
        }
    }
}

impl From<Resources> for wit_contract_api::Resources {
    fn from(resources: Resources) -> Self {
        wit_contract_api::Resources {
            fuel: resources.fuel,
            read_operations: resources.read_operations,
            write_operations: resources.write_operations,
            bytes_to_read: resources.bytes_to_read,
            bytes_to_write: resources.bytes_to_write,
            messages: resources.messages,
            message_size: resources.message_size,
            storage_size_delta: resources.storage_size_delta,
        }
    }
}

impl From<ChannelName> for wit_contract_api::ChannelName {
    fn from(name: ChannelName) -> Self {
        wit_contract_api::ChannelName {
            inner0: name.into_bytes(),
        }
    }
}

impl From<Destination> for wit_contract_api::Destination {
    fn from(destination: Destination) -> Self {
        match destination {
            Destination::Recipient(chain_id) => {
                wit_contract_api::Destination::Recipient(chain_id.into())
            }
            Destination::Subscribers(subscription) => {
                wit_contract_api::Destination::Subscribers(subscription.into())
            }
        }
    }
}

impl From<SendMessageRequest<Vec<u8>>> for wit_contract_api::SendMessageRequest {
    fn from(message: SendMessageRequest<Vec<u8>>) -> Self {
        Self {
            destination: message.destination.into(),
            authenticated: message.authenticated,
            is_tracked: message.is_tracked,
            grant: message.grant.into(),
            message: message.message,
        }
    }
}

impl From<StreamName> for wit_contract_api::StreamName {
    fn from(name: StreamName) -> Self {
        wit_contract_api::StreamName {
            inner0: name.into_bytes(),
        }
    }
}

impl From<TimeDelta> for wit_contract_api::TimeDelta {
    fn from(delta: TimeDelta) -> Self {
        Self {
            inner0: delta.as_micros(),
        }
    }
}

impl From<TimeoutConfig> for wit_contract_api::TimeoutConfig {
    fn from(config: TimeoutConfig) -> Self {
        let TimeoutConfig {
            fast_round_duration,
            base_timeout,
            timeout_increment,
            fallback_duration,
        } = config;
        Self {
            fast_round_duration: fast_round_duration.map(Into::into),
            base_timeout: base_timeout.into(),
            timeout_increment: timeout_increment.into(),
            fallback_duration: fallback_duration.into(),
        }
    }
}

impl From<ApplicationPermissions> for wit_contract_api::ApplicationPermissions {
    fn from(permissions: ApplicationPermissions) -> Self {
        let ApplicationPermissions {
            execute_operations,
            mandatory_applications,
            close_chain,
            change_application_permissions,
        } = permissions;
        Self {
            execute_operations: execute_operations
                .map(|app_ids| app_ids.into_iter().map(Into::into).collect()),
            mandatory_applications: mandatory_applications.into_iter().map(Into::into).collect(),
            close_chain: close_chain.into_iter().map(Into::into).collect(),
            change_application_permissions: change_application_permissions
                .into_iter()
                .map(Into::into)
                .collect(),
        }
    }
}

impl From<ChainOwnership> for wit_contract_api::ChainOwnership {
    fn from(ownership: ChainOwnership) -> Self {
        let ChainOwnership {
            super_owners,
            owners,
            multi_leader_rounds,
            open_multi_leader_rounds,
            timeout_config,
        } = ownership;
        Self {
            super_owners: super_owners.into_iter().map(Into::into).collect(),
            owners: owners
                .into_iter()
                .map(|(owner, weight)| (owner.into(), weight))
                .collect(),
            multi_leader_rounds,
            open_multi_leader_rounds,
            timeout_config: timeout_config.into(),
        }
    }
}

impl From<WriteOperation> for wit_contract_api::WriteOperation {
    fn from(write_operation: WriteOperation) -> Self {
        match write_operation {
            WriteOperation::Delete { key } => wit_contract_api::WriteOperation::Delete(key),
            WriteOperation::DeletePrefix { key_prefix } => {
                wit_contract_api::WriteOperation::DeletePrefix(key_prefix)
            }
            WriteOperation::Put { key, value } => {
                wit_contract_api::WriteOperation::Put((key, value))
            }
        }
    }
}<|MERGE_RESOLUTION|>--- conflicted
+++ resolved
@@ -122,13 +122,8 @@
 impl From<ApplicationId> for wit_contract_api::ApplicationId {
     fn from(application_id: ApplicationId) -> Self {
         wit_contract_api::ApplicationId {
-<<<<<<< HEAD
             application_description_hash: application_id.application_description_hash.into(),
-            bytecode_id: application_id.bytecode_id.into(),
-=======
             module_id: application_id.module_id.into(),
-            creation: application_id.creation.into(),
->>>>>>> 93f39160
         }
     }
 }
