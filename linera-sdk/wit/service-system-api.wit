--- conflicted
+++ resolved
@@ -15,13 +15,9 @@
     fetch-url: func(url: string) -> list<u8>;
     query-service: func(application-id: application-id, query: list<u8>) -> list<u8>;
     http-post: func(query: string, content-type: string, payload: list<u8>) -> list<u8>;
-<<<<<<< HEAD
-    read-blob: func(blob-id: blob-id) -> hashed-blob;
-    read-event: func(event-id: event-id) -> list<u8>;
-=======
     read-data-blob: func(hash: crypto-hash) -> list<u8>;
     assert-data-blob-exists: func(hash: crypto-hash);
->>>>>>> 0602268a
+    read-event: func(event-id: event-id) -> list<u8>;
     assert-before: func(timestamp: timestamp);
     log: func(message: string, level: log-level);
 
@@ -54,7 +50,6 @@
         part4: u64,
     }
 
-<<<<<<< HEAD
     record event-id {
         chain-id: chain-id,
         stream-id: stream-id,
@@ -66,13 +61,6 @@
         user(application-id),
     }
 
-    record hashed-blob {
-        id: blob-id,
-        blob: blob,
-    }
-
-=======
->>>>>>> 0602268a
     enum log-level {
         error,
         warn,
