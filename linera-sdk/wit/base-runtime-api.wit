package linera:app;

interface base-runtime-api {
    get-chain-id: func() -> chain-id;
    get-block-height: func() -> block-height;
    get-application-id: func() -> application-id;
    get-application-creator-chain-id: func() -> chain-id;
    application-parameters: func() -> list<u8>;
    get-chain-ownership: func() -> chain-ownership;
    read-system-timestamp: func() -> timestamp;
    read-chain-balance: func() -> amount;
    read-owner-balance: func(owner: account-owner) -> amount;
    read-owner-balances: func() -> list<tuple<account-owner, amount>>;
    read-balance-owners: func() -> list<account-owner>;
    perform-http-request: func(request: http-request) -> http-response;
    assert-before: func(timestamp: timestamp);
    read-data-blob: func(hash: crypto-hash) -> list<u8>;
    assert-data-blob-exists: func(hash: crypto-hash);
    log: func(message: string, level: log-level);
    contains-key-new: func(key: list<u8>) -> u32;
    contains-key-wait: func(promise-id: u32) -> bool;
    contains-keys-new: func(keys: list<list<u8>>) -> u32;
    contains-keys-wait: func(promise-id: u32) -> list<bool>;
    read-multi-values-bytes-new: func(keys: list<list<u8>>) -> u32;
    read-multi-values-bytes-wait: func(promise-id: u32) -> list<option<list<u8>>>;
    read-value-bytes-new: func(key: list<u8>) -> u32;
    read-value-bytes-wait: func(promise-id: u32) -> option<list<u8>>;
    find-keys-new: func(key-prefix: list<u8>) -> u32;
    find-keys-wait: func(promise-id: u32) -> list<list<u8>>;
    find-key-values-new: func(key-prefix: list<u8>) -> u32;
    find-key-values-wait: func(promise-id: u32) -> list<tuple<list<u8>, list<u8>>>;

    variant account-owner {
        user(owner),
        application(application-id),
    }

    record amount {
        inner0: u128,
    }

    record application-id {
<<<<<<< HEAD
        application-description-hash: crypto-hash,
        bytecode-id: bytecode-id,
=======
        module-id: module-id,
        creation: message-id,
>>>>>>> 93f39160
    }

    record block-height {
        inner0: u64,
    }

    record chain-id {
        inner0: crypto-hash,
    }

    record chain-ownership {
        super-owners: list<owner>,
        owners: list<tuple<owner, u64>>,
        multi-leader-rounds: u32,
        open-multi-leader-rounds: bool,
        timeout-config: timeout-config,
    }

    record crypto-hash {
        part1: u64,
        part2: u64,
        part3: u64,
        part4: u64,
    }

    record http-header {
        name: string,
        value: list<u8>,
    }

    enum http-method {
        get,
        post,
        put,
        delete,
        head,
        options,
        connect,
        patch,
        trace,
    }

    record http-request {
        method: http-method,
        url: string,
        headers: list<http-header>,
        body: list<u8>,
    }

    record http-response {
        status: u16,
        headers: list<http-header>,
        body: list<u8>,
    }

    enum log-level {
        error,
        warn,
        info,
        debug,
        trace,
    }

<<<<<<< HEAD
=======
    record message-id {
        chain-id: chain-id,
        height: block-height,
        index: u32,
    }

    record module-id {
        contract-blob-hash: crypto-hash,
        service-blob-hash: crypto-hash,
        vm-runtime: vm-runtime,
    }

>>>>>>> 93f39160
    record owner {
        inner0: crypto-hash,
    }

    record time-delta {
        inner0: u64,
    }

    record timeout-config {
        fast-round-duration: option<time-delta>,
        base-timeout: time-delta,
        timeout-increment: time-delta,
        fallback-duration: time-delta,
    }

    record timestamp {
        inner0: u64,
    }

    type u128 = tuple<u64, u64>;

    enum vm-runtime {
        wasm,
        evm,
    }
}<|MERGE_RESOLUTION|>--- conflicted
+++ resolved
@@ -40,13 +40,8 @@
     }
 
     record application-id {
-<<<<<<< HEAD
         application-description-hash: crypto-hash,
-        bytecode-id: bytecode-id,
-=======
         module-id: module-id,
-        creation: message-id,
->>>>>>> 93f39160
     }
 
     record block-height {
@@ -110,21 +105,12 @@
         trace,
     }
 
-<<<<<<< HEAD
-=======
-    record message-id {
-        chain-id: chain-id,
-        height: block-height,
-        index: u32,
-    }
-
     record module-id {
         contract-blob-hash: crypto-hash,
         service-blob-hash: crypto-hash,
         vm-runtime: vm-runtime,
     }
 
->>>>>>> 93f39160
     record owner {
         inner0: crypto-hash,
     }
