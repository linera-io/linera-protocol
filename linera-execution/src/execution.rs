--- conflicted
+++ resolved
@@ -146,16 +146,10 @@
 impl UserAction {
     pub(crate) fn signer(&self) -> Option<AccountOwner> {
         match self {
-<<<<<<< HEAD
-            Instantiate(context, _) => context.authenticated_signer,
-            Operation(context, _) => context.authenticated_signer,
-            ProcessStreams(_, _) => None,
-            Message(context, _) => context.authenticated_signer,
-=======
             UserAction::Instantiate(context, _) => context.authenticated_signer,
             UserAction::Operation(context, _) => context.authenticated_signer,
+            UserAction::ProcessStreams(_, _) => None,
             UserAction::Message(context, _) => context.authenticated_signer,
->>>>>>> 552da03b
         }
     }
 
