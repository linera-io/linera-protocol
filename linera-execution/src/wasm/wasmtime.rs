// Copyright (c) Zefchain Labs, Inc.
// SPDX-License-Identifier: Apache-2.0

//! Code specific to the usage of the [Wasmtime](https://wasmtime.dev/) runtime.

use std::sync::LazyLock;

use linera_base::data_types::{Bytecode, StreamUpdate};
use linera_witty::{wasmtime::EntrypointInstance, ExportTo};
use tokio::sync::Mutex;
use wasmtime::{Config, Engine, Linker, Module, Store};

use super::{
    module_cache::ModuleCache,
    runtime_api::{BaseRuntimeApi, ContractRuntimeApi, RuntimeApiData, ServiceRuntimeApi},
    ContractEntrypoints, ServiceEntrypoints, WasmExecutionError,
};
use crate::{
    wasm::{WasmContractModule, WasmServiceModule},
    ContractRuntime, ExecutionError, ServiceRuntime,
};

/// An [`Engine`] instance configured to run application contracts.
static CONTRACT_ENGINE: LazyLock<Engine> = LazyLock::new(|| {
    let mut config = Config::default();
    config.cranelift_nan_canonicalization(true);

    Engine::new(&config).expect("Failed to create Wasmtime `Engine` for contracts")
});

/// An [`Engine`] instance configured to run application services.
static SERVICE_ENGINE: LazyLock<Engine> = LazyLock::new(Engine::default);

/// A cache of compiled contract modules.
static CONTRACT_CACHE: LazyLock<Mutex<ModuleCache<Module>>> = LazyLock::new(Mutex::default);

/// A cache of compiled service modules.
static SERVICE_CACHE: LazyLock<Mutex<ModuleCache<Module>>> = LazyLock::new(Mutex::default);

/// Type representing a running [Wasmtime](https://wasmtime.dev/) contract.
///
/// The runtime has a lifetime so that it does not outlive the trait object used to export the
/// system API.
pub(crate) struct WasmtimeContractInstance<Runtime>
where
    Runtime: ContractRuntime + 'static,
{
    /// The Wasm module instance.
    instance: EntrypointInstance<RuntimeApiData<Runtime>>,
}

/// Type representing a running [Wasmtime](https://wasmtime.dev/) service.
pub struct WasmtimeServiceInstance<Runtime> {
    /// The Wasm module instance.
    instance: EntrypointInstance<RuntimeApiData<Runtime>>,
}

impl WasmContractModule {
    /// Creates a new [`WasmContractModule`] using Wasmtime with the provided bytecode files.
    pub async fn from_wasmtime(contract_bytecode: Bytecode) -> Result<Self, WasmExecutionError> {
        let mut contract_cache = CONTRACT_CACHE.lock().await;
        let module = contract_cache
            .get_or_insert_with(contract_bytecode, |bytecode| {
                Module::new(&CONTRACT_ENGINE, bytecode)
            })
            .map_err(WasmExecutionError::LoadContractModule)?;
        Ok(WasmContractModule::Wasmtime { module })
    }
}

impl<Runtime> WasmtimeContractInstance<Runtime>
where
    Runtime: ContractRuntime + 'static,
{
    /// Prepares a runtime instance to call into the Wasm contract.
    pub fn prepare(contract_module: &Module, runtime: Runtime) -> Result<Self, WasmExecutionError> {
        let mut linker = Linker::new(&CONTRACT_ENGINE);

        BaseRuntimeApi::export_to(&mut linker)?;
        ContractRuntimeApi::export_to(&mut linker)?;

        let user_data = RuntimeApiData::new(runtime);
        let mut store = Store::new(&CONTRACT_ENGINE, user_data);
        let instance = linker
            .instantiate(&mut store, contract_module)
            .map_err(WasmExecutionError::LoadContractModule)?;

        Ok(Self {
            instance: EntrypointInstance::new(instance, store),
        })
    }
}

impl WasmServiceModule {
    /// Creates a new [`WasmServiceModule`] using Wasmtime with the provided bytecode files.
    pub async fn from_wasmtime(service_bytecode: Bytecode) -> Result<Self, WasmExecutionError> {
        let mut service_cache = SERVICE_CACHE.lock().await;
        let module = service_cache
            .get_or_insert_with(service_bytecode, |bytecode| {
                Module::new(&SERVICE_ENGINE, bytecode)
            })
            .map_err(WasmExecutionError::LoadServiceModule)?;
        Ok(WasmServiceModule::Wasmtime { module })
    }
}

impl<Runtime> WasmtimeServiceInstance<Runtime>
where
    Runtime: ServiceRuntime + 'static,
{
    /// Prepares a runtime instance to call into the Wasm service.
    pub fn prepare(service_module: &Module, runtime: Runtime) -> Result<Self, WasmExecutionError> {
        let mut linker = Linker::new(&SERVICE_ENGINE);

        BaseRuntimeApi::export_to(&mut linker)?;
        ServiceRuntimeApi::export_to(&mut linker)?;

        let user_data = RuntimeApiData::new(runtime);
        let mut store = Store::new(&SERVICE_ENGINE, user_data);
        let instance = linker
            .instantiate(&mut store, service_module)
            .map_err(WasmExecutionError::LoadServiceModule)?;

        Ok(Self {
            instance: EntrypointInstance::new(instance, store),
        })
    }
}

impl<Runtime> crate::UserContract for WasmtimeContractInstance<Runtime>
where
    Runtime: ContractRuntime + 'static,
{
    fn instantiate(&mut self, argument: Vec<u8>) -> Result<(), ExecutionError> {
        ContractEntrypoints::new(&mut self.instance)
            .instantiate(argument)
            .map_err(WasmExecutionError::from)?;
        Ok(())
    }

    fn execute_operation(&mut self, operation: Vec<u8>) -> Result<Vec<u8>, ExecutionError> {
        let result = ContractEntrypoints::new(&mut self.instance)
            .execute_operation(operation)
            .map_err(WasmExecutionError::from)?;
        Ok(result)
    }

    fn execute_message(&mut self, message: Vec<u8>) -> Result<(), ExecutionError> {
        ContractEntrypoints::new(&mut self.instance)
            .execute_message(message)
            .map_err(WasmExecutionError::from)?;
        Ok(())
    }

<<<<<<< HEAD
    fn process_streams(&mut self, updates: Vec<StreamUpdate>) -> Result<(), ExecutionError> {
        ContractEntrypoints::new(&mut self.instance)
            .process_streams(updates)
            .map_err(WasmExecutionError::from)?;
        Ok(())
    }

    fn finalize(&mut self, _context: FinalizeContext) -> Result<(), ExecutionError> {
=======
    fn finalize(&mut self) -> Result<(), ExecutionError> {
>>>>>>> 552da03b
        ContractEntrypoints::new(&mut self.instance)
            .finalize()
            .map_err(WasmExecutionError::from)?;
        Ok(())
    }
}

impl<Runtime> crate::UserService for WasmtimeServiceInstance<Runtime>
where
    Runtime: ServiceRuntime + 'static,
{
    fn handle_query(&mut self, argument: Vec<u8>) -> Result<Vec<u8>, ExecutionError> {
        Ok(ServiceEntrypoints::new(&mut self.instance)
            .handle_query(argument)
            .map_err(WasmExecutionError::from)?)
    }
}<|MERGE_RESOLUTION|>--- conflicted
+++ resolved
@@ -152,7 +152,6 @@
         Ok(())
     }
 
-<<<<<<< HEAD
     fn process_streams(&mut self, updates: Vec<StreamUpdate>) -> Result<(), ExecutionError> {
         ContractEntrypoints::new(&mut self.instance)
             .process_streams(updates)
@@ -160,10 +159,7 @@
         Ok(())
     }
 
-    fn finalize(&mut self, _context: FinalizeContext) -> Result<(), ExecutionError> {
-=======
     fn finalize(&mut self) -> Result<(), ExecutionError> {
->>>>>>> 552da03b
         ContractEntrypoints::new(&mut self.instance)
             .finalize()
             .map_err(WasmExecutionError::from)?;
