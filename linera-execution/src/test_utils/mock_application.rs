// Copyright (c) Zefchain Labs, Inc.
// SPDX-License-Identifier: Apache-2.0

//! Mocking of user applications to help with execution scenario tests.

#![allow(dead_code)]

use std::{
    collections::VecDeque,
    fmt::{self, Debug, Display, Formatter},
    mem,
    sync::{
        atomic::{AtomicUsize, Ordering},
        Arc, Mutex,
    },
};

#[cfg(web)]
use js_sys::wasm_bindgen;
use linera_base::{
    data_types::StreamUpdate,
    identifiers::{ChainId, StreamId},
};

use crate::{
    ContractSyncRuntimeHandle, ExecutionError, ServiceSyncRuntimeHandle, UserContract,
    UserContractModule, UserService, UserServiceModule,
};

/// A mocked implementation of a user application.
///
/// Should be configured with any expected calls, and can then be used to create a
/// [`MockApplicationInstance`] that implements [`UserContract`] and [`UserService`].
#[cfg_attr(web, wasm_bindgen::prelude::wasm_bindgen)]
#[derive(Clone, Default)]
pub struct MockApplication {
    expected_calls: Arc<Mutex<VecDeque<ExpectedCall>>>,
    active_instances: Arc<AtomicUsize>,
}

/// A mocked implementation of a user application instance.
///
/// Will expect certain calls previously configured through [`MockApplication`].
pub struct MockApplicationInstance<Runtime> {
    expected_calls: Arc<Mutex<VecDeque<ExpectedCall>>>,
    runtime: Runtime,
    active_instances: Arc<AtomicUsize>,
}

impl MockApplication {
    /// Queues an expected call to the [`MockApplication`].
    pub fn expect_call(&self, expected_call: ExpectedCall) {
        self.expected_calls
            .lock()
            .expect("Mutex is poisoned")
            .push_back(expected_call);
    }

    /// Creates a new [`MockApplicationInstance`], forwarding the configured expected calls.
    pub fn create_mock_instance<Runtime>(
        &self,
        runtime: Runtime,
    ) -> MockApplicationInstance<Runtime> {
        self.active_instances.fetch_add(1, Ordering::AcqRel);

        MockApplicationInstance {
            expected_calls: self.expected_calls.clone(),
            runtime,
            active_instances: self.active_instances.clone(),
        }
    }

    /// Panics if there are still expected calls left in this [`MockApplication`].
    pub fn assert_no_more_expected_calls(&self) {
        assert!(
            self.expected_calls.lock().unwrap().is_empty(),
            "Missing call to instantiate a `MockApplicationInstance`"
        );
    }

    /// Panics if there are still expected calls in one of the [`MockApplicationInstance`]s created
    /// from this [`MockApplication`].
    pub fn assert_no_active_instances(&self) {
        assert_eq!(
            self.active_instances.load(Ordering::Acquire),
            0,
            "At least one of `MockApplicationInstance` is still waiting for expected calls"
        );
    }
}

impl Debug for MockApplication {
    fn fmt(&self, formatter: &mut Formatter) -> fmt::Result {
        let mut struct_formatter = formatter.debug_struct("MockApplication");

        match self.expected_calls.lock() {
            Ok(expected_calls) => struct_formatter.field("expected_calls", &*expected_calls),
            Err(_) => struct_formatter.field("expected_calls", &"[POISONED]"),
        };

        struct_formatter
            .field(
                "active_instances",
                &self.active_instances.load(Ordering::Acquire),
            )
            .finish()
    }
}

impl PartialEq for MockApplication {
    fn eq(&self, other: &Self) -> bool {
        Arc::ptr_eq(&self.expected_calls, &other.expected_calls)
            && Arc::ptr_eq(&self.active_instances, &other.active_instances)
    }
}

impl Eq for MockApplication {}

impl<Runtime> Drop for MockApplicationInstance<Runtime> {
    fn drop(&mut self) {
        self.active_instances.fetch_sub(1, Ordering::AcqRel);
    }
}

type InstantiateHandler = Box<
    dyn FnOnce(&mut ContractSyncRuntimeHandle, Vec<u8>) -> Result<(), ExecutionError> + Send + Sync,
>;
type ExecuteOperationHandler = Box<
    dyn FnOnce(&mut ContractSyncRuntimeHandle, Vec<u8>) -> Result<Vec<u8>, ExecutionError>
        + Send
        + Sync,
>;
type ExecuteMessageHandler = Box<
<<<<<<< HEAD
    dyn FnOnce(
            &mut ContractSyncRuntimeHandle,
            MessageContext,
            Vec<u8>,
        ) -> Result<(), ExecutionError>
        + Send
        + Sync,
>;
type ProcessStreamHandler = Box<
    dyn FnOnce(&mut ContractSyncRuntimeHandle, Vec<StreamUpdate>) -> Result<(), ExecutionError>
        + Send
        + Sync,
>;
type FinalizeHandler = Box<
    dyn FnOnce(&mut ContractSyncRuntimeHandle, FinalizeContext) -> Result<(), ExecutionError>
        + Send
        + Sync,
=======
    dyn FnOnce(&mut ContractSyncRuntimeHandle, Vec<u8>) -> Result<(), ExecutionError> + Send + Sync,
>>>>>>> 552da03b
>;
type FinalizeHandler =
    Box<dyn FnOnce(&mut ContractSyncRuntimeHandle) -> Result<(), ExecutionError> + Send + Sync>;
type HandleQueryHandler = Box<
    dyn FnOnce(&mut ServiceSyncRuntimeHandle, Vec<u8>) -> Result<Vec<u8>, ExecutionError>
        + Send
        + Sync,
>;

/// An expected call to a [`MockApplicationInstance`].
#[derive(custom_debug_derive::Debug)]
pub enum ExpectedCall {
    /// An expected call to [`UserContract::instantiate`].
    Instantiate(#[debug(skip)] InstantiateHandler),
    /// An expected call to [`UserContract::execute_operation`].
    ExecuteOperation(#[debug(skip)] ExecuteOperationHandler),
    /// An expected call to [`UserContract::execute_message`].
    ExecuteMessage(#[debug(skip)] ExecuteMessageHandler),
    /// An expected call to [`UserContract::process_streams`].
    ProcessStreams(#[debug(skip)] ProcessStreamHandler),
    /// An expected call to [`UserContract::finalize`].
    Finalize(#[debug(skip)] FinalizeHandler),
    /// An expected call to [`UserService::handle_query`].
    HandleQuery(#[debug(skip)] HandleQueryHandler),
}

impl Display for ExpectedCall {
    fn fmt(&self, formatter: &mut Formatter) -> fmt::Result {
        let name = match self {
            ExpectedCall::Instantiate(_) => "instantiate",
            ExpectedCall::ExecuteOperation(_) => "execute_operation",
            ExpectedCall::ExecuteMessage(_) => "execute_message",
            ExpectedCall::ProcessStreams(_) => "process_streams",
            ExpectedCall::Finalize(_) => "finalize",
            ExpectedCall::HandleQuery(_) => "handle_query",
        };

        write!(formatter, "{name}")
    }
}

impl ExpectedCall {
    /// Creates an [`ExpectedCall`] to the [`MockApplicationInstance`]'s
    /// [`UserContract::instantiate`] implementation, which is handled by the provided `handler`.
    pub fn instantiate(
        handler: impl FnOnce(&mut ContractSyncRuntimeHandle, Vec<u8>) -> Result<(), ExecutionError>
            + Send
            + Sync
            + 'static,
    ) -> Self {
        ExpectedCall::Instantiate(Box::new(handler))
    }

    /// Creates an [`ExpectedCall`] to the [`MockApplicationInstance`]'s
    /// [`UserContract::execute_operation`] implementation, which is handled by the provided
    /// `handler`.
    pub fn execute_operation(
        handler: impl FnOnce(&mut ContractSyncRuntimeHandle, Vec<u8>) -> Result<Vec<u8>, ExecutionError>
            + Send
            + Sync
            + 'static,
    ) -> Self {
        ExpectedCall::ExecuteOperation(Box::new(handler))
    }

    /// Creates an [`ExpectedCall`] to the [`MockApplicationInstance`]'s
    /// [`UserContract::execute_message`] implementation, which is handled by the provided
    /// `handler`.
    pub fn execute_message(
        handler: impl FnOnce(&mut ContractSyncRuntimeHandle, Vec<u8>) -> Result<(), ExecutionError>
            + Send
            + Sync
            + 'static,
    ) -> Self {
        ExpectedCall::ExecuteMessage(Box::new(handler))
    }

    /// Creates an [`ExpectedCall`] to the [`MockApplicationInstance`]'s
    /// [`UserContract::process_streams`] implementation, which is handled by the provided
    /// `handler`.
    pub fn process_streams(
        handler: impl FnOnce(&mut ContractSyncRuntimeHandle, Vec<StreamUpdate>) -> Result<(), ExecutionError>
            + Send
            + Sync
            + 'static,
    ) -> Self {
        ExpectedCall::ProcessStreams(Box::new(handler))
    }

    /// Creates an [`ExpectedCall`] to the [`MockApplicationInstance`]'s [`UserContract::finalize`]
    /// implementation, which is handled by the provided `handler`.
    pub fn finalize(
        handler: impl FnOnce(&mut ContractSyncRuntimeHandle) -> Result<(), ExecutionError>
            + Send
            + Sync
            + 'static,
    ) -> Self {
        ExpectedCall::Finalize(Box::new(handler))
    }

    /// Creates an [`ExpectedCall`] to the [`MockApplicationInstance`]'s [`UserContract::finalize`]
    /// implementation, which is handled by the default implementation which does nothing.
    pub fn default_finalize() -> Self {
        Self::finalize(|_| Ok(()))
    }

    /// Creates an [`ExpectedCall`] to the [`MockApplicationInstance`]'s
    /// [`UserService::handle_query`] implementation, which is handled by the provided `handler`.
    pub fn handle_query(
        handler: impl FnOnce(&mut ServiceSyncRuntimeHandle, Vec<u8>) -> Result<Vec<u8>, ExecutionError>
            + Send
            + Sync
            + 'static,
    ) -> Self {
        ExpectedCall::HandleQuery(Box::new(handler))
    }
}

impl UserContractModule for MockApplication {
    fn instantiate(
        &self,
        runtime: ContractSyncRuntimeHandle,
    ) -> Result<Box<dyn UserContract + 'static>, ExecutionError> {
        Ok(Box::new(self.create_mock_instance(runtime)))
    }
}

impl UserServiceModule for MockApplication {
    fn instantiate(
        &self,
        runtime: ServiceSyncRuntimeHandle,
    ) -> Result<Box<dyn UserService + 'static>, ExecutionError> {
        Ok(Box::new(self.create_mock_instance(runtime)))
    }
}

impl<Runtime> MockApplicationInstance<Runtime> {
    /// Retrieves the next [`ExpectedCall`] in the queue.
    fn next_expected_call(&mut self) -> Option<ExpectedCall> {
        self.expected_calls
            .lock()
            .expect("Queue of expected calls was poisoned")
            .pop_front()
    }
}

impl UserContract for MockApplicationInstance<ContractSyncRuntimeHandle> {
    fn instantiate(&mut self, argument: Vec<u8>) -> Result<(), ExecutionError> {
        match self.next_expected_call() {
            Some(ExpectedCall::Instantiate(handler)) => handler(&mut self.runtime, argument),
            Some(unexpected_call) => panic!(
                "Expected a call to `instantiate`, got a call to `{unexpected_call}` instead."
            ),
            None => panic!("Unexpected call to `instantiate`"),
        }
    }

    fn execute_operation(&mut self, operation: Vec<u8>) -> Result<Vec<u8>, ExecutionError> {
        match self.next_expected_call() {
            Some(ExpectedCall::ExecuteOperation(handler)) => handler(&mut self.runtime, operation),
            Some(unexpected_call) => panic!(
                "Expected a call to `execute_operation`, got a call to `{unexpected_call}` instead."
            ),
            None => panic!("Unexpected call to `execute_operation`"),
        }
    }

    fn execute_message(&mut self, message: Vec<u8>) -> Result<(), ExecutionError> {
        match self.next_expected_call() {
            Some(ExpectedCall::ExecuteMessage(handler)) => handler(&mut self.runtime, message),
            Some(unexpected_call) => panic!(
                "Expected a call to `execute_message`, got a call to `{unexpected_call}` instead."
            ),
            None => panic!("Unexpected call to `execute_message`"),
        }
    }

<<<<<<< HEAD
    fn process_streams(&mut self, updates: Vec<StreamUpdate>) -> Result<(), ExecutionError> {
        match self.next_expected_call() {
            Some(ExpectedCall::ProcessStreams(handler)) => handler(&mut self.runtime, updates),
            Some(unexpected_call) => panic!(
                "Expected a call to `process_streams`, got a call to `{unexpected_call}` instead."
            ),
            None => panic!("Unexpected call to `process_streams`"),
        }
    }

    fn finalize(&mut self, context: FinalizeContext) -> Result<(), ExecutionError> {
=======
    fn finalize(&mut self) -> Result<(), ExecutionError> {
>>>>>>> 552da03b
        match self.next_expected_call() {
            Some(ExpectedCall::Finalize(handler)) => handler(&mut self.runtime),
            Some(unexpected_call) => {
                panic!("Expected a call to `finalize`, got a call to `{unexpected_call}` instead.")
            }
            None => panic!("Unexpected call to `finalize`"),
        }
    }
}

impl UserService for MockApplicationInstance<ServiceSyncRuntimeHandle> {
    fn handle_query(&mut self, query: Vec<u8>) -> Result<Vec<u8>, ExecutionError> {
        match self.next_expected_call() {
            Some(ExpectedCall::HandleQuery(handler)) => handler(&mut self.runtime, query),
            Some(unexpected_call) => panic!(
                "Expected a call to `handle_query`, got a call to `{unexpected_call}` instead."
            ),
            None => panic!("Unexpected call to `handle_query`"),
        }
    }
}<|MERGE_RESOLUTION|>--- conflicted
+++ resolved
@@ -131,27 +131,12 @@
         + Sync,
 >;
 type ExecuteMessageHandler = Box<
-<<<<<<< HEAD
-    dyn FnOnce(
-            &mut ContractSyncRuntimeHandle,
-            MessageContext,
-            Vec<u8>,
-        ) -> Result<(), ExecutionError>
-        + Send
-        + Sync,
+    dyn FnOnce(&mut ContractSyncRuntimeHandle, Vec<u8>) -> Result<(), ExecutionError> + Send + Sync,
 >;
 type ProcessStreamHandler = Box<
     dyn FnOnce(&mut ContractSyncRuntimeHandle, Vec<StreamUpdate>) -> Result<(), ExecutionError>
         + Send
         + Sync,
->;
-type FinalizeHandler = Box<
-    dyn FnOnce(&mut ContractSyncRuntimeHandle, FinalizeContext) -> Result<(), ExecutionError>
-        + Send
-        + Sync,
-=======
-    dyn FnOnce(&mut ContractSyncRuntimeHandle, Vec<u8>) -> Result<(), ExecutionError> + Send + Sync,
->>>>>>> 552da03b
 >;
 type FinalizeHandler =
     Box<dyn FnOnce(&mut ContractSyncRuntimeHandle) -> Result<(), ExecutionError> + Send + Sync>;
@@ -329,7 +314,6 @@
         }
     }
 
-<<<<<<< HEAD
     fn process_streams(&mut self, updates: Vec<StreamUpdate>) -> Result<(), ExecutionError> {
         match self.next_expected_call() {
             Some(ExpectedCall::ProcessStreams(handler)) => handler(&mut self.runtime, updates),
@@ -340,10 +324,7 @@
         }
     }
 
-    fn finalize(&mut self, context: FinalizeContext) -> Result<(), ExecutionError> {
-=======
     fn finalize(&mut self) -> Result<(), ExecutionError> {
->>>>>>> 552da03b
         match self.next_expected_call() {
             Some(ExpectedCall::Finalize(handler)) => handler(&mut self.runtime),
             Some(unexpected_call) => {
