// Copyright (c) Zefchain Labs, Inc.
// SPDX-License-Identifier: Apache-2.0

// Some of these items are only used by some tests, but Rust will complain about unused
// items for the tests where they aren't used
#![allow(unused_imports)]

mod mock_application;
mod system_execution_state;

use std::{collections::BTreeMap, sync::Arc, thread, vec};

use linera_base::{
    crypto::{BcsSignable, CryptoHash},
    data_types::{Amount, Blob, BlockHeight, CompressedBytecode, OracleResponse, Timestamp},
    identifiers::{
        AccountOwner, ApplicationId, BlobId, BlobType, ChainId, MessageId, ModuleId, Owner,
    },
    vm::VmRuntime,
};
use linera_views::{
    context::Context,
    views::{View, ViewError},
};
use proptest::{prelude::any, strategy::Strategy};
use serde::{Deserialize, Serialize};

pub use self::{
    mock_application::{ExpectedCall, MockApplication, MockApplicationInstance},
    system_execution_state::SystemExecutionState,
};
use crate::{
    ExecutionRequest, ExecutionRuntimeContext, ExecutionStateView, MessageContext,
    OperationContext, QueryContext, ServiceRuntimeEndpoint, ServiceRuntimeRequest,
    ServiceSyncRuntime, SystemExecutionStateView, TestExecutionRuntimeContext,
    UserApplicationDescription, UserApplicationId,
};

/// Creates a dummy [`UserApplicationDescription`] for use in tests.
pub fn create_dummy_user_application_description(
    index: u32,
) -> (UserApplicationDescription, Blob, Blob) {
    let chain_id = ChainId::root(1);
    let mut contract_bytes = b"contract".to_vec();
    let mut service_bytes = b"service".to_vec();
    contract_bytes.push(index as u8);
    service_bytes.push(index as u8);
    let contract_blob = Blob::new_contract_bytecode(CompressedBytecode {
        compressed_bytes: contract_bytes,
    });
    let service_blob = Blob::new_service_bytecode(CompressedBytecode {
        compressed_bytes: service_bytes,
    });

    let vm_runtime = VmRuntime::Wasm;
    (
        UserApplicationDescription {
<<<<<<< HEAD
            bytecode_id: BytecodeId::new(
                contract_blob.id().hash,
                service_blob.id().hash,
                vm_runtime,
            ),
            creator_chain_id: chain_id,
            block_height: 0.into(),
            application_index: index,
=======
            module_id: ModuleId::new(contract_blob.id().hash, service_blob.id().hash, vm_runtime),
            creation: MessageId {
                chain_id,
                height: BlockHeight(index),
                index: 1,
            },
>>>>>>> 93f39160
            required_application_ids: vec![],
            parameters: vec![],
        },
        contract_blob,
        service_blob,
    )
}

/// Creates a dummy [`OperationContext`] to use in tests.
pub fn create_dummy_operation_context() -> OperationContext {
    OperationContext {
        chain_id: ChainId::root(0),
        height: BlockHeight(0),
        round: Some(0),
        index: Some(0),
        authenticated_signer: None,
        authenticated_caller_id: None,
    }
}

/// Creates a dummy [`MessageContext`] to use in tests.
pub fn create_dummy_message_context(authenticated_signer: Option<Owner>) -> MessageContext {
    MessageContext {
        chain_id: ChainId::root(0),
        is_bouncing: false,
        authenticated_signer,
        refund_grant_to: None,
        height: BlockHeight(0),
        round: Some(0),
        certificate_hash: CryptoHash::test_hash("block receiving a message"),
        message_id: MessageId {
            chain_id: ChainId::root(0),
            height: BlockHeight(0),
            index: 0,
        },
    }
}

/// Creates a dummy [`QueryContext`] to use in tests.
pub fn create_dummy_query_context() -> QueryContext {
    QueryContext {
        chain_id: ChainId::root(0),
        next_block_height: BlockHeight(0),
        local_time: Timestamp::from(0),
    }
}

/// Registration of [`MockApplication`]s to use in tests.
#[allow(async_fn_in_trait)]
pub trait RegisterMockApplication {
    /// Returns the chain to use for the creation of the application.
    ///
    /// This is included in the mocked [`ApplicationId`].
    fn creator_chain_id(&self) -> ChainId;

    /// Registers a new [`MockApplication`] and returns it with the [`UserApplicationId`] that was
    /// used for it.
    async fn register_mock_application(
        &mut self,
        index: u32,
    ) -> anyhow::Result<(UserApplicationId, MockApplication, [BlobId; 3])> {
        let (description, contract, service) = create_dummy_user_application_description(index);
        let description_blob_id = Blob::new_application_description(&description).id();
        let contract_blob_id = contract.id();
        let service_blob_id = service.id();

        let (app_id, application) = self
            .register_mock_application_with(description, contract, service)
            .await?;
        Ok((
            app_id,
            application,
            [description_blob_id, contract_blob_id, service_blob_id],
        ))
    }

    /// Registers a new [`MockApplication`] associated with a [`UserApplicationDescription`] and
    /// its bytecode [`Blob`]s.
    async fn register_mock_application_with(
        &mut self,
        description: UserApplicationDescription,
        contract: Blob,
        service: Blob,
    ) -> anyhow::Result<(UserApplicationId, MockApplication)>;
}

impl<C> RegisterMockApplication for ExecutionStateView<C>
where
    C: Context + Clone + Send + Sync + 'static,
    C::Extra: ExecutionRuntimeContext,
{
    fn creator_chain_id(&self) -> ChainId {
        self.system.creator_chain_id()
    }

    async fn register_mock_application_with(
        &mut self,
        description: UserApplicationDescription,
        contract: Blob,
        service: Blob,
    ) -> anyhow::Result<(UserApplicationId, MockApplication)> {
        self.system
            .register_mock_application_with(description, contract, service)
            .await
    }
}

impl<C> RegisterMockApplication for SystemExecutionStateView<C>
where
    C: Context + Clone + Send + Sync + 'static,
    C::Extra: ExecutionRuntimeContext,
{
    fn creator_chain_id(&self) -> ChainId {
        self.description.get().expect(
            "Can't register applications on a system state with no associated `ChainDescription`",
        ).into()
    }

    async fn register_mock_application_with(
        &mut self,
        description: UserApplicationDescription,
        contract: Blob,
        service: Blob,
    ) -> anyhow::Result<(UserApplicationId, MockApplication)> {
        let id = From::from(&description);
        let extra = self.context().extra();
        let mock_application = MockApplication::default();

        extra
            .user_contracts()
            .insert(id, mock_application.clone().into());
        extra
            .user_services()
            .insert(id, mock_application.clone().into());
        extra
            .add_blobs([
                contract,
                service,
                Blob::new_application_description(&description),
            ])
            .await?;

        Ok((id, mock_application))
    }
}

pub async fn create_dummy_user_application_registrations(
    count: u32,
) -> anyhow::Result<Vec<(UserApplicationId, UserApplicationDescription, Blob, Blob)>> {
    let mut ids = Vec::with_capacity(count as usize);

    for index in 0..count {
        let (description, contract_blob, service_blob) =
            create_dummy_user_application_description(index);
        let id = From::from(&description);

        ids.push((id, description, contract_blob, service_blob));
    }

    Ok(ids)
}

impl QueryContext {
    /// Spawns a thread running the [`ServiceSyncRuntime`] actor.
    ///
    /// Returns the endpoints to communicate with the actor.
    pub fn spawn_service_runtime_actor(self) -> ServiceRuntimeEndpoint {
        let (execution_state_sender, incoming_execution_requests) =
            futures::channel::mpsc::unbounded();
        let (runtime_request_sender, runtime_request_receiver) = std::sync::mpsc::channel();

        thread::spawn(move || {
            ServiceSyncRuntime::new(execution_state_sender, self).run(runtime_request_receiver)
        });

        ServiceRuntimeEndpoint {
            incoming_execution_requests,
            runtime_request_sender,
        }
    }
}

/// Creates a [`Strategy`] for creating a [`BTreeMap`] of [`AccountOwner`]s with an initial
/// non-zero [`Amount`] of tokens.
pub fn test_accounts_strategy() -> impl Strategy<Value = BTreeMap<AccountOwner, Amount>> {
    proptest::collection::btree_map(
        any::<AccountOwner>(),
        (1_u128..).prop_map(Amount::from_tokens),
        0..5,
    )
}<|MERGE_RESOLUTION|>--- conflicted
+++ resolved
@@ -55,23 +55,10 @@
     let vm_runtime = VmRuntime::Wasm;
     (
         UserApplicationDescription {
-<<<<<<< HEAD
-            bytecode_id: BytecodeId::new(
-                contract_blob.id().hash,
-                service_blob.id().hash,
-                vm_runtime,
-            ),
+            module_id: ModuleId::new(contract_blob.id().hash, service_blob.id().hash, vm_runtime),
             creator_chain_id: chain_id,
             block_height: 0.into(),
             application_index: index,
-=======
-            module_id: ModuleId::new(contract_blob.id().hash, service_blob.id().hash, vm_runtime),
-            creation: MessageId {
-                chain_id,
-                height: BlockHeight(index),
-                index: 1,
-            },
->>>>>>> 93f39160
             required_application_ids: vec![],
             parameters: vec![],
         },
