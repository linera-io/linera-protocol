--- conflicted
+++ resolved
@@ -1471,16 +1471,10 @@
         } = self
             .inner()
             .execution_state_sender
-<<<<<<< HEAD
             .send_request(move |callback| ExecutionRequest::CreateApplication {
                 chain_id,
                 block_height,
-                bytecode_id,
-=======
-            .send_request(|callback| ExecutionRequest::CreateApplication {
-                next_message_id: message_id,
                 module_id,
->>>>>>> 93f39160
                 parameters,
                 required_application_ids,
                 callback,
