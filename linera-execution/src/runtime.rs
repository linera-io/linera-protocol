--- conflicted
+++ resolved
@@ -1444,24 +1444,9 @@
         argument: Vec<u8>,
         required_application_ids: Vec<UserApplicationId>,
     ) -> Result<UserApplicationId, ExecutionError> {
-<<<<<<< HEAD
         let chain_id = self.inner().chain_id;
         let height = self.block_height()?;
         let index = self.inner().transaction_tracker.next_message_index();
-=======
-        let (chain_id, round) = {
-            let this = self.inner();
-            (this.chain_id, this.round)
-        };
-        let context = OperationContext {
-            chain_id,
-            authenticated_signer: self.authenticated_signer()?,
-            authenticated_caller_id: self.authenticated_caller_id()?,
-            height: self.block_height()?,
-            round,
-            index: None,
-        };
->>>>>>> b784ce49
 
         let message_id = MessageId {
             chain_id,
