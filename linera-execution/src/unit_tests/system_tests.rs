--- conflicted
+++ resolved
@@ -37,13 +37,13 @@
 
 fn expected_application_id(
     context: &OperationContext,
-    bytecode_id: &BytecodeId,
+    module_id: &ModuleId,
     parameters: Vec<u8>,
     required_application_ids: Vec<UserApplicationId>,
     application_index: u32,
 ) -> UserApplicationId {
     let description = UserApplicationDescription {
-        bytecode_id: *bytecode_id,
+        module_id: *module_id,
         creator_chain_id: context.chain_id,
         block_height: context.height,
         application_index,
@@ -81,23 +81,7 @@
     let [ExecutionOutcome::System(_)] = &txn_tracker.into_outcome().unwrap().outcomes[..] else {
         panic!("Unexpected outcome");
     };
-<<<<<<< HEAD
-    let id = expected_application_id(&context, &bytecode_id, vec![], vec![], 0);
-=======
-    assert_eq!(
-        result.messages[CREATE_APPLICATION_MESSAGE_INDEX as usize].message,
-        SystemMessage::ApplicationCreated
-    );
-    let creation = MessageId {
-        chain_id: context.chain_id,
-        height: context.height,
-        index: CREATE_APPLICATION_MESSAGE_INDEX,
-    };
-    let id = ApplicationId {
-        module_id,
-        creation,
-    };
->>>>>>> 93f39160
+    let id = expected_application_id(&context, &module_id, vec![], vec![], 0);
     assert_eq!(new_application, Some((id, vec![])));
 
     Ok(())
