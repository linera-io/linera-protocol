--- conflicted
+++ resolved
@@ -14,11 +14,7 @@
 use linera_base::{
     crypto::CryptoHash,
     data_types::{BlockHeight, Timestamp},
-<<<<<<< HEAD
-    identifiers::{ApplicationId, BytecodeId, ChainDescription},
-=======
-    identifiers::{ApplicationId, ChainDescription, MessageId, ModuleId},
->>>>>>> 93f39160
+    identifiers::{ApplicationId, ChainDescription, ModuleId},
     vm::VmRuntime,
 };
 use linera_views::batch::Batch;
