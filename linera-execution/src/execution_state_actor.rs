// Copyright (c) Zefchain Labs, Inc.
// SPDX-License-Identifier: Apache-2.0

//! Handle requests from the synchronous execution thread of user applications.

#[cfg(with_metrics)]
use std::sync::LazyLock;

use custom_debug_derive::Debug;
use futures::channel::mpsc;
#[cfg(with_metrics)]
use linera_base::prometheus_util::{
    exponential_bucket_latencies, register_histogram_vec, MeasureLatency as _,
};
use linera_base::{
    data_types::{Amount, ApplicationPermissions, BlobContent, BlockHeight, Timestamp},
    hex_debug, hex_vec_debug, http,
    identifiers::{Account, AccountOwner, BlobId, BlobType, ChainId, MessageId, Owner},
    ownership::ChainOwnership,
};
use linera_views::{batch::Batch, context::Context, views::View};
use oneshot::Sender;
#[cfg(with_metrics)]
use prometheus::HistogramVec;
use reqwest::{header::HeaderMap, Client};

use crate::{
    system::{CreateApplicationResult, OpenChainConfig, Recipient},
    util::RespondExt,
<<<<<<< HEAD
    BytecodeId, ExecutionError, ExecutionRuntimeContext, ExecutionStateView, RawExecutionOutcome,
    RawOutgoingMessage, SystemExecutionError, SystemMessage, TransactionTracker,
    UserApplicationDescription, UserApplicationId, UserContractCode, UserServiceCode,
=======
    ExecutionError, ExecutionRuntimeContext, ExecutionStateView, ModuleId, RawExecutionOutcome,
    RawOutgoingMessage, SystemExecutionError, SystemMessage, UserApplicationDescription,
    UserApplicationId, UserContractCode, UserServiceCode,
>>>>>>> 93f39160
};

#[cfg(with_metrics)]
/// Histogram of the latency to load a contract bytecode.
static LOAD_CONTRACT_LATENCY: LazyLock<HistogramVec> = LazyLock::new(|| {
    register_histogram_vec(
        "load_contract_latency",
        "Load contract latency",
        &[],
        exponential_bucket_latencies(250.0),
    )
});

#[cfg(with_metrics)]
/// Histogram of the latency to load a service bytecode.
static LOAD_SERVICE_LATENCY: LazyLock<HistogramVec> = LazyLock::new(|| {
    register_histogram_vec(
        "load_service_latency",
        "Load service latency",
        &[],
        exponential_bucket_latencies(250.0),
    )
});

pub(crate) type ExecutionStateSender = mpsc::UnboundedSender<ExecutionRequest>;

impl<C> ExecutionStateView<C>
where
    C: Context + Clone + Send + Sync + 'static,
    C::Extra: ExecutionRuntimeContext,
{
    pub(crate) async fn load_contract(
        &mut self,
        id: UserApplicationId,
        txn_tracker: &mut TransactionTracker,
    ) -> Result<(UserContractCode, UserApplicationDescription), ExecutionError> {
        #[cfg(with_metrics)]
        let _latency = LOAD_CONTRACT_LATENCY.measure_latency();
        let blob_id = BlobId::new(
            id.application_description_hash,
            BlobType::ApplicationDescription,
        );
        let description = match txn_tracker.get_blobs_cache().get(&blob_id) {
            Some(description) => {
                let blob = description.clone();
                bcs::from_bytes(blob.bytes())?
            }
            None => {
                self.system
                    .describe_application(id, Some(txn_tracker))
                    .await?
            }
        };
        let code = self
            .context()
            .extra()
            .get_user_contract(&description)
            .await?;
        Ok((code, description))
    }

    pub(crate) async fn load_service(
        &mut self,
        id: UserApplicationId,
        txn_tracker: Option<&mut TransactionTracker>,
    ) -> Result<(UserServiceCode, UserApplicationDescription), ExecutionError> {
        #[cfg(with_metrics)]
        let _latency = LOAD_SERVICE_LATENCY.measure_latency();
        let description = self.system.describe_application(id, txn_tracker).await?;
        let code = self
            .context()
            .extra()
            .get_user_service(&description)
            .await?;
        Ok((code, description))
    }

    // TODO(#1416): Support concurrent I/O.
    pub(crate) async fn handle_request(
        &mut self,
        request: ExecutionRequest,
    ) -> Result<(), ExecutionError> {
        use ExecutionRequest::*;
        match request {
            #[cfg(not(web))]
            LoadContract {
                id,
                callback,
                mut txn_tracker,
            } => {
                let (code, description) = self.load_contract(id, &mut txn_tracker).await?;
                callback.respond((code, description, txn_tracker))
            }
            #[cfg(not(web))]
            LoadService {
                id,
                callback,
                mut txn_tracker,
            } => {
                let (code, description) = self.load_service(id, Some(&mut txn_tracker)).await?;
                callback.respond((code, description, txn_tracker))
            }

            ChainBalance { callback } => {
                let balance = *self.system.balance.get();
                callback.respond(balance);
            }

            OwnerBalance { owner, callback } => {
                let balance = self.system.balances.get(&owner).await?.unwrap_or_default();
                callback.respond(balance);
            }

            OwnerBalances { callback } => {
                let balances = self.system.balances.index_values().await?;
                callback.respond(balances.into_iter().collect());
            }

            BalanceOwners { callback } => {
                let owners = self.system.balances.indices().await?;
                callback.respond(owners);
            }

            Transfer {
                source,
                destination,
                amount,
                signer,
                application_id,
                callback,
            } => {
                let mut execution_outcome = RawExecutionOutcome::default();
                let message = self
                    .system
                    .transfer(
                        signer,
                        Some(application_id),
                        source,
                        Recipient::Account(destination),
                        amount,
                    )
                    .await?;

                if let Some(message) = message {
                    execution_outcome.messages.push(message);
                }
                callback.respond(execution_outcome);
            }

            Claim {
                source,
                destination,
                amount,
                signer,
                application_id,
                callback,
            } => {
                let owner = source.owner.ok_or(ExecutionError::OwnerIsNone)?;
                let mut execution_outcome = RawExecutionOutcome::default();
                let message = self
                    .system
                    .claim(
                        signer,
                        Some(application_id),
                        owner,
                        source.chain_id,
                        Recipient::Account(destination),
                        amount,
                    )
                    .await?;

                execution_outcome.messages.push(message);
                callback.respond(execution_outcome);
            }

            SystemTimestamp { callback } => {
                let timestamp = *self.system.timestamp.get();
                callback.respond(timestamp);
            }

            ChainOwnership { callback } => {
                let ownership = self.system.ownership.get().clone();
                callback.respond(ownership);
            }

            ContainsKey { id, key, callback } => {
                let view = self.users.try_load_entry(&id).await?;
                let result = match view {
                    Some(view) => view.contains_key(&key).await?,
                    None => false,
                };
                callback.respond(result);
            }

            ContainsKeys { id, keys, callback } => {
                let view = self.users.try_load_entry(&id).await?;
                let result = match view {
                    Some(view) => view.contains_keys(keys).await?,
                    None => vec![false; keys.len()],
                };
                callback.respond(result);
            }

            ReadMultiValuesBytes { id, keys, callback } => {
                let view = self.users.try_load_entry(&id).await?;
                let values = match view {
                    Some(view) => view.multi_get(keys).await?,
                    None => vec![None; keys.len()],
                };
                callback.respond(values);
            }

            ReadValueBytes { id, key, callback } => {
                let view = self.users.try_load_entry(&id).await?;
                let result = match view {
                    Some(view) => view.get(&key).await?,
                    None => None,
                };
                callback.respond(result);
            }

            FindKeysByPrefix {
                id,
                key_prefix,
                callback,
            } => {
                let view = self.users.try_load_entry(&id).await?;
                let result = match view {
                    Some(view) => view.find_keys_by_prefix(&key_prefix).await?,
                    None => Vec::new(),
                };
                callback.respond(result);
            }

            FindKeyValuesByPrefix {
                id,
                key_prefix,
                callback,
            } => {
                let view = self.users.try_load_entry(&id).await?;
                let result = match view {
                    Some(view) => view.find_key_values_by_prefix(&key_prefix).await?,
                    None => Vec::new(),
                };
                callback.respond(result);
            }

            WriteBatch {
                id,
                batch,
                callback,
            } => {
                let mut view = self.users.try_load_entry_mut(&id).await?;
                view.write_batch(batch).await?;
                callback.respond(());
            }

            OpenChain {
                ownership,
                balance,
                next_message_id,
                application_permissions,
                callback,
            } => {
                let inactive_err = || SystemExecutionError::InactiveChain;
                let config = OpenChainConfig {
                    ownership,
                    admin_id: self.system.admin_id.get().ok_or_else(inactive_err)?,
                    epoch: self.system.epoch.get().ok_or_else(inactive_err)?,
                    committees: self.system.committees.get().clone(),
                    balance,
                    application_permissions,
                };
                let messages = self.system.open_chain(config, next_message_id).await?;
                callback.respond(messages)
            }

            CloseChain {
                application_id,
                callback,
            } => {
                let app_permissions = self.system.application_permissions.get();
                if !app_permissions.can_close_chain(&application_id) {
                    callback.respond(Err(ExecutionError::UnauthorizedApplication(application_id)));
                } else {
                    let chain_id = self.context().extra().chain_id();
                    self.system.close_chain(chain_id).await?;
                    callback.respond(Ok(()));
                }
            }

            ChangeApplicationPermissions {
                application_id,
                application_permissions,
                callback,
            } => {
                let app_permissions = self.system.application_permissions.get();
                if !app_permissions.can_change_application_permissions(&application_id) {
                    callback.respond(Err(ExecutionError::UnauthorizedApplication(application_id)));
                } else {
                    self.system
                        .application_permissions
                        .set(application_permissions);
                    callback.respond(Ok(()));
                }
            }

            CreateApplication {
<<<<<<< HEAD
                chain_id,
                block_height,
                bytecode_id,
=======
                next_message_id,
                module_id,
>>>>>>> 93f39160
                parameters,
                required_application_ids,
                callback,
                txn_tracker,
            } => {
                let create_application_result = self
                    .system
                    .create_application(
<<<<<<< HEAD
                        chain_id,
                        block_height,
                        bytecode_id,
=======
                        next_message_id,
                        module_id,
>>>>>>> 93f39160
                        parameters,
                        required_application_ids,
                        txn_tracker,
                    )
                    .await?;
                callback.respond(Ok(create_application_result));
            }

            FetchUrl { url, callback } => {
                let bytes = reqwest::get(url).await?.bytes().await?.to_vec();
                callback.respond(bytes);
            }

            PerformHttpRequest { request, callback } => {
                let headers = request
                    .headers
                    .into_iter()
                    .map(|http::Header { name, value }| Ok((name.parse()?, value.try_into()?)))
                    .collect::<Result<HeaderMap, ExecutionError>>()?;

                let response = Client::new()
                    .request(request.method.into(), request.url)
                    .body(request.body)
                    .headers(headers)
                    .send()
                    .await?;
                callback.respond(http::Response::from_reqwest(response).await?);
            }

            ReadBlobContent { blob_id, callback } => {
                let blob = self.system.read_blob_content(blob_id).await?;
                let is_new = self.system.blob_used(None, blob_id).await?;
                callback.respond((blob, is_new))
            }

            AssertBlobExists { blob_id, callback } => {
                self.system.assert_blob_exists(blob_id).await?;
                callback.respond(self.system.blob_used(None, blob_id).await?)
            }
        }

        Ok(())
    }
}

/// Requests to the execution state.
#[derive(Debug)]
pub enum ExecutionRequest {
    #[cfg(not(web))]
    LoadContract {
        id: UserApplicationId,
        #[debug(skip)]
        callback: Sender<(
            UserContractCode,
            UserApplicationDescription,
            TransactionTracker,
        )>,
        #[debug(skip)]
        txn_tracker: TransactionTracker,
    },

    #[cfg(not(web))]
    LoadService {
        id: UserApplicationId,
        #[debug(skip)]
        callback: Sender<(
            UserServiceCode,
            UserApplicationDescription,
            TransactionTracker,
        )>,
        #[debug(skip)]
        txn_tracker: TransactionTracker,
    },

    ChainBalance {
        #[debug(skip)]
        callback: Sender<Amount>,
    },

    OwnerBalance {
        owner: AccountOwner,
        #[debug(skip)]
        callback: Sender<Amount>,
    },

    OwnerBalances {
        #[debug(skip)]
        callback: Sender<Vec<(AccountOwner, Amount)>>,
    },

    BalanceOwners {
        #[debug(skip)]
        callback: Sender<Vec<AccountOwner>>,
    },

    Transfer {
        #[debug(skip_if = Option::is_none)]
        source: Option<AccountOwner>,
        destination: Account,
        amount: Amount,
        #[debug(skip_if = Option::is_none)]
        signer: Option<Owner>,
        application_id: UserApplicationId,
        #[debug(skip)]
        callback: Sender<RawExecutionOutcome<SystemMessage, Amount>>,
    },

    Claim {
        source: Account,
        destination: Account,
        amount: Amount,
        #[debug(skip_if = Option::is_none)]
        signer: Option<Owner>,
        application_id: UserApplicationId,
        #[debug(skip)]
        callback: Sender<RawExecutionOutcome<SystemMessage, Amount>>,
    },

    SystemTimestamp {
        #[debug(skip)]
        callback: Sender<Timestamp>,
    },

    ChainOwnership {
        #[debug(skip)]
        callback: Sender<ChainOwnership>,
    },

    ReadValueBytes {
        id: UserApplicationId,
        #[debug(with = hex_debug)]
        key: Vec<u8>,
        #[debug(skip)]
        callback: Sender<Option<Vec<u8>>>,
    },

    ContainsKey {
        id: UserApplicationId,
        key: Vec<u8>,
        #[debug(skip)]
        callback: Sender<bool>,
    },

    ContainsKeys {
        id: UserApplicationId,
        #[debug(with = hex_vec_debug)]
        keys: Vec<Vec<u8>>,
        callback: Sender<Vec<bool>>,
    },

    ReadMultiValuesBytes {
        id: UserApplicationId,
        #[debug(with = hex_vec_debug)]
        keys: Vec<Vec<u8>>,
        #[debug(skip)]
        callback: Sender<Vec<Option<Vec<u8>>>>,
    },

    FindKeysByPrefix {
        id: UserApplicationId,
        #[debug(with = hex_debug)]
        key_prefix: Vec<u8>,
        #[debug(skip)]
        callback: Sender<Vec<Vec<u8>>>,
    },

    FindKeyValuesByPrefix {
        id: UserApplicationId,
        #[debug(with = hex_debug)]
        key_prefix: Vec<u8>,
        #[debug(skip)]
        callback: Sender<Vec<(Vec<u8>, Vec<u8>)>>,
    },

    WriteBatch {
        id: UserApplicationId,
        batch: Batch,
        #[debug(skip)]
        callback: Sender<()>,
    },

    OpenChain {
        ownership: ChainOwnership,
        #[debug(skip_if = Amount::is_zero)]
        balance: Amount,
        next_message_id: MessageId,
        application_permissions: ApplicationPermissions,
        #[debug(skip)]
        callback: Sender<[RawOutgoingMessage<SystemMessage, Amount>; 2]>,
    },

    CloseChain {
        application_id: UserApplicationId,
        #[debug(skip)]
        callback: Sender<Result<(), ExecutionError>>,
    },

    ChangeApplicationPermissions {
        application_id: UserApplicationId,
        application_permissions: ApplicationPermissions,
        #[debug(skip)]
        callback: Sender<Result<(), ExecutionError>>,
    },

    CreateApplication {
<<<<<<< HEAD
        chain_id: ChainId,
        block_height: BlockHeight,
        bytecode_id: BytecodeId,
=======
        next_message_id: MessageId,
        module_id: ModuleId,
>>>>>>> 93f39160
        parameters: Vec<u8>,
        required_application_ids: Vec<UserApplicationId>,
        #[debug(skip)]
        txn_tracker: TransactionTracker,
        #[debug(skip)]
        callback: Sender<Result<CreateApplicationResult, ExecutionError>>,
    },

    FetchUrl {
        url: String,
        #[debug(skip)]
        callback: Sender<Vec<u8>>,
    },

    PerformHttpRequest {
        request: http::Request,
        #[debug(skip)]
        callback: Sender<http::Response>,
    },

    ReadBlobContent {
        blob_id: BlobId,
        #[debug(skip)]
        callback: Sender<(BlobContent, bool)>,
    },

    AssertBlobExists {
        blob_id: BlobId,
        #[debug(skip)]
        callback: Sender<bool>,
    },
}<|MERGE_RESOLUTION|>--- conflicted
+++ resolved
@@ -27,15 +27,9 @@
 use crate::{
     system::{CreateApplicationResult, OpenChainConfig, Recipient},
     util::RespondExt,
-<<<<<<< HEAD
-    BytecodeId, ExecutionError, ExecutionRuntimeContext, ExecutionStateView, RawExecutionOutcome,
+    ExecutionError, ExecutionRuntimeContext, ExecutionStateView, ModuleId, RawExecutionOutcome,
     RawOutgoingMessage, SystemExecutionError, SystemMessage, TransactionTracker,
     UserApplicationDescription, UserApplicationId, UserContractCode, UserServiceCode,
-=======
-    ExecutionError, ExecutionRuntimeContext, ExecutionStateView, ModuleId, RawExecutionOutcome,
-    RawOutgoingMessage, SystemExecutionError, SystemMessage, UserApplicationDescription,
-    UserApplicationId, UserContractCode, UserServiceCode,
->>>>>>> 93f39160
 };
 
 #[cfg(with_metrics)]
@@ -344,14 +338,9 @@
             }
 
             CreateApplication {
-<<<<<<< HEAD
                 chain_id,
                 block_height,
-                bytecode_id,
-=======
-                next_message_id,
                 module_id,
->>>>>>> 93f39160
                 parameters,
                 required_application_ids,
                 callback,
@@ -360,14 +349,9 @@
                 let create_application_result = self
                     .system
                     .create_application(
-<<<<<<< HEAD
                         chain_id,
                         block_height,
-                        bytecode_id,
-=======
-                        next_message_id,
                         module_id,
->>>>>>> 93f39160
                         parameters,
                         required_application_ids,
                         txn_tracker,
@@ -573,14 +557,9 @@
     },
 
     CreateApplication {
-<<<<<<< HEAD
         chain_id: ChainId,
         block_height: BlockHeight,
-        bytecode_id: BytecodeId,
-=======
-        next_message_id: MessageId,
         module_id: ModuleId,
->>>>>>> 93f39160
         parameters: Vec<u8>,
         required_application_ids: Vec<UserApplicationId>,
         #[debug(skip)]
