--- conflicted
+++ resolved
@@ -19,17 +19,10 @@
 /// A collection of prices and limits associated with block execution.
 #[derive(Eq, PartialEq, Hash, Clone, Debug, Serialize, Deserialize, InputObject)]
 pub struct ResourceControlPolicy {
-<<<<<<< HEAD
-    /// The price per unit of fuel (aka gas) for VM execution.
-    pub fuel_unit: Amount,
-=======
-    /// The base price for creating a new block.
-    pub block: Amount,
     /// The price per unit of fuel (aka gas) for Wasm execution.
     pub wasm_fuel_unit: Amount,
     /// The price per unit of fuel (aka gas) for EVM execution.
     pub evm_fuel_unit: Amount,
->>>>>>> 12424da6
     /// The price of one read operation.
     pub read_operation: Amount,
     /// The price of one write operation.
@@ -98,13 +91,8 @@
 impl fmt::Display for ResourceControlPolicy {
     fn fmt(&self, f: &mut fmt::Formatter<'_>) -> fmt::Result {
         let ResourceControlPolicy {
-<<<<<<< HEAD
-            fuel_unit,
-=======
-            block,
             wasm_fuel_unit,
             evm_fuel_unit,
->>>>>>> 12424da6
             read_operation,
             write_operation,
             byte_read,
@@ -138,13 +126,8 @@
         write!(
             f,
             "Resource control policy:\n\
-<<<<<<< HEAD
-            {fuel_unit:.2} cost per fuel unit\n\
-=======
-            {block:.2} base cost per block\n\
             {wasm_fuel_unit:.2} cost per Wasm fuel unit\n\
             {evm_fuel_unit:.2} cost per EVM fuel unit\n\
->>>>>>> 12424da6
             {read_operation:.2} cost per read operation\n\
             {write_operation:.2} cost per write operation\n\
             {byte_read:.2} cost per byte read\n\
@@ -192,13 +175,8 @@
     /// This can be used in tests or benchmarks.
     pub fn no_fees() -> Self {
         Self {
-<<<<<<< HEAD
-            fuel_unit: Amount::ZERO,
-=======
-            block: Amount::ZERO,
             wasm_fuel_unit: Amount::ZERO,
             evm_fuel_unit: Amount::ZERO,
->>>>>>> 12424da6
             read_operation: Amount::ZERO,
             write_operation: Amount::ZERO,
             byte_read: Amount::ZERO,
@@ -251,33 +229,12 @@
         }
     }
 
-<<<<<<< HEAD
-=======
-    /// Creates a policy with no cost for anything except fuel, and 0.001 per block.
-    ///
-    /// This can be used in tests, and that keep track of how many blocks were created.
-    #[cfg(with_testing)]
-    pub fn fuel_and_block() -> Self {
-        Self {
-            block: Amount::from_millis(1),
-            wasm_fuel_unit: Amount::from_micros(1),
-            evm_fuel_unit: Amount::from_micros(1),
-            ..Self::no_fees()
-        }
-    }
-
->>>>>>> 12424da6
     /// Creates a policy where all categories have a small non-zero cost.
     #[cfg(with_testing)]
     pub fn all_categories() -> Self {
         Self {
-<<<<<<< HEAD
-            fuel_unit: Amount::from_nanos(1),
-=======
-            block: Amount::from_millis(1),
             wasm_fuel_unit: Amount::from_nanos(1),
             evm_fuel_unit: Amount::from_nanos(1),
->>>>>>> 12424da6
             byte_read: Amount::from_attos(100),
             byte_written: Amount::from_attos(1_000),
             blob_read: Amount::from_nanos(1),
@@ -296,13 +253,8 @@
     /// Creates a policy that matches the Testnet.
     pub fn testnet() -> Self {
         Self {
-<<<<<<< HEAD
-            fuel_unit: Amount::from_nanos(10),
-=======
-            block: Amount::from_millis(1),
             wasm_fuel_unit: Amount::from_nanos(10),
             evm_fuel_unit: Amount::from_nanos(10),
->>>>>>> 12424da6
             byte_read: Amount::from_nanos(10),
             byte_written: Amount::from_nanos(100),
             blob_read: Amount::from_nanos(100),
