--- conflicted
+++ resolved
@@ -265,13 +265,10 @@
     // and enforced limits for all oracles.
     #[error("Unstable oracles are disabled on this network.")]
     UnstableOracle,
-<<<<<<< HEAD
     #[error("Failed to send contract code to worker thread: {0:?}")]
     ContractModuleSend(#[from] linera_base::task::SendError<UserContractCode>),
     #[error("Failed to send service code to worker thread: {0:?}")]
     ServiceModuleSend(#[from] linera_base::task::SendError<UserServiceCode>),
-=======
-
     #[error("Blobs not found: {0:?}")]
     BlobsNotFound(Vec<BlobId>),
 }
@@ -294,7 +291,6 @@
             error => ExecutionError::SystemError(error),
         }
     }
->>>>>>> 3a66ab03
 }
 
 /// The public entry points provided by the contract part of an application.
