// Copyright (c) Zefchain Labs, Inc.
// SPDX-License-Identifier: Apache-2.0

//! Code specific to the usage of the [Revm](https://bluealloy.github.io/revm/) runtime.

use core::ops::Range;
use std::{convert::TryFrom, sync::Arc};

use alloy::primitives::Address;
use linera_base::{
    data_types::{Bytecode, StreamUpdate},
    ensure,
    identifiers::{ApplicationId, StreamName},
    vm::EvmQuery,
};
use num_enum::TryFromPrimitive;
use revm::{
    db::WrapDatabaseRef, inspector_handle_register, primitives::Bytes, ContextPrecompile,
    ContextStatefulPrecompile, Evm, EvmContext, InnerEvmContext, Inspector,
};
use revm_interpreter::{CallInputs, CallOutcome, Gas, InstructionResult, InterpreterResult};
use revm_precompile::PrecompileResult;
use revm_primitives::{
    address, ExecutionResult, Log, Output, PrecompileErrors, PrecompileOutput, SuccessReason,
    TxKind,
};
#[cfg(with_metrics)]
use {
    linera_base::prometheus_util::{
        exponential_bucket_latencies, register_histogram_vec, MeasureLatency as _,
    },
    prometheus::HistogramVec,
    std::sync::LazyLock,
};

use crate::{
    evm::database::DatabaseRuntime, ContractRuntime, ContractSyncRuntimeHandle, EvmExecutionError,
    EvmRuntime, ExecutionError, ServiceRuntime, ServiceSyncRuntimeHandle, UserContract,
    UserContractInstance, UserContractModule, UserService, UserServiceInstance, UserServiceModule,
};

/// This is the selector of the `execute_message` that should be called
/// only from a submitted message
const EXECUTE_MESSAGE_SELECTOR: &[u8] = &[173, 125, 234, 205];

fn forbid_execute_operation_origin(vec: &[u8]) -> Result<(), ExecutionError> {
    ensure!(
        vec != EXECUTE_MESSAGE_SELECTOR,
        ExecutionError::EvmError(EvmExecutionError::OperationCallExecuteMessage)
    );
    Ok(())
}

fn ensure_message_length(actual_length: usize, min_length: usize) -> Result<(), ExecutionError> {
    ensure!(
        actual_length >= min_length,
        ExecutionError::EvmError(EvmExecutionError::OperationIsTooShort)
    );
    Ok(())
}

/// The selector when calling for `InterpreterResult`. This is a fictional
/// selector that does not correspond to a real function.
const INTERPRETER_RESULT_SELECTOR: &[u8] = &[1, 2, 3, 4];

#[cfg(test)]
mod tests {
    use revm_primitives::keccak256;

    use crate::evm::revm::EXECUTE_MESSAGE_SELECTOR;

    // The function keccak256 is not const so we cannot build the execute_message
    // selector directly.
    #[test]
    fn check_execute_message_selector() {
        let selector = &keccak256("execute_message(bytes)".as_bytes())[..4];
        assert_eq!(selector, EXECUTE_MESSAGE_SELECTOR);
    }
}

#[cfg(with_metrics)]
static CONTRACT_INSTANTIATION_LATENCY: LazyLock<HistogramVec> = LazyLock::new(|| {
    register_histogram_vec(
        "evm_contract_instantiation_latency",
        "EVM contract instantiation latency",
        &[],
        exponential_bucket_latencies(1.0),
    )
});

#[cfg(with_metrics)]
static SERVICE_INSTANTIATION_LATENCY: LazyLock<HistogramVec> = LazyLock::new(|| {
    register_histogram_vec(
        "evm_service_instantiation_latency",
        "EVM service instantiation latency",
        &[],
        exponential_bucket_latencies(1.0),
    )
});

#[derive(Clone)]
pub enum EvmContractModule {
    #[cfg(with_revm)]
    Revm { module: Vec<u8> },
}

impl EvmContractModule {
    /// Creates a new [`EvmContractModule`] using the EVM module with the provided `contract_bytecode`.
    pub async fn new(
        contract_bytecode: Bytecode,
        runtime: EvmRuntime,
    ) -> Result<Self, EvmExecutionError> {
        match runtime {
            #[cfg(with_revm)]
            EvmRuntime::Revm => Self::from_revm(contract_bytecode).await,
        }
    }

    /// Creates a new [`EvmContractModule`] using the EVM module in `contract_bytecode_file`.
    #[cfg(with_fs)]
    pub async fn from_file(
        contract_bytecode_file: impl AsRef<std::path::Path>,
        runtime: EvmRuntime,
    ) -> Result<Self, EvmExecutionError> {
        Self::new(
            Bytecode::load_from_file(contract_bytecode_file)
                .await
                .map_err(anyhow::Error::from)
                .map_err(EvmExecutionError::LoadContractModule)?,
            runtime,
        )
        .await
    }

    /// Creates a new [`EvmContractModule`] using Revm with the provided bytecode files.
    pub async fn from_revm(contract_bytecode: Bytecode) -> Result<Self, EvmExecutionError> {
        let module = contract_bytecode.bytes;
        Ok(EvmContractModule::Revm { module })
    }
}

impl UserContractModule for EvmContractModule {
    fn instantiate(
        &self,
        runtime: ContractSyncRuntimeHandle,
    ) -> Result<UserContractInstance, ExecutionError> {
        #[cfg(with_metrics)]
        let _instantiation_latency = CONTRACT_INSTANTIATION_LATENCY.measure_latency();

        let instance: UserContractInstance = match self {
            #[cfg(with_revm)]
            EvmContractModule::Revm { module } => {
                Box::new(RevmContractInstance::prepare(module.to_vec(), runtime))
            }
        };

        Ok(instance)
    }
}

/// A user service in a compiled EVM module.
#[derive(Clone)]
pub enum EvmServiceModule {
    #[cfg(with_revm)]
    Revm { module: Vec<u8> },
}

impl EvmServiceModule {
    /// Creates a new [`EvmServiceModule`] using the EVM module with the provided bytecode.
    pub async fn new(
        service_bytecode: Bytecode,
        runtime: EvmRuntime,
    ) -> Result<Self, EvmExecutionError> {
        match runtime {
            #[cfg(with_revm)]
            EvmRuntime::Revm => Self::from_revm(service_bytecode).await,
        }
    }

    /// Creates a new [`EvmServiceModule`] using the EVM module in `service_bytecode_file`.
    #[cfg(with_fs)]
    pub async fn from_file(
        service_bytecode_file: impl AsRef<std::path::Path>,
        runtime: EvmRuntime,
    ) -> Result<Self, EvmExecutionError> {
        Self::new(
            Bytecode::load_from_file(service_bytecode_file)
                .await
                .map_err(anyhow::Error::from)
                .map_err(EvmExecutionError::LoadServiceModule)?,
            runtime,
        )
        .await
    }

    /// Creates a new [`EvmServiceModule`] using Revm with the provided bytecode files.
    pub async fn from_revm(contract_bytecode: Bytecode) -> Result<Self, EvmExecutionError> {
        let module = contract_bytecode.bytes;
        Ok(EvmServiceModule::Revm { module })
    }
}

impl UserServiceModule for EvmServiceModule {
    fn instantiate(
        &self,
        runtime: ServiceSyncRuntimeHandle,
    ) -> Result<UserServiceInstance, ExecutionError> {
        #[cfg(with_metrics)]
        let _instantiation_latency = SERVICE_INSTANTIATION_LATENCY.measure_latency();

        let instance: UserServiceInstance = match self {
            #[cfg(with_revm)]
            EvmServiceModule::Revm { module } => {
                Box::new(RevmServiceInstance::prepare(module.to_vec(), runtime))
            }
        };

        Ok(instance)
    }
}

// This is the precompile address that contains the Linera specific
// functionalities accessed from the EVM.
const PRECOMPILE_ADDRESS: Address = address!("000000000000000000000000000000000000000b");

fn u8_slice_to_application_id(vec: &[u8]) -> ApplicationId {
    let mut output = [0u64; 4];
    for (i, chunk) in vec.chunks_exact(8).enumerate() {
        output[i] = u64::from_be_bytes(chunk.try_into().unwrap());
    }
    let hash = output.into();
    ApplicationId::new(hash)
}

fn address_to_user_application_id(address: Address) -> ApplicationId {
    let mut vec = vec![0_u8; 32];
    vec[..20].copy_from_slice(address.as_ref());
    u8_slice_to_application_id(&vec)
}

#[repr(u8)]
#[derive(TryFromPrimitive)]
enum PrecompileTag {
    /// Key prefix for the try_call_application
    TryCallApplication,
    /// Key prefix for the try_query_application
    TryQueryApplication,
}

struct GeneralContractCall;

impl<Runtime: ContractRuntime>
    ContextStatefulPrecompile<WrapDatabaseRef<&mut DatabaseRuntime<Runtime>>>
    for GeneralContractCall
{
    fn call(
        &self,
        input: &Bytes,
        _gas_limit: u64,
        context: &mut InnerEvmContext<WrapDatabaseRef<&mut DatabaseRuntime<Runtime>>>,
    ) -> PrecompileResult {
        let vec = input.to_vec();
        let tag = vec[0];
        let tag = PrecompileTag::try_from(tag).map_err(|error| PrecompileErrors::Fatal {
            msg: format!("{error} when trying to convert tag={tag}"),
        })?;
        match tag {
            PrecompileTag::TryCallApplication => {
                let target = u8_slice_to_application_id(&vec[1..33]);
                let argument = vec[33..].to_vec();
                let result = {
                    let authenticated = true;
                    let mut runtime = context
                        .db
                        .0
                        .runtime
                        .lock()
                        .expect("The lock should be possible");
                    runtime.try_call_application(authenticated, target, argument)
                }
                .map_err(|error| PrecompileErrors::Fatal {
                    msg: format!("{}", error),
                })?;
                // We do not know how much gas was used.
                let gas_used = 0;
                let bytes = Bytes::copy_from_slice(&result);
                let result = PrecompileOutput { gas_used, bytes };
                Ok(result)
            }
            PrecompileTag::TryQueryApplication => Err(PrecompileErrors::Fatal {
                msg: "try_query_application is not available in the GeneralContractCall"
                    .to_string(),
            }),
        }
    }
}

struct GeneralServiceCall;

impl<Runtime: ServiceRuntime>
    ContextStatefulPrecompile<WrapDatabaseRef<&mut DatabaseRuntime<Runtime>>>
    for GeneralServiceCall
{
    fn call(
        &self,
        input: &Bytes,
        _gas_limit: u64,
        context: &mut InnerEvmContext<WrapDatabaseRef<&mut DatabaseRuntime<Runtime>>>,
    ) -> PrecompileResult {
        let vec = input.to_vec();
        let tag = vec[0];
        let tag = PrecompileTag::try_from(tag).map_err(|error| PrecompileErrors::Fatal {
            msg: format!("{error} when trying to convert tag={tag}"),
        })?;
        match tag {
            PrecompileTag::TryCallApplication => Err(PrecompileErrors::Fatal {
                msg: "try_call_application is not available in the GeneralServiceCall".to_string(),
            }),
            PrecompileTag::TryQueryApplication => {
                let target = u8_slice_to_application_id(&vec[1..33]);
                let argument = vec[33..].to_vec();
                let result = {
                    let mut runtime = context
                        .db
                        .0
                        .runtime
                        .lock()
                        .expect("The lock should be possible");
                    runtime.try_query_application(target, argument)
                }
                .map_err(|error| PrecompileErrors::Fatal {
                    msg: format!("{}", error),
                })?;
                // We do not know how much gas was used.
                let gas_used = 0;
                let bytes = Bytes::copy_from_slice(&result);
                let result = PrecompileOutput { gas_used, bytes };
                Ok(result)
            }
        }
    }
}

fn failing_outcome() -> CallOutcome {
    let result = InstructionResult::Revert;
    let output = Bytes::default();
    let gas = Gas::default();
    let result = InterpreterResult {
        result,
        output,
        gas,
    };
    let memory_offset = Range::default();
    CallOutcome {
        result,
        memory_offset,
    }
}

struct CallInterceptorContract<Runtime> {
    db: DatabaseRuntime<Runtime>,
}

impl<Runtime: ContractRuntime> Inspector<WrapDatabaseRef<&mut DatabaseRuntime<Runtime>>>
    for CallInterceptorContract<Runtime>
{
    fn call(
        &mut self,
        context: &mut EvmContext<WrapDatabaseRef<&mut DatabaseRuntime<Runtime>>>,
        inputs: &mut CallInputs,
    ) -> Option<CallOutcome> {
        let result = self.call_or_fail(context, inputs);
        match result {
            Err(_error) => {
                // An alternative way would be to return None, which would induce
                // Revm to call the smart contract in its database, where it is
                // non-existent.
                Some(failing_outcome())
            }
            Ok(result) => result,
        }
    }
}

impl<Runtime: ContractRuntime> CallInterceptorContract<Runtime> {
    fn call_or_fail(
        &mut self,
        _context: &mut EvmContext<WrapDatabaseRef<&mut DatabaseRuntime<Runtime>>>,
        inputs: &mut CallInputs,
    ) -> Result<Option<CallOutcome>, ExecutionError> {
        let contract_address = Address::ZERO.create(0);
        if inputs.target_address == PRECOMPILE_ADDRESS || inputs.target_address == contract_address
        {
            return Ok(None);
        }
        let vec = inputs.input.to_vec();
        let target = address_to_user_application_id(inputs.target_address);
        let mut argument: Vec<u8> = INTERPRETER_RESULT_SELECTOR.to_vec();
        argument.extend(&vec);
        let authenticated = true;
        let result = {
            let mut runtime = self.db.runtime.lock().expect("The lock should be possible");
            runtime.try_call_application(authenticated, target, argument)?
        };
        let result = bcs::from_bytes::<InterpreterResult>(&result)?;
        let call_outcome = CallOutcome {
            result,
            memory_offset: inputs.return_memory_offset.clone(),
        };
        Ok(Some(call_outcome))
    }
}

struct CallInterceptorService<Runtime> {
    db: DatabaseRuntime<Runtime>,
}

impl<Runtime: ServiceRuntime> Inspector<WrapDatabaseRef<&mut DatabaseRuntime<Runtime>>>
    for CallInterceptorService<Runtime>
{
    fn call(
        &mut self,
        context: &mut EvmContext<WrapDatabaseRef<&mut DatabaseRuntime<Runtime>>>,
        inputs: &mut CallInputs,
    ) -> Option<CallOutcome> {
        let result = self.call_or_fail(context, inputs);
        match result {
            Err(_error) => {
                // An alternative way would be to return None, which would induce
                // Revm to call the smart contract in its database, where it is
                // non-existent.
                Some(failing_outcome())
            }
            Ok(result) => result,
        }
    }
}

impl<Runtime: ServiceRuntime> CallInterceptorService<Runtime> {
    fn call_or_fail(
        &mut self,
        _context: &mut EvmContext<WrapDatabaseRef<&mut DatabaseRuntime<Runtime>>>,
        inputs: &mut CallInputs,
    ) -> Result<Option<CallOutcome>, ExecutionError> {
        let contract_address = Address::ZERO.create(0);
        if inputs.target_address == PRECOMPILE_ADDRESS || inputs.target_address == contract_address
        {
            return Ok(None);
        }
        let vec = inputs.input.to_vec();
        let target = address_to_user_application_id(inputs.target_address);
        let mut argument: Vec<u8> = INTERPRETER_RESULT_SELECTOR.to_vec();
        argument.extend(&vec);
        let result = {
            let evm_query = EvmQuery::Query(argument);
            let evm_query = serde_json::to_vec(&evm_query)?;
            let mut runtime = self.db.runtime.lock().expect("The lock should be possible");
            runtime.try_query_application(target, evm_query)?
        };
        let result = bcs::from_bytes::<InterpreterResult>(&result)?;
        let call_outcome = CallOutcome {
            result,
            memory_offset: inputs.return_memory_offset.clone(),
        };
        Ok(Some(call_outcome))
    }
}

pub struct RevmContractInstance<Runtime> {
    module: Vec<u8>,
    db: DatabaseRuntime<Runtime>,
}

enum Choice {
    Create,
    Call,
}

struct ExecutionResultSuccess {
    reason: SuccessReason,
    logs: Vec<Log>,
    output: Output,
}

impl ExecutionResultSuccess {
    fn interpreter_result_and_logs(self) -> Result<(Vec<u8>, Vec<Log>), ExecutionError> {
        let result: InstructionResult = self.reason.into();
        let Output::Call(output) = self.output else {
            unreachable!("The Output is not a call which is impossible");
        };
        let gas = Gas::new(0);
        let result = InterpreterResult {
            result,
            output,
            gas,
        };
        let result = bcs::to_bytes(&result)?;
        Ok((result, self.logs))
    }

    fn output_and_logs(self) -> (Vec<u8>, Vec<Log>) {
        let Output::Call(output) = self.output else {
            unreachable!("It is impossible for a Choice::Call to lead to an Output::Create");
        };
        let output = output.as_ref().to_vec();
        (output, self.logs)
    }
}

impl<Runtime> UserContract for RevmContractInstance<Runtime>
where
    Runtime: ContractRuntime,
{
    fn instantiate(&mut self, argument: Vec<u8>) -> Result<(), ExecutionError> {
        let argument = serde_json::from_slice::<Vec<u8>>(&argument)?;
        let mut vec = self.module.clone();
        vec.extend_from_slice(&argument);
        let result = self.transact_commit_tx_data(Choice::Create, &vec)?;
        self.write_logs(result.logs, "deploy")?;
        let Output::Create(_, _) = result.output else {
            unreachable!("It is impossible for a Choice::Create to lead to an Output::Call");
        };
        Ok(())
    }

    fn execute_operation(&mut self, operation: Vec<u8>) -> Result<Vec<u8>, ExecutionError> {
        ensure_message_length(operation.len(), 4)?;
        let (output, logs) = if &operation[..4] == INTERPRETER_RESULT_SELECTOR {
            let result = self.transact_commit_tx_data(Choice::Call, &operation[4..])?;
            result.interpreter_result_and_logs()?
        } else {
            let result = self.transact_commit_tx_data(Choice::Call, &operation)?;
            result.output_and_logs()
        };
        self.write_logs(logs, "operation")?;
        Ok(output)
    }

    fn execute_message(&mut self, _message: Vec<u8>) -> Result<(), ExecutionError> {
        // TODO(#3760): Implement execute_message for EVM
        todo!("The execute_message part of the Ethereum smart contract has not yet been coded");
    }

<<<<<<< HEAD
    fn process_streams(&mut self, _streams: Vec<StreamUpdate>) -> Result<(), ExecutionError> {
        // TODO(#3785): Implement process_streams for EVM
        todo!("Streams are not implemented for Ethereum smart contracts yet.")
    }

    fn finalize(&mut self, _context: FinalizeContext) -> Result<(), ExecutionError> {
=======
    fn finalize(&mut self) -> Result<(), ExecutionError> {
>>>>>>> 552da03b
        Ok(())
    }
}

fn process_execution_result(
    result: ExecutionResult,
) -> Result<ExecutionResultSuccess, ExecutionError> {
    match result {
        ExecutionResult::Success {
            reason,
            gas_used: _,
            gas_refunded: _,
            logs,
            output,
        } => Ok(ExecutionResultSuccess {
            reason,
            logs,
            output,
        }),
        ExecutionResult::Revert { gas_used, output } => {
            let error = EvmExecutionError::Revert { gas_used, output };
            Err(ExecutionError::EvmError(error))
        }
        ExecutionResult::Halt { gas_used, reason } => {
            let error = EvmExecutionError::Halt { gas_used, reason };
            Err(ExecutionError::EvmError(error))
        }
    }
}

impl<Runtime> RevmContractInstance<Runtime>
where
    Runtime: ContractRuntime,
{
    pub fn prepare(module: Vec<u8>, runtime: Runtime) -> Self {
        let db = DatabaseRuntime::new(runtime);
        Self { module, db }
    }

    fn transact_commit_tx_data(
        &mut self,
        ch: Choice,
        vec: &[u8],
    ) -> Result<ExecutionResultSuccess, ExecutionError> {
        let (kind, tx_data) = match ch {
            Choice::Create => (TxKind::Create, Bytes::copy_from_slice(vec)),
            Choice::Call => {
                ensure_message_length(vec.len(), 4)?;
                forbid_execute_operation_origin(&vec[..4])?;
                let tx_data = Bytes::copy_from_slice(vec);
                (TxKind::Call(Address::ZERO.create(0)), tx_data)
            }
        };
        let mut inspector = CallInterceptorContract {
            db: self.db.clone(),
        };
        let mut evm: Evm<'_, _, _> = Evm::builder()
            .with_ref_db(&mut self.db)
            .with_external_context(&mut inspector)
            .modify_tx_env(|tx| {
                tx.clear();
                tx.transact_to = kind;
                tx.data = tx_data;
            })
            .append_handler_register(|handler| {
                inspector_handle_register(handler);
                let precompiles = handler.pre_execution.load_precompiles();
                handler.pre_execution.load_precompiles = Arc::new(move || {
                    let mut precompiles = precompiles.clone();
                    precompiles.extend([(
                        PRECOMPILE_ADDRESS,
                        ContextPrecompile::ContextStateful(Arc::new(GeneralContractCall)),
                    )]);
                    precompiles
                });
            })
            .build();

        let result = evm.transact_commit().map_err(|error| {
            let error = format!("{:?}", error);
            let error = EvmExecutionError::TransactCommitError(error);
            ExecutionError::EvmError(error)
        })?;
        process_execution_result(result)
    }

    fn write_logs(&mut self, logs: Vec<Log>, origin: &str) -> Result<(), ExecutionError> {
        // TODO(#3758): Extracting Ethereum events from the Linera events.
        if !logs.is_empty() {
            let mut runtime = self.db.runtime.lock().expect("The lock should be possible");
            let stream_name = bcs::to_bytes("ethereum_event")?;
            let stream_name = StreamName(stream_name);
            for log in &logs {
                let value = bcs::to_bytes(&(origin, log))?;
                runtime.emit(stream_name.clone(), value)?;
            }
        }
        Ok(())
    }
}

pub struct RevmServiceInstance<Runtime> {
    db: DatabaseRuntime<Runtime>,
}

impl<Runtime> RevmServiceInstance<Runtime>
where
    Runtime: ServiceRuntime,
{
    pub fn prepare(_module: Vec<u8>, runtime: Runtime) -> Self {
        let db = DatabaseRuntime::new(runtime);
        Self { db }
    }
}

impl<Runtime> UserService for RevmServiceInstance<Runtime>
where
    Runtime: ServiceRuntime,
{
    fn handle_query(&mut self, argument: Vec<u8>) -> Result<Vec<u8>, ExecutionError> {
        let evm_query = serde_json::from_slice(&argument)?;
        let query = match evm_query {
            EvmQuery::Query(vec) => vec,
            EvmQuery::Mutation(operation) => {
                let mut runtime = self.db.runtime.lock().expect("The lock should be possible");
                runtime.schedule_operation(operation)?;
                return Ok(Vec::new());
            }
        };

        ensure_message_length(query.len(), 4)?;
        let answer = if &query[..4] == INTERPRETER_RESULT_SELECTOR {
            let result = self.transact_tx_data(&query[4..])?;
            let (answer, _logs) = result.interpreter_result_and_logs()?;
            answer
        } else {
            let result = self.transact_tx_data(&query)?;
            let (output, _logs) = result.output_and_logs();
            serde_json::to_vec(&output)?
        };
        // We drop the logs since the "eth_call" execution does not return any log.
        Ok(answer)
    }
}

impl<Runtime> RevmServiceInstance<Runtime>
where
    Runtime: ServiceRuntime,
{
    fn transact_tx_data(&mut self, vec: &[u8]) -> Result<ExecutionResultSuccess, ExecutionError> {
        ensure_message_length(vec.len(), 4)?;
        forbid_execute_operation_origin(&vec[..4])?;
        let tx_data = Bytes::copy_from_slice(vec);
        let contract_address = Address::ZERO.create(0);
        let mut inspector = CallInterceptorService {
            db: self.db.clone(),
        };

        let mut evm: Evm<'_, _, _> = Evm::builder()
            .with_ref_db(&mut self.db)
            .with_external_context(&mut inspector)
            .modify_tx_env(|tx| {
                tx.clear();
                tx.transact_to = TxKind::Call(contract_address);
                tx.data = tx_data;
            })
            .append_handler_register(|handler| {
                inspector_handle_register(handler);
                let precompiles = handler.pre_execution.load_precompiles();
                handler.pre_execution.load_precompiles = Arc::new(move || {
                    let mut precompiles = precompiles.clone();
                    precompiles.extend([(
                        PRECOMPILE_ADDRESS,
                        ContextPrecompile::ContextStateful(Arc::new(GeneralServiceCall)),
                    )]);
                    precompiles
                });
            })
            .build();

        let result_state = evm.transact().map_err(|error| {
            let error = format!("{:?}", error);
            let error = EvmExecutionError::TransactCommitError(error);
            ExecutionError::EvmError(error)
        })?;
        process_execution_result(result_state.result)
    }
}<|MERGE_RESOLUTION|>--- conflicted
+++ resolved
@@ -541,16 +541,12 @@
         todo!("The execute_message part of the Ethereum smart contract has not yet been coded");
     }
 
-<<<<<<< HEAD
     fn process_streams(&mut self, _streams: Vec<StreamUpdate>) -> Result<(), ExecutionError> {
         // TODO(#3785): Implement process_streams for EVM
         todo!("Streams are not implemented for Ethereum smart contracts yet.")
     }
 
-    fn finalize(&mut self, _context: FinalizeContext) -> Result<(), ExecutionError> {
-=======
     fn finalize(&mut self) -> Result<(), ExecutionError> {
->>>>>>> 552da03b
         Ok(())
     }
 }
