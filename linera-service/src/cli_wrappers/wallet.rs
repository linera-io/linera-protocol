--- conflicted
+++ resolved
@@ -429,28 +429,6 @@
         Ok(stdout.trim().parse::<ApplicationId>()?.with_abi())
     }
 
-<<<<<<< HEAD
-=======
-    /// Runs `linera request-application`
-    pub async fn request_application(
-        &self,
-        application_id: ApplicationId,
-        requester_chain_id: ChainId,
-        target_chain_id: Option<ChainId>,
-    ) -> Result<ModuleId> {
-        let mut command = self.command().await?;
-        command
-            .arg("request-application")
-            .arg(application_id.to_string())
-            .args(["--requester-chain-id", &requester_chain_id.to_string()]);
-        if let Some(target_chain_id) = target_chain_id {
-            command.args(["--target-chain-id", &target_chain_id.to_string()]);
-        }
-        let stdout = command.spawn_and_wait_for_stdout().await?;
-        Ok(stdout.trim().parse()?)
-    }
-
->>>>>>> 93f39160
     /// Runs `linera service`.
     pub async fn run_node_service(
         &self,
