--- conflicted
+++ resolved
@@ -28,11 +28,7 @@
     BcsHexParseError,
 };
 use linera_chain::{
-<<<<<<< HEAD
-    types::{ConfirmedBlock, Hashed},
-=======
-    types::{GenericCertificate, HashedCertificateValue},
->>>>>>> 8be6bdd3
+    types::{ConfirmedBlock, GenericCertificate, Hashed},
     ChainStateView,
 };
 use linera_client::chain_listener::{ChainListener, ChainListenerConfig, ClientContext};
