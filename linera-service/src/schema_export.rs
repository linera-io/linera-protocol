// Copyright (c) Zefchain Labs, Inc.
// SPDX-License-Identifier: Apache-2.0

use async_trait::async_trait;
use linera_base::{
    crypto::{CryptoHash, KeyPair},
    data_types::{Blob, HashedBlob, Timestamp},
    identifiers::{BlobId, ChainId},
};
use linera_chain::data_types::{
    BlockProposal, Certificate, HashedCertificateValue, LiteCertificate,
};
use linera_client::{
    chain_listener::{ChainListenerConfig, ClientContext},
    wallet::Wallet,
};
use linera_core::{
    client::{ChainClient, Client},
    data_types::{ChainInfoQuery, ChainInfoResponse},
    node::{
        CrossChainMessageDelivery, LocalValidatorNodeProvider, NodeError, NotificationStream,
        ValidatorNode,
    },
};
use linera_execution::committee::{Committee, ValidatorName};
use linera_service::node_service::NodeService;
use linera_storage::{MemoryStorage, WallClock};
use linera_version::VersionInfo;

#[derive(Clone)]
struct DummyValidatorNode;

impl ValidatorNode for DummyValidatorNode {
    type NotificationStream = NotificationStream;

    async fn handle_block_proposal(
        &self,
        _: BlockProposal,
    ) -> Result<ChainInfoResponse, NodeError> {
        Err(NodeError::UnexpectedMessage)
    }

    async fn handle_lite_certificate(
        &self,
        _: LiteCertificate<'_>,
        _delivery: CrossChainMessageDelivery,
    ) -> Result<ChainInfoResponse, NodeError> {
        Err(NodeError::UnexpectedMessage)
    }

    async fn handle_certificate(
        &self,
        _: Certificate,
        _: Vec<HashedCertificateValue>,
        _: Vec<HashedBlob>,
        _delivery: CrossChainMessageDelivery,
    ) -> Result<ChainInfoResponse, NodeError> {
        Err(NodeError::UnexpectedMessage)
    }

    async fn handle_chain_info_query(
        &self,
        _: ChainInfoQuery,
    ) -> Result<ChainInfoResponse, NodeError> {
        Err(NodeError::UnexpectedMessage)
    }

    async fn subscribe(&self, _: Vec<ChainId>) -> Result<NotificationStream, NodeError> {
        Err(NodeError::UnexpectedMessage)
    }

    async fn get_version_info(&self) -> Result<VersionInfo, NodeError> {
        Err(NodeError::UnexpectedMessage)
    }

    async fn download_blob(&self, _: BlobId) -> Result<Blob, NodeError> {
        Err(NodeError::UnexpectedMessage)
    }

    async fn download_certificate_value(
        &self,
        _: CryptoHash,
    ) -> Result<HashedCertificateValue, NodeError> {
        Err(NodeError::UnexpectedMessage)
    }

    async fn download_certificate(&self, _: CryptoHash) -> Result<Certificate, NodeError> {
        Err(NodeError::UnexpectedMessage)
    }

    async fn blob_last_used_by(&self, _: BlobId) -> Result<CryptoHash, NodeError> {
        Err(NodeError::UnexpectedMessage)
    }
}

struct DummyValidatorNodeProvider;

impl LocalValidatorNodeProvider for DummyValidatorNodeProvider {
    type Node = DummyValidatorNode;

    fn make_node(&self, _address: &str) -> Result<Self::Node, NodeError> {
        Err(NodeError::UnexpectedMessage)
    }

    fn make_nodes(
        &self,
        _committee: &Committee,
    ) -> Result<impl Iterator<Item = (ValidatorName, Self::Node)> + '_, NodeError> {
        Err::<std::iter::Empty<_>, _>(NodeError::UnexpectedMessage)
    }
}

#[derive(clap::Parser)]
#[command(
    name = "linera-schema-export",
    about = "Export the GraphQL schema for the core data in a Linera chain",
    version = linera_version::VersionInfo::default_clap_str(),
)]
struct Options {}

#[derive(Clone)]
struct DummyContext;

type DummyStorage = MemoryStorage<WallClock>;

#[async_trait]
impl ClientContext for DummyContext {
    type ValidatorNodeProvider = DummyValidatorNodeProvider;
    type Storage = DummyStorage;

    fn wallet(&self) -> &Wallet {
        unimplemented!()
    }

    fn make_chain_client(
        &self,
        _: ChainId,
    ) -> ChainClient<Self::ValidatorNodeProvider, Self::Storage> {
        unimplemented!()
    }

    fn update_wallet_for_new_chain(&mut self, _: ChainId, _: Option<KeyPair>, _: Timestamp) {}

    async fn update_wallet(&mut self, _: &ChainClient<Self::ValidatorNodeProvider, Self::Storage>) {
    }

    fn client(&self) -> std::sync::Arc<Client<Self::ValidatorNodeProvider, Self::Storage>> {
        unimplemented!()
    }
}

#[tokio::main]
async fn main() -> std::io::Result<()> {
    let _options = <Options as clap::Parser>::parse();

<<<<<<< HEAD
    let service = NodeService::new(
        ChainListenerConfig {
            delay_before_ms: 0,
            delay_after_ms: 0,
        },
=======
    let store_config = MemoryStoreConfig::new(TEST_MEMORY_MAX_STREAM_QUERIES);
    let namespace = "schema_export";
    let storage = MemoryStorage::new(store_config, namespace, None)
        .await
        .expect("storage");
    let config = ChainListenerConfig::default();
    let context = DummyContext {
        _phantom: std::marker::PhantomData,
    };
    let service = NodeService::<DummyValidatorNodeProvider, _, _>::new(
        config,
>>>>>>> 4ec96011
        std::num::NonZeroU16::new(8080).unwrap(),
        None,
        DummyContext,
    );
    let schema = service.schema().sdl();
    print!("{}", schema);
    Ok(())
}<|MERGE_RESOLUTION|>--- conflicted
+++ resolved
@@ -153,25 +153,8 @@
 async fn main() -> std::io::Result<()> {
     let _options = <Options as clap::Parser>::parse();
 
-<<<<<<< HEAD
     let service = NodeService::new(
-        ChainListenerConfig {
-            delay_before_ms: 0,
-            delay_after_ms: 0,
-        },
-=======
-    let store_config = MemoryStoreConfig::new(TEST_MEMORY_MAX_STREAM_QUERIES);
-    let namespace = "schema_export";
-    let storage = MemoryStorage::new(store_config, namespace, None)
-        .await
-        .expect("storage");
-    let config = ChainListenerConfig::default();
-    let context = DummyContext {
-        _phantom: std::marker::PhantomData,
-    };
-    let service = NodeService::<DummyValidatorNodeProvider, _, _>::new(
-        config,
->>>>>>> 4ec96011
+        ChainListenerConfig::default(),
         std::num::NonZeroU16::new(8080).unwrap(),
         None,
         DummyContext,
