--- conflicted
+++ resolved
@@ -151,16 +151,9 @@
         Ok(())
     }
 
-<<<<<<< HEAD
-    async fn update_wallet(&mut self, _: &ChainClient<P, S>) -> Result<(), Error>
-    where
-        ViewError: From<S::StoreError>,
-    {
+    async fn update_wallet(&mut self, _: &ChainClient<P, S>) -> Result<(), Error> {
         Ok(())
     }
-=======
-    async fn update_wallet(&mut self, _: &ChainClient<P, S>) {}
->>>>>>> de791b23
 }
 
 #[tokio::main]
