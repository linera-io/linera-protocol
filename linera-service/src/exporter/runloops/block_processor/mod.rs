--- conflicted
+++ resolved
@@ -3,8 +3,6 @@
 
 use std::{future::IntoFuture, time::Duration};
 
-use linera_base::{crypto::CryptoHash, identifiers::BlobId};
-use linera_chain::types::{Block, ConfirmedBlockCertificate};
 use linera_storage::Storage;
 use tokio::{
     sync::mpsc::{UnboundedReceiver, UnboundedSender},
@@ -12,7 +10,7 @@
 };
 
 use crate::{
-    common::{BlockId, CanonicalBlock, ExporterError, LiteBlockId},
+    common::{BlockId, ExporterError},
     runloops::block_processor::walker::Walker,
     storage::BlockProcessorStorage,
 };
@@ -347,11 +345,7 @@
         let mut block_processor = BlockProcessor::new(block_processor_storage, tx.clone(), rx);
         let token = CancellationToken::new();
         let signal = ExporterCancellationSignal::new(token.clone());
-<<<<<<< HEAD
-        let (block_id, expected_state) = make_simple_state_with_blobs(&storage).await;
-=======
         let (block_id, state) = make_state_3(&storage).await;
->>>>>>> cc743a9a
         let _ = tx.send(block_id);
 
         tokio::select! {
@@ -359,27 +353,13 @@
             _ = block_processor.run_with_shutdown(signal, 5) => {},
         }
 
-<<<<<<< HEAD
-        for (i, block_with_blobs) in expected_state.iter().enumerate() {
-            let (actual_block, actual_blobs) = exporter_storage.get_block_with_blobs(i).await?;
-            assert_eq!(actual_block.hash(), block_with_blobs.block_hash);
-            assert!(!actual_blobs.is_empty());
-            assert_eq!(actual_blobs.len(), block_with_blobs.blobs.len());
-            assert!(actual_blobs
-                .iter()
-                .map(|blob| blob.id())
-                .eq(block_with_blobs.blobs.iter().copied()));
-=======
         for (index, expected_hash) in state.iter().enumerate() {
-            let sorted_hash = exporter_storage.get_block(index).await?.hash();
+            let sorted_hash = exporter_storage.get_block_with_blob_ids(index).await?.0.hash();
             assert_eq!(*expected_hash, sorted_hash);
->>>>>>> cc743a9a
         }
 
         Ok(())
     }
-<<<<<<< HEAD
-=======
 
     // a simple single chain scenario with four blocks
     async fn make_state_3<S: Storage>(storage: &S) -> (BlockId, Vec<CryptoHash>) {
@@ -403,7 +383,7 @@
             chain.push(block);
         }
 
-        let notification = get_block_id(chain.last().unwrap());
+        let notification = BlockId::from_confirmed_block(chain.last().unwrap());
 
         for block in &chain {
             let cert = ConfirmedBlockCertificate::new(block.clone(), Round::Fast, vec![]);
@@ -437,7 +417,7 @@
         }
 
         for (index, expected_hash) in state.iter().enumerate() {
-            let sorted_hash = exporter_storage.get_block(index).await?.hash();
+            let sorted_hash = exporter_storage.get_block_with_blob_ids(index).await?.0.hash();
             assert_eq!(*expected_hash, sorted_hash);
         }
 
@@ -486,7 +466,7 @@
             chain.push(block);
         }
 
-        let notification = get_block_id(chain.last().unwrap());
+        let notification = BlockId::from_confirmed_block(chain.last().unwrap());
 
         for block in &chain {
             let cert = ConfirmedBlockCertificate::new(block.clone(), Round::Fast, vec![]);
@@ -501,5 +481,35 @@
             chain.iter().map(|block| block.inner().hash()).collect(),
         )
     }
->>>>>>> cc743a9a
+
+    #[tokio::test]
+    async fn test_topological_sort_5() -> anyhow::Result<()> {
+        let (tx, rx) = unbounded_channel();
+        let storage = DbStorage::<MemoryStore, _>::make_test_storage(None).await;
+        let (block_processor_storage, exporter_storage) =
+            BlockProcessorStorage::load(storage.clone(), 0, 0, LimitsConfig::default()).await?;
+        let mut block_processor = BlockProcessor::new(block_processor_storage, tx.clone(), rx);
+        let token = CancellationToken::new();
+        let signal = ExporterCancellationSignal::new(token.clone());
+        let (block_id, expected_state) = make_simple_state_with_blobs(&storage).await;
+        let _ = tx.send(block_id);
+
+        tokio::select! {
+            _ = tokio::time::sleep(Duration::from_secs(10)) => {},
+            _ = block_processor.run_with_shutdown(signal, 5) => {},
+        }
+
+        for (i, block_with_blobs) in expected_state.iter().enumerate() {
+            let (actual_block, actual_blobs) = exporter_storage.get_block_with_blobs(i).await?;
+            assert_eq!(actual_block.hash(), block_with_blobs.block_hash);
+            assert!(!actual_blobs.is_empty());
+            assert_eq!(actual_blobs.len(), block_with_blobs.blobs.len());
+            assert!(actual_blobs
+                .iter()
+                .map(|blob| blob.id())
+                .eq(block_with_blobs.blobs.iter().copied()));
+        }
+
+        Ok(())
+    }
 }