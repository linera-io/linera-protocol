// Copyright (c) Zefchain Labs, Inc.
// SPDX-License-Identifier: Apache-2.0

//! Integration tests for the Hex application.

#![cfg(not(target_arch = "wasm32"))]

use hex_game::{HexAbi, Operation, Timeouts};
use linera_sdk::{
    linera_base_types::{
        AccountSecretKey, Amount, BlobType, ChainDescription, Secp256k1SecretKey, TimeDelta,
    },
    test::{ActiveChain, QueryOutcome, TestValidator},
};

#[test_log::test(tokio::test)]
async fn hex_game() {
    let key_pair1 = AccountSecretKey::generate();
    let key_pair2 = AccountSecretKey::Secp256k1(Secp256k1SecretKey::generate());

    let (validator, app_id, creation_chain) =
        TestValidator::with_current_application::<HexAbi, _, _>((), Timeouts::default()).await;

    let start_block = creation_chain
        .add_block(|block| {
            let operation = Operation::Start {
                board_size: 2,
                players: [key_pair1.public().into(), key_pair2.public().into()],
                fee_budget: Amount::ZERO,
                timeouts: None,
            };
            block.with_operation(app_id, operation);
        })
        .await;

<<<<<<< HEAD
    let message_id = start_block.message_id_for_operation(0, 0);
    let description = ChainDescription::Child(message_id);
=======
    let block = certificate.inner().block();
    let description = block
        .created_blobs()
        .into_iter()
        .filter_map(|(blob_id, blob)| {
            (blob_id.blob_type == BlobType::ChainDescription)
                .then(|| bcs::from_bytes::<ChainDescription>(blob.content().bytes()).unwrap())
        })
        .next()
        .unwrap();
>>>>>>> 8b188722
    let mut chain = ActiveChain::new(key_pair1.copy(), description, validator);

    chain
        .add_block(|block| {
            block.with_messages_from(&start_block);
            block.with_operation(app_id, Operation::MakeMove { x: 0, y: 0 });
        })
        .await;

    chain.set_key_pair(key_pair2.copy());
    chain
        .add_block(|block| {
            block.with_operation(app_id, Operation::MakeMove { x: 0, y: 1 });
        })
        .await;

    chain.set_key_pair(key_pair1.copy());
    chain
        .add_block(|block| {
            block.with_operation(app_id, Operation::MakeMove { x: 1, y: 1 });
        })
        .await;

    let QueryOutcome { response, .. } = chain.graphql_query(app_id, "query { winner }").await;
    assert!(response["winner"].is_null());

    chain.set_key_pair(key_pair2.copy());
    chain
        .add_block(|block| {
            block.with_operation(app_id, Operation::MakeMove { x: 1, y: 0 });
        })
        .await;

    let QueryOutcome { response, .. } = chain.graphql_query(app_id, "query { winner }").await;
    assert_eq!(Some("TWO"), response["winner"].as_str());
    assert!(chain.is_closed().await);
}

#[tokio::test]
async fn hex_game_clock() {
    let key_pair1 = AccountSecretKey::generate();
    let key_pair2 = AccountSecretKey::Secp256k1(Secp256k1SecretKey::generate());

    let timeouts = Timeouts {
        start_time: TimeDelta::from_secs(60),
        increment: TimeDelta::from_secs(30),
        block_delay: TimeDelta::from_secs(5),
    };

    let (validator, app_id, creation_chain) =
        TestValidator::with_current_application::<HexAbi, _, _>((), Timeouts::default()).await;

    let time = validator.clock().current_time();
    validator.clock().add(
        timeouts
            .block_delay
            .saturating_sub(TimeDelta::from_millis(1)),
    );

    let start_block = creation_chain
        .add_block(|block| {
            let operation = Operation::Start {
                board_size: 2,
                players: [key_pair1.public().into(), key_pair2.public().into()],
                fee_budget: Amount::ZERO,
                timeouts: None,
            };
            block.with_operation(app_id, operation).with_timestamp(time);
        })
        .await;

<<<<<<< HEAD
    let message_id = start_block.message_id_for_operation(0, 0);
    let description = ChainDescription::Child(message_id);
=======
    let block = certificate.inner().block();
    let description = block
        .created_blobs()
        .into_iter()
        .filter_map(|(blob_id, blob)| {
            (blob_id.blob_type == BlobType::ChainDescription)
                .then(|| bcs::from_bytes::<ChainDescription>(blob.content().bytes()).unwrap())
        })
        .next()
        .unwrap();
>>>>>>> 8b188722
    let mut chain = ActiveChain::new(key_pair1.copy(), description, validator.clone());

    chain
        .add_block(|block| {
            block
                .with_messages_from(&start_block)
                .with_operation(app_id, Operation::MakeMove { x: 0, y: 0 })
                .with_timestamp(time);
        })
        .await;

    validator.clock().add(TimeDelta::from_millis(1));

    // Block timestamp is too far behind.
    chain.set_key_pair(key_pair2.copy());
    assert!(chain
        .try_add_block(|block| {
            block
                .with_operation(app_id, Operation::MakeMove { x: 0, y: 1 })
                .with_timestamp(time);
        })
        .await
        .is_err());

    validator.clock().add(timeouts.start_time);
    let time = validator.clock().current_time();

    // Player 2 has timed out.
    assert!(chain
        .try_add_block(|block| {
            block
                .with_operation(app_id, Operation::MakeMove { x: 0, y: 1 })
                .with_timestamp(time);
        })
        .await
        .is_err());

    chain.set_key_pair(key_pair1.copy());
    chain
        .add_block(|block| {
            block
                .with_operation(app_id, Operation::ClaimVictory)
                .with_timestamp(time);
        })
        .await;

    let QueryOutcome { response, .. } = chain.graphql_query(app_id, "query { winner }").await;
    assert_eq!(Some("ONE"), response["winner"].as_str());
}<|MERGE_RESOLUTION|>--- conflicted
+++ resolved
@@ -33,10 +33,6 @@
         })
         .await;
 
-<<<<<<< HEAD
-    let message_id = start_block.message_id_for_operation(0, 0);
-    let description = ChainDescription::Child(message_id);
-=======
     let block = certificate.inner().block();
     let description = block
         .created_blobs()
@@ -47,7 +43,6 @@
         })
         .next()
         .unwrap();
->>>>>>> 8b188722
     let mut chain = ActiveChain::new(key_pair1.copy(), description, validator);
 
     chain
@@ -119,10 +114,6 @@
         })
         .await;
 
-<<<<<<< HEAD
-    let message_id = start_block.message_id_for_operation(0, 0);
-    let description = ChainDescription::Child(message_id);
-=======
     let block = certificate.inner().block();
     let description = block
         .created_blobs()
@@ -133,7 +124,6 @@
         })
         .next()
         .unwrap();
->>>>>>> 8b188722
     let mut chain = ActiveChain::new(key_pair1.copy(), description, validator.clone());
 
     chain
