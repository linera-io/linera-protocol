"""
An account
"""
scalar Account

"""
A unique identifier for a user or an application.
"""
scalar AccountOwner

"""
A non-negative amount of tokens.
"""
scalar Amount

"""
Description of a user application
"""
scalar ApplicationDescription

"""
A unique identifier for a user application
"""
scalar ApplicationId

type ApplicationOverview {
	id: ApplicationId!
	description: ApplicationDescription!
	link: String!
}

"""
Permissions for applications on a chain.
"""
input ApplicationPermissions {
	"""
	If this is `None`, all system operations and application operations are allowed.
	If it is `Some`, only operations from the specified applications are allowed, and
	no system operations.
	"""
	executeOperations: [ApplicationId!]
	"""
	At least one operation or incoming message from each of these applications must occur in
	every block.
	"""
	mandatoryApplications: [ApplicationId!]! = []
	"""
	These applications are allowed to close the current chain using the system API.
	"""
	closeChain: [ApplicationId!]! = []
	"""
	These applications are allowed to change the application permissions using the system API.
	"""
	changeApplicationPermissions: [ApplicationId!]! = []
	"""
	These applications are allowed to perform calls to services as oracles.
	"""
	callServiceAsOracle: [ApplicationId!] = null
	"""
	These applications are allowed to perform HTTP requests.
	"""
	makeHttpRequests: [ApplicationId!] = null
}

"""
A blob of binary data, with its content-addressed blob ID.
"""
scalar Blob

"""
A content-addressed blob ID i.e. the hash of the `BlobContent`
"""
scalar BlobId

"""
Block defines the atomic unit of growth of the Linera chain.

As part of the block body, contains all the incoming messages
and operations to execute which define a state transition of the chain.
Resulting messages produced by the operations are also included in the block body,
together with oracle responses and events.
"""
type Block {
	"""
	Header of the block containing metadata of the block.
	"""
	header: BlockHeader!
	"""
	Body of the block containing all of the data.
	"""
	body: BlockBody!
}

"""
The body of a block containing all the data included in the block.
"""
type BlockBody {
	"""
	A selection of incoming messages to be executed first. Successive messages of the same
	sender and height are grouped together for conciseness.
	"""
	incomingBundles: [IncomingBundle!]!
	"""
	The operations to execute.
	"""
	operations: [Operation!]!
	"""
	The list of outgoing messages for each transaction.
	"""
	messages: [[OutgoingMessage!]!]!
	"""
	The hashes of previous blocks that sent messages to the same recipients.
	"""
	previousMessageBlocks: JSONObject!
	"""
	The record of oracle responses for each transaction.
	"""
	oracleResponses: [[OracleResponse!]!]!
	"""
	The list of events produced by each transaction.
	"""
	events: [[Event!]!]!
	"""
	The list of blobs produced by each transaction.
	"""
	blobs: [[Blob!]!]!
	"""
	The execution result for each operation.
	"""
	operationResults: [OperationResult!]!
}

"""
Succinct representation of a block.
Contains all the metadata to follow the chain of blocks or verifying
inclusion (event, message, oracle response, etc.) in the block's body.
"""
type BlockHeader {
	"""
	The chain to which this block belongs.
	"""
	chainId: ChainId!
	"""
	The number identifying the current configuration.
	"""
	epoch: Epoch!
	"""
	The block height.
	"""
	height: BlockHeight!
	"""
	The timestamp when this block was created.
	"""
	timestamp: Timestamp!
	"""
	The hash of the chain's execution state after this block.
	"""
	stateHash: CryptoHash!
	"""
	Certified hash of the previous block in the chain, if any.
	"""
	previousBlockHash: CryptoHash
	"""
	The user signing for the operations in the block and paying for their execution
	fees. If set, this must be the `owner` in the block proposal. `None` means that
	the default account of the chain is used. This value is also used as recipient of
	potential refunds for the message grants created by the operations.
	"""
	authenticatedSigner: AccountOwner
	"""
	Cryptographic hash of all the incoming bundles in the block.
	"""
	bundlesHash: CryptoHash!
	"""
	Cryptographic hash of all the operations in the block.
	"""
	operationsHash: CryptoHash!
	"""
	Cryptographic hash of all the messages in the block.
	"""
	messagesHash: CryptoHash!
	"""
	Cryptographic hash of the lookup table for previous sending blocks.
	"""
	previousMessageBlocksHash: CryptoHash!
	"""
	Cryptographic hash of all the oracle responses in the block.
	"""
	oracleResponsesHash: CryptoHash!
	"""
	Cryptographic hash of all the events in the block.
	"""
	eventsHash: CryptoHash!
	"""
	Cryptographic hash of all the created blobs in the block.
	"""
	blobsHash: CryptoHash!
	"""
	A cryptographic hash of the execution results of all operations in a block.
	"""
	operationResultsHash: CryptoHash!
}

"""
A block height to identify blocks in a chain
"""
scalar BlockHeight


type BucketQueueView_BlockHeight_e824a938 {
	entries(count: Int): [BlockHeight!]!
}

type BucketQueueView_TimestampedBundleInInbox_5a630c55 {
	entries(count: Int): [TimestampedBundleInInbox!]!
}

"""
An origin and cursor of a unskippable bundle that is no longer in our inbox.
"""
type BundleInInbox {
	"""
	The origin from which we received the bundle.
	"""
	origin: ChainId!
	"""
	The cursor of the bundle in the inbox.
	"""
	cursor: Cursor!
}

"""
A WebAssembly module's bytecode
"""
scalar Bytecode

"""
A chain ID with a block height.
"""
type ChainAndHeight {
	chainId: ChainId!
	height: BlockHeight!
}

"""
Initial chain configuration and chain origin.
"""
scalar ChainDescription

"""
The unique identifier (UID) of a chain. This is currently computed as the hash value of a ChainDescription.
"""
scalar ChainId

"""
The state of the certification process for a chain's next block.
"""
type ChainManager {
	"""
	The public keys, weights and types of the chain's owners.
	"""
	ownership: ChainOwnership!
	"""
	The seed for the pseudo-random number generator that determines the round leaders.
	"""
	seed: Int!
	"""
	These are blobs published or read by the proposed block.
	"""
	proposedBlobs: MapView_BlobId_Blob_3711e760!
	"""
	These are blobs published or read by the locking block.
	"""
	lockingBlobs: MapView_BlobId_Blob_3711e760!
	"""
	The time after which we are ready to sign a timeout certificate for the current round.
	"""
	roundTimeout: Timestamp
	"""
	The owners that take over in fallback mode.
	"""
	fallbackOwners: JSONObject!
	"""
	Returns the lowest round where we can still vote to validate or confirm a block. This is
	the round to which the timeout applies.
	
	Having a leader timeout certificate in any given round causes the next one to become
	current. Seeing a validated block certificate or a valid proposal in any round causes that
	round to become current, unless a higher one already is.
	"""
	currentRound: Round!
}

"""
Represents the owner(s) of a chain
"""
scalar ChainOwnership

type ChainStateExtendedView {
	chainId: ChainId!
	"""
	Execution state, including system and user applications.
	"""
	executionState: ExecutionStateView!
	"""
	Hash of the execution state.
	"""
	executionStateHash: CryptoHash
	"""
	Block-chaining state.
	"""
	tipState: ChainTipState!
	"""
	Consensus state.
	"""
	manager: ChainManager!
	"""
	Pending validated block that is still missing blobs.
	The incomplete set of blobs for the pending validated block.
	"""
	pendingValidatedBlobs: PendingBlobsView!
	"""
	The incomplete sets of blobs for upcoming proposals.
	"""
	pendingProposedBlobs: ReentrantCollectionView_AccountOwner_PendingBlobsView_1774202114!
	"""
	Hashes of all certified blocks for this sender.
	This ends with `block_hash` and has length `usize::from(next_block_height)`.
	"""
	confirmedLog: LogView_CryptoHash_87fbb60c!
	"""
	Sender chain and height of all certified blocks known as a receiver (local ordering).
	"""
	receivedLog: LogView_ChainAndHeight_7af83576!
	"""
	The number of `received_log` entries we have synchronized, for each validator.
	"""
	receivedCertificateTrackers: JSONObject!
	"""
	Mailboxes used to receive messages indexed by their origin.
	"""
	inboxes: ReentrantCollectionView_ChainId_InboxStateView_1502311823!
	"""
	A queue of unskippable bundles, with the timestamp when we added them to the inbox.
	"""
	unskippableBundles: BucketQueueView_TimestampedBundleInInbox_5a630c55!
	"""
	Unskippable bundles that have been removed but are still in the queue.
	"""
	removedUnskippableBundles: [BundleInInbox!]!
	"""
	The heights of previous blocks that sent messages to the same recipients.
	"""
	previousMessageBlocks: MapView_ChainId_BlockHeight_f2e56e12!
	"""
	Mailboxes used to send messages, indexed by their target.
	"""
	outboxes: ReentrantCollectionView_ChainId_OutboxStateView_1536326071!
	"""
	Number of outgoing messages in flight for each block height.
	We use a `RegisterView` to prioritize speed for small maps.
	"""
	outboxCounters: JSONObject!
}

"""
Block-chaining state.
"""
type ChainTipState {
	"""
	Hash of the latest certified block in this chain, if any.
	"""
	blockHash: CryptoHash
	"""
	Sequence number tracking blocks.
	"""
	nextBlockHeight: BlockHeight!
	"""
	Number of incoming message bundles.
	"""
	numIncomingBundles: Int!
	"""
	Number of operations.
	"""
	numOperations: Int!
	"""
	Number of outgoing messages.
	"""
	numOutgoingMessages: Int!
}

type Chains {
	list: [ChainId!]!
	default: ChainId
}

"""
A set of validators (identified by their public keys) and their voting rights.
"""
input Committee {
	"""
	The validators in the committee.
	"""
	validators: JSONObject!
	"""
	The sum of all voting rights.
	"""
	totalVotes: Int!
	"""
	The threshold to form a quorum.
	"""
	quorumThreshold: Int!
	"""
	The threshold to prove the validity of a statement.
	"""
	validityThreshold: Int!
	"""
	The policy agreed on for this epoch.
	"""
	policy: ResourceControlPolicy!
}

type ConfirmedBlock {
	block: Block!
	status: String!
	hash: CryptoHash!
}

"""
A Keccak256 value
"""
scalar CryptoHash

type Cursor {
	height: BlockHeight!
	index: Int!
}

"""
A GraphQL-visible map item, complete with key.
"""
type Entry_AccountOwner_Amount_aaf96548 {
	key: AccountOwner!
	value: Amount
}

"""
A GraphQL-visible map item, complete with key.
"""
type Entry_AccountOwner_PendingBlobsView_2740f04d {
	key: AccountOwner!
	value: PendingBlobsView!
}

"""
A GraphQL-visible map item, complete with key.
"""
type Entry_BlobId_Blob_50b95aa1 {
	key: BlobId!
	value: Blob
}

"""
A GraphQL-visible map item, complete with key.
"""
type Entry_BlobId_Blob_9f0b41f3 {
	key: BlobId!
	value: Blob
}

"""
A GraphQL-visible map item, complete with key.
"""
type Entry_ChainId_BlockHeight_2fe78645 {
	key: ChainId!
	value: BlockHeight
}

"""
A GraphQL-visible map item, complete with key.
"""
type Entry_ChainId_InboxStateView_685a16a3 {
	key: ChainId!
	value: InboxStateView!
}

"""
A GraphQL-visible map item, complete with key.
"""
type Entry_ChainId_OutboxStateView_258a4684 {
	key: ChainId!
	value: OutboxStateView!
}

"""
A number identifying the configuration of the chain (aka the committee)
"""
scalar Epoch

"""
An event recorded in a block.
"""
type Event {
	"""
	The ID of the stream this event belongs to.
	"""
	streamId: StreamId!
	"""
	The event index, i.e. the number of events in the stream before this one.
	"""
	index: Int!
	"""
	The payload data.
	"""
	value: [Int!]!
}

type ExecutionStateView {
	system: SystemExecutionStateView!
}


"""
A unique identifier for a user application or for the system application
"""
scalar GenericApplicationId


"""
The state of an inbox.
* An inbox is used to track bundles received and executed locally.
* A `MessageBundle` consists of a logical cursor `(height, index)` and some message
content `messages`.
* On the surface, an inbox looks like a FIFO queue: the main APIs are `add_bundle` and
`remove_bundle`.
* However, bundles can also be removed before they are added. When this happens,
the bundles removed by anticipation are tracked in a separate queue. Any bundle added
later will be required to match the first removed bundle and so on.
* The cursors of added bundles (resp. removed bundles) must be increasing over time.
* Reconciliation of added and removed bundles is allowed to skip some added bundles.
However, the opposite is not true: every removed bundle must be eventually added.
"""
type InboxStateView {
	"""
	We have already added all the messages below this height and index.
	"""
	nextCursorToAdd: Cursor!
	"""
	We have already removed all the messages below this height and index.
	"""
	nextCursorToRemove: Cursor!
	"""
	These bundles have been added and are waiting to be removed.
	"""
	addedBundles: QueueView_MessageBundle_f4399f0b!
	"""
	These bundles have been removed by anticipation and are waiting to be added.
	At least one of `added_bundles` and `removed_bundles` should be empty.
	"""
	removedBundles: QueueView_MessageBundle_f4399f0b!
}

"""
A bundle of cross-chain messages.
"""
type IncomingBundle {
	"""
	The origin of the messages.
	"""
	origin: ChainId!
	"""
	The messages to be delivered to the inbox identified by `origin`.
	"""
	bundle: MessageBundle!
	"""
	What to do with the message.
	"""
	action: MessageAction!
}


"""
A scalar that can represent any JSON Object value.
"""
scalar JSONObject

type LogView_ChainAndHeight_7af83576 {
	entries(start: Int, end: Int): [ChainAndHeight!]!
}

type LogView_CryptoHash_87fbb60c {
	entries(start: Int, end: Int): [CryptoHash!]!
}

input MapFilters_AccountOwner_d6668c53 {
	keys: [AccountOwner!]
}

input MapFilters_BlobId_4d2a0555 {
	keys: [BlobId!]
}

input MapFilters_ChainId_37f83aa9 {
	keys: [ChainId!]
}

input MapInput_AccountOwner_d6668c53 {
	filters: MapFilters_AccountOwner_d6668c53
}

input MapInput_BlobId_4d2a0555 {
	filters: MapFilters_BlobId_4d2a0555
}

input MapInput_ChainId_37f83aa9 {
	filters: MapFilters_ChainId_37f83aa9
}

type MapView_AccountOwner_Amount_11ef1379 {
	keys(count: Int): [AccountOwner!]!
	entry(key: AccountOwner!): Entry_AccountOwner_Amount_aaf96548!
	entries(input: MapInput_AccountOwner_d6668c53): [Entry_AccountOwner_Amount_aaf96548!]!
}

type MapView_BlobId_Blob_3711e760 {
	keys(count: Int): [BlobId!]!
	entry(key: BlobId!): Entry_BlobId_Blob_9f0b41f3!
	entries(input: MapInput_BlobId_4d2a0555): [Entry_BlobId_Blob_9f0b41f3!]!
}

type MapView_BlobId_Blob_9f0b41f3 {
	keys(count: Int): [BlobId!]!
	entry(key: BlobId!): Entry_BlobId_Blob_50b95aa1!
	entries(input: MapInput_BlobId_4d2a0555): [Entry_BlobId_Blob_50b95aa1!]!
}

type MapView_ChainId_BlockHeight_f2e56e12 {
	keys(count: Int): [ChainId!]!
	entry(key: ChainId!): Entry_ChainId_BlockHeight_2fe78645!
	entries(input: MapInput_ChainId_37f83aa9): [Entry_ChainId_BlockHeight_2fe78645!]!
}

"""
A message to be sent and possibly executed in the receiver's block.
"""
scalar Message

"""
Whether an incoming message is accepted or rejected.
"""
scalar MessageAction

"""
A set of messages from a single block, for a single destination.
"""
type MessageBundle {
	"""
	The block height.
	"""
	height: BlockHeight!
	"""
	The block's timestamp.
	"""
	timestamp: Timestamp!
	"""
	The confirmed block certificate hash.
	"""
	certificateHash: CryptoHash!
	"""
	The index of the transaction in the block that is sending this bundle.
	"""
	transactionIndex: Int!
	"""
	The relevant messages.
	"""
	messages: [PostedMessage!]!
}

"""
The kind of outgoing message being sent
"""
scalar MessageKind

"""
A unique identifier for an application module
"""
scalar ModuleId

type MutationRoot {
	"""
	Processes the inbox and returns the lists of certificate hashes that were created, if any.
	"""
	processInbox(chainId: ChainId!): [CryptoHash!]!
	"""
	Retries the pending block that was unsuccessfully proposed earlier.
	"""
	retryPendingBlock(chainId: ChainId!): CryptoHash
	"""
	Transfers `amount` units of value from the given owner's account to the recipient.
	If no owner is given, try to take the units out of the chain account.
	"""
	transfer(chainId: ChainId!, owner: AccountOwner!, recipient: Recipient!, amount: Amount!): CryptoHash!
	"""
	Claims `amount` units of value from the given owner's account in the remote
	`target` chain. Depending on its configuration, the `target` chain may refuse to
	process the message.
	"""
	claim(chainId: ChainId!, owner: AccountOwner!, targetId: ChainId!, recipient: Recipient!, amount: Amount!): CryptoHash!
	"""
	Test if a data blob is readable from a transaction in the current chain.
	"""
	readDataBlob(chainId: ChainId!, hash: CryptoHash!): CryptoHash!
	"""
	Creates (or activates) a new chain with the given owner.
	This will automatically subscribe to the future committees created by `admin_id`.
	"""
	openChain(chainId: ChainId!, owner: AccountOwner!, balance: Amount): ChainId!
	"""
	Creates (or activates) a new chain by installing the given authentication keys.
	This will automatically subscribe to the future committees created by `admin_id`.
	"""
	openMultiOwnerChain(		chainId: ChainId!,		applicationPermissions: ApplicationPermissions,		owners: [AccountOwner!]!,		weights: [Int!],		multiLeaderRounds: Int,		balance: Amount,
		"""
		The duration of the fast round, in milliseconds; default: no timeout
		"""
		fastRoundMs: Int,
		"""
		The duration of the first single-leader and all multi-leader rounds
		"""
		baseTimeoutMs: Int! = 10000,
		"""
		The number of milliseconds by which the timeout increases after each single-leader round
		"""
		timeoutIncrementMs: Int! = 1000,
		"""
		The age of an incoming tracked or protected message after which the validators start transitioning the chain to fallback mode, in milliseconds.
		"""
		fallbackDurationMs: Int! = 86400000
	): ChainId!
	"""
	Closes the chain. Returns `None` if it was already closed.
	"""
	closeChain(chainId: ChainId!): CryptoHash
	"""
	Changes the authentication key of the chain.
	"""
	changeOwner(chainId: ChainId!, newOwner: AccountOwner!): CryptoHash!
	"""
	Changes the authentication key of the chain.
	"""
	changeMultipleOwners(		chainId: ChainId!,		newOwners: [AccountOwner!]!,		newWeights: [Int!]!,		multiLeaderRounds: Int!,		openMultiLeaderRounds: Boolean!,
		"""
		The duration of the fast round, in milliseconds; default: no timeout
		"""
		fastRoundMs: Int,
		"""
		The duration of the first single-leader and all multi-leader rounds
		"""
		baseTimeoutMs: Int! = 10000,
		"""
		The number of milliseconds by which the timeout increases after each single-leader round
		"""
		timeoutIncrementMs: Int! = 1000,
		"""
		The age of an incoming tracked or protected message after which the validators start transitioning the chain to fallback mode, in milliseconds.
		"""
		fallbackDurationMs: Int! = 86400000
	): CryptoHash!
	"""
	Changes the application permissions configuration on this chain.
	"""
	changeApplicationPermissions(chainId: ChainId!, closeChain: [ApplicationId!]!, executeOperations: [ApplicationId!], mandatoryApplications: [ApplicationId!]!, changeApplicationPermissions: [ApplicationId!]!, callServiceAsOracle: [ApplicationId!], makeHttpRequests: [ApplicationId!]): CryptoHash!
	"""
	(admin chain only) Registers a new committee. This will notify the subscribers of
	the admin chain so that they can migrate to the new epoch (by accepting the
	notification as an "incoming message" in a next block).
	"""
	createCommittee(chainId: ChainId!, committee: Committee!): CryptoHash!
	"""
	(admin chain only) Removes a committee. Once this message is accepted by a chain,
	blocks from the retired epoch will not be accepted until they are followed (hence
	re-certified) by a block certified by a recent committee.
	"""
	removeCommittee(chainId: ChainId!, epoch: Epoch!): CryptoHash!
	"""
	Publishes a new application module.
	"""
	publishModule(chainId: ChainId!, contract: Bytecode!, service: Bytecode!, vmRuntime: VmRuntime!): ModuleId!
	"""
	Publishes a new data blob.
	"""
	publishDataBlob(chainId: ChainId!, bytes: [Int!]!): CryptoHash!
	"""
	Creates a new application.
	"""
	createApplication(chainId: ChainId!, moduleId: ModuleId!, parameters: String!, instantiationArgument: String!, requiredApplicationIds: [ApplicationId!]!): ApplicationId!
}

"""
Notify that a chain has a new certified block or a new message
"""
scalar Notification

"""
An operation to be executed in a block
"""
scalar Operation

"""
The execution result of a single operation.
"""
scalar OperationResult

"""
A record of a single oracle response.
"""
scalar OracleResponse

"""
The state of an outbox
* An outbox is used to send messages to another chain.
* Internally, this is implemented as a FIFO queue of (increasing) block heights.
Messages are contained in blocks, together with destination information, so currently
we just send the certified blocks over and let the receivers figure out what were the
messages for them.
* When marking block heights as received, messages at lower heights are also marked (i.e. dequeued).
"""
type OutboxStateView {
	"""
	The minimum block height accepted in the future.
	"""
	nextHeightToSchedule: BlockHeight!
	"""
	Keep sending these certified blocks of ours until they are acknowledged by
	receivers.
	"""
	queue: BucketQueueView_BlockHeight_e824a938!
}

"""
A posted message together with routing information.
"""
type OutgoingMessage {
	"""
	The destination of the message.
	"""
	destination: ChainId!
	"""
	The user authentication carried by the message, if any.
	"""
	authenticatedSigner: AccountOwner
	"""
	A grant to pay for the message execution.
	"""
	grant: Amount!
	"""
	Where to send a refund for the unused part of the grant after execution, if any.
	"""
	refundGrantTo: Account
	"""
	The kind of message being sent.
	"""
	kind: MessageKind!
	"""
	The message itself.
	"""
	message: Message!
}

"""
The pending blobs belonging to a block that can't be processed without them.
"""
type PendingBlobsView {
	"""
	The round in which the block is validated.
	"""
	round: Round!
	"""
	Whether these blobs were already validated.
	
	This is only `false` for _new_ block proposals, not when re-proposing blocks from earlier
	rounds or when handling validated block certificates. If it is false, the pending blobs are
	only the ones published by the new block, not the ones that are only read.
	"""
	validated: Boolean!
	"""
	The map of blobs needed to process the block.
	"""
	pendingBlobs: MapView_BlobId_Blob_9f0b41f3!
}

"""
A message together with kind, authentication and grant information.
"""
type PostedMessage {
	"""
	The user authentication carried by the message, if any.
	"""
	authenticatedSigner: AccountOwner
	"""
	A grant to pay for the message execution.
	"""
	grant: Amount!
	"""
	Where to send a refund for the unused part of the grant after execution, if any.
	"""
	refundGrantTo: Account
	"""
	The kind of message being sent.
	"""
	kind: MessageKind!
	"""
	The index of the message in the sending block.
	"""
	index: Int!
	"""
	The message itself.
	"""
	message: Message!
}

type QueryRoot {
	chain(chainId: ChainId!): ChainStateExtendedView!
	applications(chainId: ChainId!): [ApplicationOverview!]!
	chains: Chains!
	block(hash: CryptoHash, chainId: ChainId!): ConfirmedBlock
	blocks(from: CryptoHash, chainId: ChainId!, limit: Int): [ConfirmedBlock!]!
	"""
	Returns the version information on this node service.
	"""
	version: VersionInfo!
}

type QueueView_MessageBundle_f4399f0b {
	entries(count: Int): [MessageBundle!]!
}

"""
The recipient of a transfer
"""
scalar Recipient

type ReentrantCollectionView_AccountOwner_PendingBlobsView_1774202114 {
	keys: [AccountOwner!]!
	entry(key: AccountOwner!): Entry_AccountOwner_PendingBlobsView_2740f04d!
	entries(input: MapInput_AccountOwner_d6668c53): [Entry_AccountOwner_PendingBlobsView_2740f04d!]!
}

type ReentrantCollectionView_ChainId_InboxStateView_1502311823 {
	keys: [ChainId!]!
	entry(key: ChainId!): Entry_ChainId_InboxStateView_685a16a3!
	entries(input: MapInput_ChainId_37f83aa9): [Entry_ChainId_InboxStateView_685a16a3!]!
}

type ReentrantCollectionView_ChainId_OutboxStateView_1536326071 {
	keys: [ChainId!]!
	entry(key: ChainId!): Entry_ChainId_OutboxStateView_258a4684!
	entries(input: MapInput_ChainId_37f83aa9): [Entry_ChainId_OutboxStateView_258a4684!]!
}

"""
A collection of prices and limits associated with block execution.
"""
input ResourceControlPolicy {
	"""
<<<<<<< HEAD
	The price per unit of fuel (aka gas) for VM execution.
=======
	The base price for creating a new block.
	"""
	block: Amount!
	"""
	The price per unit of fuel (aka gas) for Wasm execution.
>>>>>>> 12424da6
	"""
	wasmFuelUnit: Amount!
	"""
	The price per unit of fuel (aka gas) for EVM execution.
	"""
	evmFuelUnit: Amount!
	"""
	The price of one read operation.
	"""
	readOperation: Amount!
	"""
	The price of one write operation.
	"""
	writeOperation: Amount!
	"""
	The price of reading a byte.
	"""
	byteRead: Amount!
	"""
	The price of writing a byte
	"""
	byteWritten: Amount!
	"""
	The base price to read a blob.
	"""
	blobRead: Amount!
	"""
	The base price to publish a blob.
	"""
	blobPublished: Amount!
	"""
	The price to read a blob, per byte.
	"""
	blobByteRead: Amount!
	"""
	The price to publish a blob, per byte.
	"""
	blobBytePublished: Amount!
	"""
	The price of increasing storage by a byte.
	"""
	byteStored: Amount!
	"""
	The base price of adding an operation to a block.
	"""
	operation: Amount!
	"""
	The additional price for each byte in the argument of a user operation.
	"""
	operationByte: Amount!
	"""
	The base price of sending a message from a block.
	"""
	message: Amount!
	"""
	The additional price for each byte in the argument of a user message.
	"""
	messageByte: Amount!
	"""
	The price per query to a service as an oracle.
	"""
	serviceAsOracleQuery: Amount!
	"""
	The price for a performing an HTTP request.
	"""
	httpRequest: Amount!
	"""
	The maximum amount of Wasm fuel a block can consume.
	"""
	maximumWasmFuelPerBlock: Int!
	"""
	The maximum amount of EVM fuel a block can consume.
	"""
	maximumEvmFuelPerBlock: Int!
	"""
	The maximum time in milliseconds that a block can spend executing services as oracles.
	"""
	maximumServiceOracleExecutionMs: Int!
	"""
	The maximum size of a block. This includes the block proposal itself as well as
	the execution outcome.
	"""
	maximumBlockSize: Int!
	"""
	The maximum size of decompressed contract or service bytecode, in bytes.
	"""
	maximumBytecodeSize: Int!
	"""
	The maximum size of a blob.
	"""
	maximumBlobSize: Int!
	"""
	The maximum number of published blobs per block.
	"""
	maximumPublishedBlobs: Int!
	"""
	The maximum size of a block proposal.
	"""
	maximumBlockProposalSize: Int!
	"""
	The maximum data to read per block
	"""
	maximumBytesReadPerBlock: Int!
	"""
	The maximum data to write per block
	"""
	maximumBytesWrittenPerBlock: Int!
	"""
	The maximum size in bytes of an oracle response.
	"""
	maximumOracleResponseBytes: Int!
	"""
	The maximum size in bytes of a received HTTP response.
	"""
	maximumHttpResponseBytes: Int!
	"""
	The maximum amount of time allowed to wait for an HTTP response.
	"""
	httpRequestTimeoutMs: Int!
	"""
	The list of hosts that contracts and services can send HTTP requests to.
	"""
	httpRequestAllowList: [String!]!
}

"""
A number to identify successive attempts to decide a value in a consensus protocol.
"""
scalar Round

"""
An event stream ID.
"""
type StreamId {
	"""
	The application that can add events to this stream.
	"""
	applicationId: GenericApplicationId!
	"""
	The name of this stream: an application can have multiple streams with different names.
	"""
	streamName: StreamName!
}

"""
The name of an event stream
"""
scalar StreamName


type SubscriptionRoot {
	"""
	Subscribes to notifications from the specified chain.
	"""
	notifications(chainId: ChainId!): Notification!
}

type SystemExecutionStateView {
	description: ChainDescription
	epoch: Epoch
	adminId: ChainId
	committees: JSONObject!
	ownership: ChainOwnership!
	balance: Amount!
	balances: MapView_AccountOwner_Amount_11ef1379!
	timestamp: Timestamp!
}

"""
A timestamp, in microseconds since the Unix epoch
"""
scalar Timestamp

"""
An origin, cursor and timestamp of a unskippable bundle in our inbox.
"""
type TimestampedBundleInInbox {
	"""
	The origin and cursor of the bundle.
	"""
	entry: BundleInInbox!
	"""
	The timestamp when the bundle was added to the inbox.
	"""
	seen: Timestamp!
}

scalar VersionInfo

scalar VmRuntime

directive @include(if: Boolean!) on FIELD | FRAGMENT_SPREAD | INLINE_FRAGMENT
directive @skip(if: Boolean!) on FIELD | FRAGMENT_SPREAD | INLINE_FRAGMENT
schema {
	query: QueryRoot
	mutation: MutationRoot
	subscription: SubscriptionRoot
}<|MERGE_RESOLUTION|>--- conflicted
+++ resolved
@@ -963,15 +963,7 @@
 """
 input ResourceControlPolicy {
 	"""
-<<<<<<< HEAD
-	The price per unit of fuel (aka gas) for VM execution.
-=======
-	The base price for creating a new block.
-	"""
-	block: Amount!
-	"""
 	The price per unit of fuel (aka gas) for Wasm execution.
->>>>>>> 12424da6
 	"""
 	wasmFuelUnit: Amount!
 	"""
