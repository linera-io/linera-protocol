--- conflicted
+++ resolved
@@ -80,13 +80,7 @@
     async fn update_wallet(
         &mut self,
         client: &ChainClient<Self::ValidatorNodeProvider, Self::Storage>,
-<<<<<<< HEAD
-    ) -> Result<(), Error>
-    where
-        ViewError: From<<Self::Storage as Storage>::StoreError>;
-=======
-    );
->>>>>>> de791b23
+    ) -> Result<(), Error>;
 }
 
 /// A `ChainListener` is a process that listens to notifications from validators and reacts
