--- conflicted
+++ resolved
@@ -235,13 +235,8 @@
                             .all_owners()
                             .cloned()
                             .collect::<Vec<_>>();
-<<<<<<< HEAD
-                        let timestamp = executed_block.block.timestamp;
+                        let timestamp = block.header.timestamp;
                         Some((new_id, owners, timestamp))
-=======
-                        let timestamp = block.header.timestamp;
-                        Some((new_id, keys, timestamp))
->>>>>>> 6a8789e1
                     } else {
                         None
                     }
