--- conflicted
+++ resolved
@@ -199,12 +199,7 @@
                             sender,
                             committee,
                             local_node,
-<<<<<<< HEAD
-                            close_chains,
                         ))
-=======
-                        )
->>>>>>> ab44d8a6
                         .await?;
 
                         Ok(())
