--- conflicted
+++ resolved
@@ -243,7 +243,6 @@
     pub endpoint: String,
     /// The port number of the target destination.
     pub port: u16,
-<<<<<<< HEAD
     /// The description for the gRPC based destination.
     /// Discriminates the export mode and the client to use.
     pub kind: DestinationKind,
@@ -261,12 +260,6 @@
 
 impl Destination {
     pub fn indexer_address(&self) -> String {
-=======
-}
-
-impl Destination {
-    pub fn address(&self) -> String {
->>>>>>> a88087d9
         let tls = match self.tls {
             TlsConfig::ClearText => "http",
             TlsConfig::Tls => "https",
@@ -274,68 +267,38 @@
 
         format!("{}://{}:{}", tls, self.endpoint, self.port)
     }
-<<<<<<< HEAD
 
     pub fn validator_address(&self) -> String {
         format!("{}:{}:{}", "grpc", self.endpoint, self.port)
     }
-=======
->>>>>>> a88087d9
 }
 
 /// The configuration file to impose various limits
 /// on the resources used by the linera-exporter.
 #[derive(Serialize, Deserialize, Debug, Clone, Copy)]
 pub struct LimitsConfig {
-<<<<<<< HEAD
-    /// Time period in seconds between periodic persistence
-    /// to the shared storage.
-    pub persistence_period: u16,
-=======
     /// Time period in milliseconds between periodic persistence
     /// to the shared storage.
     pub persistence_period_ms: u32,
->>>>>>> a88087d9
     /// Maximum size of the work queue i.e. maximum number
     /// of blocks queued up for exports per destination.
     pub work_queue_size: u16,
     /// Maximum weight of the blob cache in megabytes.
-<<<<<<< HEAD
-    pub blob_cache_weight: u16,
-    /// Estimated number of elements for the blob cache.
-    pub blob_cache_items_capacity: u16,
-    /// Maximum weight of the block cache in megabytes.
-    pub block_cache_weight: u16,
-=======
     pub blob_cache_weight_mb: u16,
     /// Estimated number of elements for the blob cache.
     pub blob_cache_items_capacity: u16,
     /// Maximum weight of the block cache in megabytes.
     pub block_cache_weight_mb: u16,
->>>>>>> a88087d9
     /// Estimated number of elements for the block cache.
     pub block_cache_items_capacity: u16,
     /// Maximum weight in megabytes for the combined
     /// cache, consisting of small miscellaneous items.
-<<<<<<< HEAD
-    pub auxiliary_cache_size: u16,
-=======
     pub auxiliary_cache_size_mb: u16,
->>>>>>> a88087d9
 }
 
 impl Default for LimitsConfig {
     fn default() -> Self {
         Self {
-<<<<<<< HEAD
-            persistence_period: 299,
-            work_queue_size: 256,
-            blob_cache_weight: 1024,
-            blob_cache_items_capacity: 8192,
-            block_cache_weight: 1024,
-            block_cache_items_capacity: 8192,
-            auxiliary_cache_size: 1024,
-=======
             persistence_period_ms: 299 * 1000,
             work_queue_size: 256,
             blob_cache_weight_mb: 1024,
@@ -343,7 +306,6 @@
             block_cache_weight_mb: 1024,
             block_cache_items_capacity: 8192,
             auxiliary_cache_size_mb: 1024,
->>>>>>> a88087d9
         }
     }
 }