--- conflicted
+++ resolved
@@ -12,13 +12,8 @@
 use futures::Future;
 use linera_base::{
     crypto::KeyPair,
-<<<<<<< HEAD
     data_types::{BlockHeight, Timestamp},
     identifiers::{Account, ChainId},
-=======
-    data_types::{Blob, BlockHeight, Timestamp},
-    identifiers::{Account, BlobId, BytecodeId, ChainId},
->>>>>>> e40f37cc
     ownership::ChainOwnership,
 };
 use linera_chain::data_types::Certificate;
@@ -294,76 +289,6 @@
         }
     }
 
-<<<<<<< HEAD
-=======
-    pub async fn publish_bytecode(
-        &mut self,
-        chain_client: &ChainClient<NodeProvider, S>,
-        contract: PathBuf,
-        service: PathBuf,
-    ) -> anyhow::Result<BytecodeId> {
-        info!("Loading bytecode files");
-        let contract_bytecode = Bytecode::load_from_file(&contract).await.context(format!(
-            "failed to load contract bytecode from {:?}",
-            &contract
-        ))?;
-        let service_bytecode = Bytecode::load_from_file(&service).await.context(format!(
-            "failed to load service bytecode from {:?}",
-            &service
-        ))?;
-
-        info!("Publishing bytecode");
-        let (bytecode_id, _) = self
-            .apply_client_command(chain_client, |chain_client| {
-                let contract_bytecode = contract_bytecode.clone();
-                let service_bytecode = service_bytecode.clone();
-                let chain_client = chain_client.clone();
-                async move {
-                    chain_client
-                        .publish_bytecode(contract_bytecode, service_bytecode)
-                        .await
-                        .context("Failed to publish bytecode")
-                }
-            })
-            .await?;
-
-        info!("{}", "Bytecode published successfully!".green().bold());
-
-        info!("Synchronizing client and processing inbox");
-        chain_client.synchronize_from_validators().await?;
-        self.process_inbox(chain_client).await?;
-        Ok(bytecode_id)
-    }
-
-    pub async fn publish_data_blob(
-        &mut self,
-        chain_client: &ChainClient<NodeProvider, S>,
-        blob_path: PathBuf,
-    ) -> anyhow::Result<BlobId> {
-        info!("Loading data blob file");
-        let blob = Blob::load_data_blob_from_file(&blob_path)
-            .await
-            .context(format!("failed to load data blob from {:?}", &blob_path))?;
-        let blob_id = blob.id();
-
-        info!("Publishing data blob");
-        self.apply_client_command(chain_client, |chain_client| {
-            let blob = blob.clone();
-            let chain_client = chain_client.clone();
-            async move {
-                chain_client
-                    .publish_blob(blob)
-                    .await
-                    .context("Failed to publish data blob")
-            }
-        })
-        .await?;
-
-        info!("{}", "Data blob published successfully!".green().bold());
-        Ok(blob_id)
-    }
-
->>>>>>> e40f37cc
     /// Applies the given function to the chain client.
     ///
     /// Updates the wallet regardless of the outcome. As long as the function returns a round
@@ -438,7 +363,7 @@
     S: Storage + Clone + Send + Sync + 'static,
     ViewError: From<S::StoreError>,
     W: Persist<Target = Wallet>,
-{
+                {
     pub async fn publish_bytecode(
         &mut self,
         chain_client: &ChainClient<NodeProvider, S>,
@@ -470,7 +395,7 @@
             })
             .await?;
 
-        info!("{}", "Bytecode published successfully!");
+        info!("{}", "Bytecode published successfully!".green().bold());
 
         info!("Synchronizing client and processing inbox");
         chain_client.synchronize_from_validators().await?;
@@ -502,7 +427,7 @@
         })
         .await?;
 
-        info!("{}", "Data blob published successfully!");
+        info!("{}", "Data blob published successfully!".green().bold());
         Ok(blob_id)
     }
 }
