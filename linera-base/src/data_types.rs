// Copyright (c) Facebook, Inc. and its affiliates.
// Copyright (c) Zefchain Labs, Inc.
// SPDX-License-Identifier: Apache-2.0

//! Core data-types used in the Linera protocol.

#[cfg(with_testing)]
use std::ops;
use std::{
    collections::BTreeMap,
    fmt::{self, Display},
    fs,
    hash::Hash,
    io, iter,
    num::ParseIntError,
    ops::{Bound, RangeBounds},
    path::Path,
    str::FromStr,
};

use async_graphql::{InputObject, SimpleObject};
use custom_debug_derive::Debug;
use linera_witty::{WitLoad, WitStore, WitType};
use serde::{Deserialize, Deserializer, Serialize, Serializer};
use thiserror::Error;

#[cfg(with_metrics)]
use crate::prometheus_util::MeasureLatency as _;
use crate::{
    crypto::{BcsHashable, CryptoError, CryptoHash},
    doc_scalar, hex_debug, http,
    identifiers::{
        ApplicationId, BlobId, BlobType, ChainId, EventId, GenericApplicationId, ModuleId, StreamId,
    },
    limited_writer::{LimitedWriter, LimitedWriterError},
    ownership::ChainOwnership,
    time::{Duration, SystemTime},
    vm::VmRuntime,
};

/// A non-negative amount of tokens.
///
/// This is a fixed-point fraction, with [`Amount::DECIMAL_PLACES`] digits after the point.
/// [`Amount::ONE`] is one whole token, divisible into `10.pow(Amount::DECIMAL_PLACES)` parts.
#[derive(
    Eq, PartialEq, Ord, PartialOrd, Copy, Clone, Hash, Default, Debug, WitType, WitLoad, WitStore,
)]
#[cfg_attr(
    all(with_testing, not(target_arch = "wasm32")),
    derive(test_strategy::Arbitrary)
)]
pub struct Amount(u128);

#[derive(Serialize, Deserialize)]
#[serde(rename = "Amount")]
struct AmountString(String);

#[derive(Serialize, Deserialize)]
#[serde(rename = "Amount")]
struct AmountU128(u128);

impl Serialize for Amount {
    fn serialize<S: serde::ser::Serializer>(&self, serializer: S) -> Result<S::Ok, S::Error> {
        if serializer.is_human_readable() {
            AmountString(self.to_string()).serialize(serializer)
        } else {
            AmountU128(self.0).serialize(serializer)
        }
    }
}

impl<'de> Deserialize<'de> for Amount {
    fn deserialize<D: serde::de::Deserializer<'de>>(deserializer: D) -> Result<Self, D::Error> {
        if deserializer.is_human_readable() {
            let AmountString(s) = AmountString::deserialize(deserializer)?;
            s.parse().map_err(serde::de::Error::custom)
        } else {
            Ok(Amount(AmountU128::deserialize(deserializer)?.0))
        }
    }
}

/// A block height to identify blocks in a chain.
#[derive(
    Eq,
    PartialEq,
    Ord,
    PartialOrd,
    Copy,
    Clone,
    Hash,
    Default,
    Debug,
    Serialize,
    Deserialize,
    WitType,
    WitLoad,
    WitStore,
)]
#[cfg_attr(with_testing, derive(test_strategy::Arbitrary))]
pub struct BlockHeight(pub u64);

/// An identifier for successive attempts to decide a value in a consensus protocol.
#[derive(
    Eq, PartialEq, Ord, PartialOrd, Copy, Clone, Hash, Default, Debug, Serialize, Deserialize,
)]
pub enum Round {
    /// The initial fast round.
    #[default]
    Fast,
    /// The N-th multi-leader round.
    MultiLeader(u32),
    /// The N-th single-leader round.
    SingleLeader(u32),
    /// The N-th round where the validators rotate as leaders.
    Validator(u32),
}

/// A duration in microseconds.
#[derive(
    Eq,
    PartialEq,
    Ord,
    PartialOrd,
    Copy,
    Clone,
    Hash,
    Default,
    Debug,
    Serialize,
    Deserialize,
    WitType,
    WitLoad,
    WitStore,
)]
pub struct TimeDelta(u64);

impl TimeDelta {
    /// Returns the given number of microseconds as a [`TimeDelta`].
    pub const fn from_micros(micros: u64) -> Self {
        TimeDelta(micros)
    }

    /// Returns the given number of milliseconds as a [`TimeDelta`].
    pub const fn from_millis(millis: u64) -> Self {
        TimeDelta(millis.saturating_mul(1_000))
    }

    /// Returns the given number of seconds as a [`TimeDelta`].
    pub const fn from_secs(secs: u64) -> Self {
        TimeDelta(secs.saturating_mul(1_000_000))
    }

    /// Returns the given duration, rounded to the nearest microsecond and capped to the maximum
    /// [`TimeDelta`] value.
    pub fn from_duration(duration: Duration) -> Self {
        TimeDelta::from_micros(u64::try_from(duration.as_micros()).unwrap_or(u64::MAX))
    }

    /// Returns this [`TimeDelta`] as a number of microseconds.
    pub const fn as_micros(&self) -> u64 {
        self.0
    }

    /// Returns this [`TimeDelta`] as a [`Duration`].
    pub const fn as_duration(&self) -> Duration {
        Duration::from_micros(self.as_micros())
    }
}

/// A timestamp, in microseconds since the Unix epoch.
#[derive(
    Eq,
    PartialEq,
    Ord,
    PartialOrd,
    Copy,
    Clone,
    Hash,
    Default,
    Debug,
    Serialize,
    Deserialize,
    WitType,
    WitLoad,
    WitStore,
)]
pub struct Timestamp(u64);

impl Timestamp {
    /// Returns the current time according to the system clock.
    pub fn now() -> Timestamp {
        Timestamp(
            SystemTime::UNIX_EPOCH
                .elapsed()
                .expect("system time should be after Unix epoch")
                .as_micros()
                .try_into()
                .unwrap_or(u64::MAX),
        )
    }

    /// Returns the number of microseconds since the Unix epoch.
    pub const fn micros(&self) -> u64 {
        self.0
    }

    /// Returns the [`TimeDelta`] between `other` and `self`, or zero if `other` is not earlier
    /// than `self`.
    pub const fn delta_since(&self, other: Timestamp) -> TimeDelta {
        TimeDelta::from_micros(self.0.saturating_sub(other.0))
    }

    /// Returns the [`Duration`] between `other` and `self`, or zero if `other` is not
    /// earlier than `self`.
    pub const fn duration_since(&self, other: Timestamp) -> Duration {
        Duration::from_micros(self.0.saturating_sub(other.0))
    }

    /// Returns the timestamp that is `duration` later than `self`.
    pub const fn saturating_add(&self, duration: TimeDelta) -> Timestamp {
        Timestamp(self.0.saturating_add(duration.0))
    }

    /// Returns the timestamp that is `duration` earlier than `self`.
    pub const fn saturating_sub(&self, duration: TimeDelta) -> Timestamp {
        Timestamp(self.0.saturating_sub(duration.0))
    }

    /// Returns a timestamp `micros` microseconds earlier than `self`, or the lowest possible value
    /// if it would underflow.
    pub const fn saturating_sub_micros(&self, micros: u64) -> Timestamp {
        Timestamp(self.0.saturating_sub(micros))
    }
}

impl From<u64> for Timestamp {
    fn from(t: u64) -> Timestamp {
        Timestamp(t)
    }
}

impl Display for Timestamp {
    fn fmt(&self, f: &mut fmt::Formatter<'_>) -> fmt::Result {
        if let Some(date_time) = chrono::DateTime::from_timestamp(
            (self.0 / 1_000_000) as i64,
            ((self.0 % 1_000_000) * 1_000) as u32,
        ) {
            return date_time.naive_utc().fmt(f);
        }
        self.0.fmt(f)
    }
}

/// Resources that an application may spend during the execution of transaction or an
/// application call.
#[derive(
    Clone, Copy, Debug, Default, Deserialize, Eq, PartialEq, Serialize, WitLoad, WitStore, WitType,
)]
pub struct Resources {
    /// An amount of Wasm execution fuel.
    pub wasm_fuel: u64,
    /// An amount of EVM execution fuel.
    pub evm_fuel: u64,
    /// A number of read operations to be executed.
    pub read_operations: u32,
    /// A number of write operations to be executed.
    pub write_operations: u32,
    /// A number of bytes to read.
    pub bytes_to_read: u32,
    /// A number of bytes to write.
    pub bytes_to_write: u32,
    /// A number of blobs to read.
    pub blobs_to_read: u32,
    /// A number of blobs to publish.
    pub blobs_to_publish: u32,
    /// A number of blob bytes to read.
    pub blob_bytes_to_read: u32,
    /// A number of blob bytes to publish.
    pub blob_bytes_to_publish: u32,
    /// A number of messages to be sent.
    pub messages: u32,
    /// The size of the messages to be sent.
    // TODO(#1531): Account for the type of message to be sent.
    pub message_size: u32,
    /// An increase in the amount of storage space.
    pub storage_size_delta: u32,
    /// A number of service-as-oracle requests to be performed.
    pub service_as_oracle_queries: u32,
    /// A number of HTTP requests to be performed.
    pub http_requests: u32,
    // TODO(#1532): Account for the system calls that we plan on calling.
    // TODO(#1533): Allow declaring calls to other applications instead of having to count them here.
}

/// A request to send a message.
#[derive(Clone, Debug, Deserialize, Serialize, WitLoad, WitType)]
#[cfg_attr(with_testing, derive(Eq, PartialEq, WitStore))]
#[witty_specialize_with(Message = Vec<u8>)]
pub struct SendMessageRequest<Message> {
    /// The destination of the message.
    pub destination: ChainId,
    /// Whether the message is authenticated.
    pub authenticated: bool,
    /// Whether the message is tracked.
    pub is_tracked: bool,
    /// The grant resources forwarded with the message.
    pub grant: Resources,
    /// The message itself.
    pub message: Message,
}

impl<Message> SendMessageRequest<Message>
where
    Message: Serialize,
{
    /// Serializes the internal `Message` type into raw bytes.
    pub fn into_raw(self) -> SendMessageRequest<Vec<u8>> {
        let message = bcs::to_bytes(&self.message).expect("Failed to serialize message");

        SendMessageRequest {
            destination: self.destination,
            authenticated: self.authenticated,
            is_tracked: self.is_tracked,
            grant: self.grant,
            message,
        }
    }
}

/// An error type for arithmetic errors.
#[derive(Debug, Error)]
#[allow(missing_docs)]
pub enum ArithmeticError {
    #[error("Number overflow")]
    Overflow,
    #[error("Number underflow")]
    Underflow,
}

macro_rules! impl_wrapped_number {
    ($name:ident, $wrapped:ident) => {
        impl $name {
            /// The zero value.
            pub const ZERO: Self = Self(0);

            /// The maximum value.
            pub const MAX: Self = Self($wrapped::MAX);

            /// Checked addition.
            pub fn try_add(self, other: Self) -> Result<Self, ArithmeticError> {
                let val = self
                    .0
                    .checked_add(other.0)
                    .ok_or(ArithmeticError::Overflow)?;
                Ok(Self(val))
            }

            /// Checked increment.
            pub fn try_add_one(self) -> Result<Self, ArithmeticError> {
                let val = self.0.checked_add(1).ok_or(ArithmeticError::Overflow)?;
                Ok(Self(val))
            }

            /// Saturating addition.
            pub const fn saturating_add(self, other: Self) -> Self {
                let val = self.0.saturating_add(other.0);
                Self(val)
            }

            /// Checked subtraction.
            pub fn try_sub(self, other: Self) -> Result<Self, ArithmeticError> {
                let val = self
                    .0
                    .checked_sub(other.0)
                    .ok_or(ArithmeticError::Underflow)?;
                Ok(Self(val))
            }

            /// Checked decrement.
            pub fn try_sub_one(self) -> Result<Self, ArithmeticError> {
                let val = self.0.checked_sub(1).ok_or(ArithmeticError::Underflow)?;
                Ok(Self(val))
            }

            /// Saturating subtraction.
            pub const fn saturating_sub(self, other: Self) -> Self {
                let val = self.0.saturating_sub(other.0);
                Self(val)
            }

            /// Checked in-place addition.
            pub fn try_add_assign(&mut self, other: Self) -> Result<(), ArithmeticError> {
                self.0 = self
                    .0
                    .checked_add(other.0)
                    .ok_or(ArithmeticError::Overflow)?;
                Ok(())
            }

            /// Checked in-place increment.
            pub fn try_add_assign_one(&mut self) -> Result<(), ArithmeticError> {
                self.0 = self.0.checked_add(1).ok_or(ArithmeticError::Overflow)?;
                Ok(())
            }

            /// Saturating in-place addition.
            pub const fn saturating_add_assign(&mut self, other: Self) {
                self.0 = self.0.saturating_add(other.0);
            }

            /// Checked in-place subtraction.
            pub fn try_sub_assign(&mut self, other: Self) -> Result<(), ArithmeticError> {
                self.0 = self
                    .0
                    .checked_sub(other.0)
                    .ok_or(ArithmeticError::Underflow)?;
                Ok(())
            }

            /// Saturating multiplication.
            pub const fn saturating_mul(&self, other: $wrapped) -> Self {
                Self(self.0.saturating_mul(other))
            }

            /// Checked multiplication.
            pub fn try_mul(self, other: $wrapped) -> Result<Self, ArithmeticError> {
                let val = self.0.checked_mul(other).ok_or(ArithmeticError::Overflow)?;
                Ok(Self(val))
            }

            /// Checked in-place multiplication.
            pub fn try_mul_assign(&mut self, other: $wrapped) -> Result<(), ArithmeticError> {
                self.0 = self.0.checked_mul(other).ok_or(ArithmeticError::Overflow)?;
                Ok(())
            }
        }

        impl From<$name> for $wrapped {
            fn from(value: $name) -> Self {
                value.0
            }
        }

        // Cannot directly create values for a wrapped type, except for testing.
        #[cfg(with_testing)]
        impl From<$wrapped> for $name {
            fn from(value: $wrapped) -> Self {
                Self(value)
            }
        }

        #[cfg(with_testing)]
        impl ops::Add for $name {
            type Output = Self;

            fn add(self, other: Self) -> Self {
                Self(self.0 + other.0)
            }
        }

        #[cfg(with_testing)]
        impl ops::Sub for $name {
            type Output = Self;

            fn sub(self, other: Self) -> Self {
                Self(self.0 - other.0)
            }
        }

        #[cfg(with_testing)]
        impl ops::Mul<$wrapped> for $name {
            type Output = Self;

            fn mul(self, other: $wrapped) -> Self {
                Self(self.0 * other)
            }
        }
    };
}

impl TryFrom<BlockHeight> for usize {
    type Error = ArithmeticError;

    fn try_from(height: BlockHeight) -> Result<usize, ArithmeticError> {
        usize::try_from(height.0).map_err(|_| ArithmeticError::Overflow)
    }
}

<<<<<<< HEAD
#[cfg(not(with_testing))]
impl From<u64> for BlockHeight {
    fn from(value: u64) -> Self {
        Self(value)
    }
}

/// Allows converting [`BlockHeight`] ranges to inclusive tuples of bounds.
pub trait RangeExt {
    /// Returns the range as a tuple of inclusive bounds.
    /// If the range is empty, returns `None`.
    fn to_inclusive(&self) -> Option<(BlockHeight, BlockHeight)>;
}

impl<T: RangeBounds<BlockHeight>> RangeExt for T {
    fn to_inclusive(&self) -> Option<(BlockHeight, BlockHeight)> {
        let start = match self.start_bound() {
            Bound::Included(height) => *height,
            Bound::Excluded(height) => height.try_add_one().ok()?,
            Bound::Unbounded => BlockHeight(0),
        };
        let end = match self.end_bound() {
            Bound::Included(height) => *height,
            Bound::Excluded(height) => height.try_sub_one().ok()?,
            Bound::Unbounded => BlockHeight::MAX,
        };
        if start > end {
            return None;
        }
        Some((start, end))
    }
}

=======
>>>>>>> 125bb6bc
impl_wrapped_number!(Amount, u128);
impl_wrapped_number!(BlockHeight, u64);
impl_wrapped_number!(TimeDelta, u64);

impl Display for Amount {
    fn fmt(&self, f: &mut fmt::Formatter<'_>) -> fmt::Result {
        // Print the wrapped integer, padded with zeros to cover a digit before the decimal point.
        let places = Amount::DECIMAL_PLACES as usize;
        let min_digits = places + 1;
        let decimals = format!("{:0min_digits$}", self.0);
        let integer_part = &decimals[..(decimals.len() - places)];
        let fractional_part = decimals[(decimals.len() - places)..].trim_end_matches('0');

        // For now, we never trim non-zero digits so we don't lose any precision.
        let precision = f.precision().unwrap_or(0).max(fractional_part.len());
        let sign = if f.sign_plus() && self.0 > 0 { "+" } else { "" };
        // The amount of padding: desired width minus sign, point and number of digits.
        let pad_width = f.width().map_or(0, |w| {
            w.saturating_sub(precision)
                .saturating_sub(sign.len() + integer_part.len() + 1)
        });
        let left_pad = match f.align() {
            None | Some(fmt::Alignment::Right) => pad_width,
            Some(fmt::Alignment::Center) => pad_width / 2,
            Some(fmt::Alignment::Left) => 0,
        };

        for _ in 0..left_pad {
            write!(f, "{}", f.fill())?;
        }
        write!(f, "{sign}{integer_part}.{fractional_part:0<precision$}")?;
        for _ in left_pad..pad_width {
            write!(f, "{}", f.fill())?;
        }
        Ok(())
    }
}

#[derive(Error, Debug)]
#[allow(missing_docs)]
pub enum ParseAmountError {
    #[error("cannot parse amount")]
    Parse,
    #[error("cannot represent amount: number too high")]
    TooHigh,
    #[error("cannot represent amount: too many decimal places after the point")]
    TooManyDigits,
}

impl FromStr for Amount {
    type Err = ParseAmountError;

    fn from_str(src: &str) -> Result<Self, Self::Err> {
        let mut result: u128 = 0;
        let mut decimals: Option<u8> = None;
        let mut chars = src.trim().chars().peekable();
        if chars.peek() == Some(&'+') {
            chars.next();
        }
        for char in chars {
            match char {
                '_' => {}
                '.' if decimals.is_some() => return Err(ParseAmountError::Parse),
                '.' => decimals = Some(Amount::DECIMAL_PLACES),
                char => {
                    let digit = u128::from(char.to_digit(10).ok_or(ParseAmountError::Parse)?);
                    if let Some(d) = &mut decimals {
                        *d = d.checked_sub(1).ok_or(ParseAmountError::TooManyDigits)?;
                    }
                    result = result
                        .checked_mul(10)
                        .and_then(|r| r.checked_add(digit))
                        .ok_or(ParseAmountError::TooHigh)?;
                }
            }
        }
        result = result
            .checked_mul(10u128.pow(decimals.unwrap_or(Amount::DECIMAL_PLACES) as u32))
            .ok_or(ParseAmountError::TooHigh)?;
        Ok(Amount(result))
    }
}

impl Display for BlockHeight {
    fn fmt(&self, f: &mut fmt::Formatter<'_>) -> fmt::Result {
        self.0.fmt(f)
    }
}

impl FromStr for BlockHeight {
    type Err = ParseIntError;

    fn from_str(src: &str) -> Result<Self, Self::Err> {
        Ok(Self(u64::from_str(src)?))
    }
}

impl Display for Round {
    fn fmt(&self, f: &mut fmt::Formatter<'_>) -> fmt::Result {
        match self {
            Round::Fast => write!(f, "fast round"),
            Round::MultiLeader(r) => write!(f, "multi-leader round {}", r),
            Round::SingleLeader(r) => write!(f, "single-leader round {}", r),
            Round::Validator(r) => write!(f, "validator round {}", r),
        }
    }
}

impl Round {
    /// Whether the round is a multi-leader round.
    pub fn is_multi_leader(&self) -> bool {
        matches!(self, Round::MultiLeader(_))
    }

    /// Returns the round number if this is a multi-leader round, `None` otherwise.
    pub fn multi_leader(&self) -> Option<u32> {
        match self {
            Round::MultiLeader(number) => Some(*number),
            _ => None,
        }
    }

    /// Whether the round is the fast round.
    pub fn is_fast(&self) -> bool {
        matches!(self, Round::Fast)
    }

    /// The index of a round amongst the rounds of the same category.
    pub fn number(&self) -> u32 {
        match self {
            Round::Fast => 0,
            Round::MultiLeader(r) | Round::SingleLeader(r) | Round::Validator(r) => *r,
        }
    }

    /// The category of the round as a string.
    pub fn type_name(&self) -> &'static str {
        match self {
            Round::Fast => "fast",
            Round::MultiLeader(_) => "multi",
            Round::SingleLeader(_) => "single",
            Round::Validator(_) => "validator",
        }
    }
}

impl<'a> iter::Sum<&'a Amount> for Amount {
    fn sum<I: Iterator<Item = &'a Self>>(iter: I) -> Self {
        iter.fold(Self::ZERO, |a, b| a.saturating_add(*b))
    }
}

impl Amount {
    /// The base-10 exponent representing how much a token can be divided.
    pub const DECIMAL_PLACES: u8 = 18;

    /// One token.
    pub const ONE: Amount = Amount(10u128.pow(Amount::DECIMAL_PLACES as u32));

    /// Returns an `Amount` corresponding to that many tokens, or `Amount::MAX` if saturated.
    pub const fn from_tokens(tokens: u128) -> Amount {
        Self::ONE.saturating_mul(tokens)
    }

    /// Returns an `Amount` corresponding to that many millitokens, or `Amount::MAX` if saturated.
    pub const fn from_millis(millitokens: u128) -> Amount {
        Amount(10u128.pow(Amount::DECIMAL_PLACES as u32 - 3)).saturating_mul(millitokens)
    }

    /// Returns an `Amount` corresponding to that many microtokens, or `Amount::MAX` if saturated.
    pub const fn from_micros(microtokens: u128) -> Amount {
        Amount(10u128.pow(Amount::DECIMAL_PLACES as u32 - 6)).saturating_mul(microtokens)
    }

    /// Returns an `Amount` corresponding to that many nanotokens, or `Amount::MAX` if saturated.
    pub const fn from_nanos(nanotokens: u128) -> Amount {
        Amount(10u128.pow(Amount::DECIMAL_PLACES as u32 - 9)).saturating_mul(nanotokens)
    }

    /// Returns an `Amount` corresponding to that many attotokens.
    pub const fn from_attos(attotokens: u128) -> Amount {
        Amount(attotokens)
    }

    /// Helper function to obtain the 64 most significant bits of the balance.
    pub const fn upper_half(self) -> u64 {
        (self.0 >> 64) as u64
    }

    /// Helper function to obtain the 64 least significant bits of the balance.
    pub const fn lower_half(self) -> u64 {
        self.0 as u64
    }

    /// Divides this by the other amount. If the other is 0, it returns `u128::MAX`.
    pub fn saturating_div(self, other: Amount) -> u128 {
        self.0.checked_div(other.0).unwrap_or(u128::MAX)
    }

    /// Returns whether this amount is 0.
    pub fn is_zero(&self) -> bool {
        *self == Amount::ZERO
    }
}

/// What created a chain.
#[derive(Eq, PartialEq, Ord, PartialOrd, Copy, Clone, Hash, Debug, Serialize, Deserialize)]
pub enum ChainOrigin {
    /// The chain was created by the genesis configuration.
    Root(u32),
    /// The chain was created by a call from another chain.
    Child {
        /// The parent of this chain.
        parent: ChainId,
        /// The block height in the parent at which this chain was created.
        block_height: BlockHeight,
        /// The index of this chain among chains created at the same block height in the parent
        /// chain.
        chain_index: u32,
    },
}

impl ChainOrigin {
    /// Whether the chain was created by another chain.
    pub fn is_child(&self) -> bool {
        matches!(self, ChainOrigin::Child { .. })
    }
}

/// A number identifying the configuration of the chain (aka the committee).
#[derive(Eq, PartialEq, Ord, PartialOrd, Copy, Clone, Hash, Default, Debug)]
pub struct Epoch(pub u32);

impl Epoch {
    /// The zero epoch.
    pub const ZERO: Epoch = Epoch(0);
}

impl Serialize for Epoch {
    fn serialize<S>(&self, serializer: S) -> Result<S::Ok, S::Error>
    where
        S: serde::ser::Serializer,
    {
        if serializer.is_human_readable() {
            serializer.serialize_str(&self.0.to_string())
        } else {
            serializer.serialize_newtype_struct("Epoch", &self.0)
        }
    }
}

impl<'de> Deserialize<'de> for Epoch {
    fn deserialize<D>(deserializer: D) -> Result<Self, D::Error>
    where
        D: serde::de::Deserializer<'de>,
    {
        if deserializer.is_human_readable() {
            let s = String::deserialize(deserializer)?;
            Ok(Epoch(u32::from_str(&s).map_err(serde::de::Error::custom)?))
        } else {
            #[derive(Deserialize)]
            #[serde(rename = "Epoch")]
            struct EpochDerived(u32);

            let value = EpochDerived::deserialize(deserializer)?;
            Ok(Self(value.0))
        }
    }
}

impl std::fmt::Display for Epoch {
    fn fmt(&self, f: &mut std::fmt::Formatter<'_>) -> std::result::Result<(), std::fmt::Error> {
        write!(f, "{}", self.0)
    }
}

impl std::str::FromStr for Epoch {
    type Err = CryptoError;

    fn from_str(s: &str) -> Result<Self, Self::Err> {
        Ok(Epoch(s.parse()?))
    }
}

impl From<u32> for Epoch {
    fn from(value: u32) -> Self {
        Epoch(value)
    }
}

impl Epoch {
    /// Tries to return an epoch with a number increased by one. Returns an error if an overflow
    /// happens.
    #[inline]
    pub fn try_add_one(self) -> Result<Self, ArithmeticError> {
        let val = self.0.checked_add(1).ok_or(ArithmeticError::Overflow)?;
        Ok(Self(val))
    }

    /// Tries to add one to this epoch's number. Returns an error if an overflow happens.
    #[inline]
    pub fn try_add_assign_one(&mut self) -> Result<(), ArithmeticError> {
        self.0 = self.0.checked_add(1).ok_or(ArithmeticError::Overflow)?;
        Ok(())
    }
}

/// The initial configuration for a new chain.
#[derive(Debug, PartialEq, Eq, Hash, Clone, Serialize, Deserialize)]
pub struct InitialChainConfig {
    /// The ownership configuration of the new chain.
    pub ownership: ChainOwnership,
    /// The epoch in which the chain is created.
    pub epoch: Epoch,
    /// Serialized committees corresponding to epochs.
    pub committees: BTreeMap<Epoch, Vec<u8>>,
    /// The initial chain balance.
    pub balance: Amount,
    /// The initial application permissions.
    pub application_permissions: ApplicationPermissions,
}

/// Initial chain configuration and chain origin.
#[derive(Eq, PartialEq, Clone, Hash, Debug, Serialize, Deserialize)]
pub struct ChainDescription {
    origin: ChainOrigin,
    timestamp: Timestamp,
    config: InitialChainConfig,
}

impl ChainDescription {
    /// Creates a new [`ChainDescription`].
    pub fn new(origin: ChainOrigin, config: InitialChainConfig, timestamp: Timestamp) -> Self {
        Self {
            origin,
            config,
            timestamp,
        }
    }

    /// Returns the [`ChainId`] based on this [`ChainDescription`].
    pub fn id(&self) -> ChainId {
        ChainId::from(self)
    }

    /// Returns the [`ChainOrigin`] describing who created this chain.
    pub fn origin(&self) -> ChainOrigin {
        self.origin
    }

    /// Returns a reference to the [`InitialChainConfig`] of the chain.
    pub fn config(&self) -> &InitialChainConfig {
        &self.config
    }

    /// Returns the timestamp of when the chain was created.
    pub fn timestamp(&self) -> Timestamp {
        self.timestamp
    }

    /// Whether the chain was created by another chain.
    pub fn is_child(&self) -> bool {
        self.origin.is_child()
    }
}

impl BcsHashable<'_> for ChainDescription {}

/// A description of the current Linera network to be stored in every node's database.
#[derive(Clone, Debug, Serialize, Deserialize, Eq, PartialEq)]
pub struct NetworkDescription {
    /// The name of the network.
    pub name: String,
    /// Hash of the network's genesis config.
    pub genesis_config_hash: CryptoHash,
    /// Genesis timestamp.
    pub genesis_timestamp: Timestamp,
    /// The chain ID of the admin chain.
    pub admin_chain_id: ChainId,
}

/// Permissions for applications on a chain.
#[derive(
    Default,
    Debug,
    PartialEq,
    Eq,
    PartialOrd,
    Ord,
    Hash,
    Clone,
    Serialize,
    Deserialize,
    WitType,
    WitLoad,
    WitStore,
    InputObject,
)]
pub struct ApplicationPermissions {
    /// If this is `None`, all system operations and application operations are allowed.
    /// If it is `Some`, only operations from the specified applications are allowed, and
    /// no system operations.
    #[debug(skip_if = Option::is_none)]
    pub execute_operations: Option<Vec<ApplicationId>>,
    /// At least one operation or incoming message from each of these applications must occur in
    /// every block.
    #[graphql(default)]
    #[debug(skip_if = Vec::is_empty)]
    pub mandatory_applications: Vec<ApplicationId>,
    /// These applications are allowed to close the current chain using the system API.
    #[graphql(default)]
    #[debug(skip_if = Vec::is_empty)]
    pub close_chain: Vec<ApplicationId>,
    /// These applications are allowed to change the application permissions using the system API.
    #[graphql(default)]
    #[debug(skip_if = Vec::is_empty)]
    pub change_application_permissions: Vec<ApplicationId>,
    /// These applications are allowed to perform calls to services as oracles.
    #[graphql(default)]
    #[debug(skip_if = Option::is_none)]
    pub call_service_as_oracle: Option<Vec<ApplicationId>>,
    /// These applications are allowed to perform HTTP requests.
    #[graphql(default)]
    #[debug(skip_if = Option::is_none)]
    pub make_http_requests: Option<Vec<ApplicationId>>,
}

impl ApplicationPermissions {
    /// Creates new `ApplicationPermissions` where the given application is the only one
    /// whose operations are allowed and mandatory, and it can also close the chain.
    pub fn new_single(app_id: ApplicationId) -> Self {
        Self {
            execute_operations: Some(vec![app_id]),
            mandatory_applications: vec![app_id],
            close_chain: vec![app_id],
            change_application_permissions: vec![app_id],
            call_service_as_oracle: Some(vec![app_id]),
            make_http_requests: Some(vec![app_id]),
        }
    }

    /// Creates new `ApplicationPermissions` where the given applications are the only ones
    /// whose operations are allowed and mandatory, and they can also close the chain.
    pub fn new_multiple(app_ids: Vec<ApplicationId>) -> Self {
        Self {
            execute_operations: Some(app_ids.clone()),
            mandatory_applications: app_ids.clone(),
            close_chain: app_ids.clone(),
            change_application_permissions: app_ids.clone(),
            call_service_as_oracle: Some(app_ids.clone()),
            make_http_requests: Some(app_ids),
        }
    }

    /// Returns whether operations with the given application ID are allowed on this chain.
    pub fn can_execute_operations(&self, app_id: &GenericApplicationId) -> bool {
        match (app_id, &self.execute_operations) {
            (_, None) => true,
            (GenericApplicationId::System, Some(_)) => false,
            (GenericApplicationId::User(app_id), Some(app_ids)) => app_ids.contains(app_id),
        }
    }

    /// Returns whether the given application is allowed to close this chain.
    pub fn can_close_chain(&self, app_id: &ApplicationId) -> bool {
        self.close_chain.contains(app_id)
    }

    /// Returns whether the given application is allowed to change the application
    /// permissions for this chain.
    pub fn can_change_application_permissions(&self, app_id: &ApplicationId) -> bool {
        self.change_application_permissions.contains(app_id)
    }

    /// Returns whether the given application can call services.
    pub fn can_call_services(&self, app_id: &ApplicationId) -> bool {
        self.call_service_as_oracle
            .as_ref()
            .map(|app_ids| app_ids.contains(app_id))
            .unwrap_or(true)
    }

    /// Returns whether the given application can make HTTP requests.
    pub fn can_make_http_requests(&self, app_id: &ApplicationId) -> bool {
        self.make_http_requests
            .as_ref()
            .map(|app_ids| app_ids.contains(app_id))
            .unwrap_or(true)
    }
}

/// A record of a single oracle response.
#[derive(Debug, PartialEq, Eq, Hash, Clone, Serialize, Deserialize)]
pub enum OracleResponse {
    /// The response from a service query.
    Service(
        #[debug(with = "hex_debug")]
        #[serde(with = "serde_bytes")]
        Vec<u8>,
    ),
    /// The response from an HTTP request.
    Http(http::Response),
    /// A successful read or write of a blob.
    Blob(BlobId),
    /// An assertion oracle that passed.
    Assert,
    /// The block's validation round.
    Round(Option<u32>),
    /// An event was read.
    Event(EventId, Vec<u8>),
}

impl BcsHashable<'_> for OracleResponse {}

/// Description of a user application.
#[derive(Clone, Debug, Deserialize, Eq, PartialEq, Hash, Serialize)]
pub struct ApplicationDescription {
    /// The unique ID of the bytecode to use for the application.
    pub module_id: ModuleId,
    /// The chain ID that created the application.
    pub creator_chain_id: ChainId,
    /// Height of the block that created this application.
    pub block_height: BlockHeight,
    /// The index of the application among those created in the same block.
    pub application_index: u32,
    /// The parameters of the application.
    #[serde(with = "serde_bytes")]
    #[debug(with = "hex_debug")]
    pub parameters: Vec<u8>,
    /// Required dependencies.
    pub required_application_ids: Vec<ApplicationId>,
}

impl From<&ApplicationDescription> for ApplicationId {
    fn from(description: &ApplicationDescription) -> Self {
        let mut hash = CryptoHash::new(&BlobContent::new_application_description(description));
        if matches!(description.module_id.vm_runtime, VmRuntime::Evm) {
            hash.make_evm_compatible();
        }
        ApplicationId::new(hash)
    }
}

impl BcsHashable<'_> for ApplicationDescription {}

impl ApplicationDescription {
    /// Gets the serialized bytes for this `ApplicationDescription`.
    pub fn to_bytes(&self) -> Vec<u8> {
        bcs::to_bytes(self).expect("Serializing blob bytes should not fail!")
    }

    /// Gets the `BlobId` of the contract
    pub fn contract_bytecode_blob_id(&self) -> BlobId {
        self.module_id.contract_bytecode_blob_id()
    }

    /// Gets the `BlobId` of the service
    pub fn service_bytecode_blob_id(&self) -> BlobId {
        self.module_id.service_bytecode_blob_id()
    }
}

/// A WebAssembly module's bytecode.
#[derive(Clone, Debug, Deserialize, Eq, Hash, PartialEq, Serialize)]
pub struct Bytecode {
    /// Bytes of the bytecode.
    #[serde(with = "serde_bytes")]
    #[debug(with = "hex_debug")]
    pub bytes: Vec<u8>,
}

impl Bytecode {
    /// Creates a new [`Bytecode`] instance using the provided `bytes`.
    pub fn new(bytes: Vec<u8>) -> Self {
        Bytecode { bytes }
    }

    /// Load bytecode from a Wasm module file.
    pub async fn load_from_file(path: impl AsRef<std::path::Path>) -> std::io::Result<Self> {
        let bytes = fs::read(path)?;
        Ok(Bytecode { bytes })
    }

    /// Compresses the [`Bytecode`] into a [`CompressedBytecode`].
    #[cfg(not(target_arch = "wasm32"))]
    pub fn compress(&self) -> CompressedBytecode {
        #[cfg(with_metrics)]
        let _compression_latency = metrics::BYTECODE_COMPRESSION_LATENCY.measure_latency();
        let compressed_bytes = zstd::stream::encode_all(&*self.bytes, 19)
            .expect("Compressing bytes in memory should not fail");

        CompressedBytecode { compressed_bytes }
    }
}

impl AsRef<[u8]> for Bytecode {
    fn as_ref(&self) -> &[u8] {
        self.bytes.as_ref()
    }
}

/// A type for errors happening during decompression.
#[derive(Error, Debug)]
pub enum DecompressionError {
    /// Compressed bytecode is invalid, and could not be decompressed.
    #[error("Bytecode could not be decompressed: {0}")]
    InvalidCompressedBytecode(#[from] io::Error),
}

/// A compressed WebAssembly module's bytecode.
#[derive(Clone, Debug, Deserialize, Hash, Serialize, WitType, WitStore)]
#[cfg_attr(with_testing, derive(Eq, PartialEq))]
pub struct CompressedBytecode {
    /// Compressed bytes of the bytecode.
    #[serde(with = "serde_bytes")]
    #[debug(with = "hex_debug")]
    pub compressed_bytes: Vec<u8>,
}

#[cfg(not(target_arch = "wasm32"))]
impl CompressedBytecode {
    /// Returns `true` if the decompressed size does not exceed the limit.
    pub fn decompressed_size_at_most(
        compressed_bytes: &[u8],
        limit: u64,
    ) -> Result<bool, DecompressionError> {
        let mut decoder = zstd::stream::Decoder::new(compressed_bytes)?;
        let limit = usize::try_from(limit).unwrap_or(usize::MAX);
        let mut writer = LimitedWriter::new(io::sink(), limit);
        match io::copy(&mut decoder, &mut writer) {
            Ok(_) => Ok(true),
            Err(error) => {
                error.downcast::<LimitedWriterError>()?;
                Ok(false)
            }
        }
    }

    /// Decompresses a [`CompressedBytecode`] into a [`Bytecode`].
    pub fn decompress(&self) -> Result<Bytecode, DecompressionError> {
        #[cfg(with_metrics)]
        let _decompression_latency = metrics::BYTECODE_DECOMPRESSION_LATENCY.measure_latency();
        let bytes = zstd::stream::decode_all(&*self.compressed_bytes)?;

        Ok(Bytecode { bytes })
    }
}

#[cfg(target_arch = "wasm32")]
impl CompressedBytecode {
    /// Returns `true` if the decompressed size does not exceed the limit.
    pub fn decompressed_size_at_most(
        compressed_bytes: &[u8],
        limit: u64,
    ) -> Result<bool, DecompressionError> {
        let limit = usize::try_from(limit).unwrap_or(usize::MAX);
        let mut writer = LimitedWriter::new(io::sink(), limit);
        let mut decoder = ruzstd::streaming_decoder::StreamingDecoder::new(compressed_bytes)
            .map_err(io::Error::other)?;

        // TODO(#2710): Decode multiple frames, if present
        match io::copy(&mut decoder, &mut writer) {
            Ok(_) => Ok(true),
            Err(error) => {
                error.downcast::<LimitedWriterError>()?;
                Ok(false)
            }
        }
    }

    /// Decompresses a [`CompressedBytecode`] into a [`Bytecode`].
    pub fn decompress(&self) -> Result<Bytecode, DecompressionError> {
        use ruzstd::{io::Read, streaming_decoder::StreamingDecoder};

        #[cfg(with_metrics)]
        let _decompression_latency = BYTECODE_DECOMPRESSION_LATENCY.measure_latency();

        let compressed_bytes = &*self.compressed_bytes;
        let mut bytes = Vec::new();
        let mut decoder = StreamingDecoder::new(compressed_bytes).map_err(io::Error::other)?;

        // TODO(#2710): Decode multiple frames, if present
        while !decoder.get_ref().is_empty() {
            decoder
                .read_to_end(&mut bytes)
                .expect("Reading from a slice in memory should not result in I/O errors");
        }

        Ok(Bytecode { bytes })
    }
}

impl BcsHashable<'_> for BlobContent {}

/// A blob of binary data.
#[derive(Hash, Clone, Debug, PartialEq, Eq, Serialize, Deserialize)]
pub struct BlobContent {
    /// The type of data represented by the bytes.
    blob_type: BlobType,
    /// The binary data.
    #[serde(with = "serde_bytes")]
    #[debug(skip)]
    bytes: Box<[u8]>,
}

impl BlobContent {
    /// Creates a new [`BlobContent`] from the provided bytes and [`BlobId`].
    pub fn new(blob_type: BlobType, bytes: impl Into<Box<[u8]>>) -> Self {
        let bytes = bytes.into();
        BlobContent { blob_type, bytes }
    }

    /// Creates a new data [`BlobContent`] from the provided bytes.
    pub fn new_data(bytes: impl Into<Box<[u8]>>) -> Self {
        BlobContent::new(BlobType::Data, bytes)
    }

    /// Creates a new contract bytecode [`BlobContent`] from the provided bytes.
    pub fn new_contract_bytecode(compressed_bytecode: CompressedBytecode) -> Self {
        BlobContent::new(
            BlobType::ContractBytecode,
            compressed_bytecode.compressed_bytes,
        )
    }

    /// Creates a new contract bytecode [`BlobContent`] from the provided bytes.
    pub fn new_evm_bytecode(compressed_bytecode: CompressedBytecode) -> Self {
        BlobContent::new(BlobType::EvmBytecode, compressed_bytecode.compressed_bytes)
    }

    /// Creates a new service bytecode [`BlobContent`] from the provided bytes.
    pub fn new_service_bytecode(compressed_bytecode: CompressedBytecode) -> Self {
        BlobContent::new(
            BlobType::ServiceBytecode,
            compressed_bytecode.compressed_bytes,
        )
    }

    /// Creates a new application description [`BlobContent`] from a [`ApplicationDescription`].
    pub fn new_application_description(application_description: &ApplicationDescription) -> Self {
        let bytes = application_description.to_bytes();
        BlobContent::new(BlobType::ApplicationDescription, bytes)
    }

    /// Creates a new committee [`BlobContent`] from the provided serialized committee.
    pub fn new_committee(committee: impl Into<Box<[u8]>>) -> Self {
        BlobContent::new(BlobType::Committee, committee)
    }

    /// Creates a new chain description [`BlobContent`] from a [`ChainDescription`].
    pub fn new_chain_description(chain_description: &ChainDescription) -> Self {
        let bytes = bcs::to_bytes(&chain_description)
            .expect("Serializing a ChainDescription should not fail!");
        BlobContent::new(BlobType::ChainDescription, bytes)
    }

    /// Gets a reference to the blob's bytes.
    pub fn bytes(&self) -> &[u8] {
        &self.bytes
    }

    /// Gets the inner blob's bytes, consuming the blob.
    pub fn into_bytes(self) -> Box<[u8]> {
        self.bytes
    }

    /// Returns the type of data represented by this blob's bytes.
    pub fn blob_type(&self) -> BlobType {
        self.blob_type
    }
}

impl From<Blob> for BlobContent {
    fn from(blob: Blob) -> BlobContent {
        blob.content
    }
}

/// A blob of binary data, with its hash.
#[derive(Debug, Hash, PartialEq, Eq, Clone)]
pub struct Blob {
    /// ID of the blob.
    hash: CryptoHash,
    /// A blob of binary data.
    content: BlobContent,
}

impl Blob {
    /// Computes the hash and returns the hashed blob for the given content.
    pub fn new(content: BlobContent) -> Self {
        let mut hash = CryptoHash::new(&content);
        if matches!(content.blob_type, BlobType::ApplicationDescription) {
            let application_description = bcs::from_bytes::<ApplicationDescription>(&content.bytes)
                .expect("to obtain an application description");
            if matches!(application_description.module_id.vm_runtime, VmRuntime::Evm) {
                hash.make_evm_compatible();
            }
        }
        Blob { hash, content }
    }

    /// Creates a blob without checking that the hash actually matches the content.
    pub fn new_with_id_unchecked(blob_id: BlobId, bytes: impl Into<Box<[u8]>>) -> Self {
        Blob {
            hash: blob_id.hash,
            content: BlobContent {
                blob_type: blob_id.blob_type,
                bytes: bytes.into(),
            },
        }
    }

    /// Creates a new data [`Blob`] from the provided bytes.
    pub fn new_data(bytes: impl Into<Box<[u8]>>) -> Self {
        Blob::new(BlobContent::new_data(bytes))
    }

    /// Creates a new contract bytecode [`Blob`] from the provided bytes.
    pub fn new_contract_bytecode(compressed_bytecode: CompressedBytecode) -> Self {
        Blob::new(BlobContent::new_contract_bytecode(compressed_bytecode))
    }

    /// Creates a new contract bytecode [`BlobContent`] from the provided bytes.
    pub fn new_evm_bytecode(compressed_bytecode: CompressedBytecode) -> Self {
        Blob::new(BlobContent::new_evm_bytecode(compressed_bytecode))
    }

    /// Creates a new service bytecode [`Blob`] from the provided bytes.
    pub fn new_service_bytecode(compressed_bytecode: CompressedBytecode) -> Self {
        Blob::new(BlobContent::new_service_bytecode(compressed_bytecode))
    }

    /// Creates a new application description [`Blob`] from the provided description.
    pub fn new_application_description(application_description: &ApplicationDescription) -> Self {
        Blob::new(BlobContent::new_application_description(
            application_description,
        ))
    }

    /// Creates a new committee [`Blob`] from the provided bytes.
    pub fn new_committee(committee: impl Into<Box<[u8]>>) -> Self {
        Blob::new(BlobContent::new_committee(committee))
    }

    /// Creates a new chain description [`Blob`] from a [`ChainDescription`].
    pub fn new_chain_description(chain_description: &ChainDescription) -> Self {
        Blob::new(BlobContent::new_chain_description(chain_description))
    }

    /// A content-addressed blob ID i.e. the hash of the `Blob`.
    pub fn id(&self) -> BlobId {
        BlobId {
            hash: self.hash,
            blob_type: self.content.blob_type,
        }
    }

    /// Returns a reference to the inner `BlobContent`, without the hash.
    pub fn content(&self) -> &BlobContent {
        &self.content
    }

    /// Moves ownership of the blob of binary data
    pub fn into_content(self) -> BlobContent {
        self.content
    }

    /// Gets a reference to the inner blob's bytes.
    pub fn bytes(&self) -> &[u8] {
        self.content.bytes()
    }

    /// Gets the inner blob's bytes.
    pub fn into_bytes(self) -> Box<[u8]> {
        self.content.into_bytes()
    }

    /// Loads data blob from a file.
    pub async fn load_data_blob_from_file(path: impl AsRef<Path>) -> io::Result<Self> {
        Ok(Self::new_data(fs::read(path)?))
    }

    /// Returns whether the blob is of [`BlobType::Committee`] variant.
    pub fn is_committee_blob(&self) -> bool {
        self.content().blob_type().is_committee_blob()
    }
}

impl Serialize for Blob {
    fn serialize<S>(&self, serializer: S) -> Result<S::Ok, S::Error>
    where
        S: Serializer,
    {
        if serializer.is_human_readable() {
            let blob_bytes = bcs::to_bytes(&self.content).map_err(serde::ser::Error::custom)?;
            serializer.serialize_str(&hex::encode(blob_bytes))
        } else {
            BlobContent::serialize(self.content(), serializer)
        }
    }
}

impl<'a> Deserialize<'a> for Blob {
    fn deserialize<D>(deserializer: D) -> Result<Self, D::Error>
    where
        D: Deserializer<'a>,
    {
        if deserializer.is_human_readable() {
            let s = String::deserialize(deserializer)?;
            let content_bytes = hex::decode(s).map_err(serde::de::Error::custom)?;
            let content: BlobContent =
                bcs::from_bytes(&content_bytes).map_err(serde::de::Error::custom)?;

            Ok(Blob::new(content))
        } else {
            let content = BlobContent::deserialize(deserializer)?;
            Ok(Blob::new(content))
        }
    }
}

impl BcsHashable<'_> for Blob {}

/// An event recorded in a block.
#[derive(Debug, PartialEq, Eq, Hash, Clone, Serialize, Deserialize, SimpleObject)]
pub struct Event {
    /// The ID of the stream this event belongs to.
    pub stream_id: StreamId,
    /// The event index, i.e. the number of events in the stream before this one.
    pub index: u32,
    /// The payload data.
    #[debug(with = "hex_debug")]
    #[serde(with = "serde_bytes")]
    pub value: Vec<u8>,
}

impl Event {
    /// Returns the ID of this event record, given the publisher chain ID.
    pub fn id(&self, chain_id: ChainId) -> EventId {
        EventId {
            chain_id,
            stream_id: self.stream_id.clone(),
            index: self.index,
        }
    }
}

/// An update for a stream with new events.
#[derive(Clone, Debug, Serialize, Deserialize, WitType, WitLoad, WitStore)]
pub struct StreamUpdate {
    /// The publishing chain.
    pub chain_id: ChainId,
    /// The stream ID.
    pub stream_id: StreamId,
    /// The lowest index of a new event. See [`StreamUpdate::new_indices`].
    pub previous_index: u32,
    /// The index of the next event, i.e. the lowest for which no event is known yet.
    pub next_index: u32,
}

impl StreamUpdate {
    /// Returns the indices of all new events in the stream.
    pub fn new_indices(&self) -> impl Iterator<Item = u32> {
        self.previous_index..self.next_index
    }
}

impl BcsHashable<'_> for Event {}

doc_scalar!(Bytecode, "A WebAssembly module's bytecode");
doc_scalar!(Amount, "A non-negative amount of tokens.");
doc_scalar!(
    Epoch,
    "A number identifying the configuration of the chain (aka the committee)"
);
doc_scalar!(BlockHeight, "A block height to identify blocks in a chain");
doc_scalar!(
    Timestamp,
    "A timestamp, in microseconds since the Unix epoch"
);
doc_scalar!(TimeDelta, "A duration in microseconds");
doc_scalar!(
    Round,
    "A number to identify successive attempts to decide a value in a consensus protocol."
);
doc_scalar!(
    ChainDescription,
    "Initial chain configuration and chain origin."
);
doc_scalar!(OracleResponse, "A record of a single oracle response.");
doc_scalar!(BlobContent, "A blob of binary data.");
doc_scalar!(
    Blob,
    "A blob of binary data, with its content-addressed blob ID."
);
doc_scalar!(ApplicationDescription, "Description of a user application");

#[cfg(with_metrics)]
mod metrics {
    use std::sync::LazyLock;

    use prometheus::HistogramVec;

    use crate::prometheus_util::{exponential_bucket_latencies, register_histogram_vec};

    /// The time it takes to compress a bytecode.
    pub static BYTECODE_COMPRESSION_LATENCY: LazyLock<HistogramVec> = LazyLock::new(|| {
        register_histogram_vec(
            "bytecode_compression_latency",
            "Bytecode compression latency",
            &[],
            exponential_bucket_latencies(10.0),
        )
    });

    /// The time it takes to decompress a bytecode.
    pub static BYTECODE_DECOMPRESSION_LATENCY: LazyLock<HistogramVec> = LazyLock::new(|| {
        register_histogram_vec(
            "bytecode_decompression_latency",
            "Bytecode decompression latency",
            &[],
            exponential_bucket_latencies(10.0),
        )
    });
}

#[cfg(test)]
mod tests {
    use std::str::FromStr;

    use super::Amount;

    #[test]
    fn display_amount() {
        assert_eq!("1.", Amount::ONE.to_string());
        assert_eq!("1.", Amount::from_str("1.").unwrap().to_string());
        assert_eq!(
            Amount(10_000_000_000_000_000_000),
            Amount::from_str("10").unwrap()
        );
        assert_eq!("10.", Amount(10_000_000_000_000_000_000).to_string());
        assert_eq!(
            "1001.3",
            (Amount::from_str("1.1")
                .unwrap()
                .saturating_add(Amount::from_str("1_000.2").unwrap()))
            .to_string()
        );
        assert_eq!(
            "   1.00000000000000000000",
            format!("{:25.20}", Amount::ONE)
        );
        assert_eq!(
            "~+12.34~~",
            format!("{:~^+9.1}", Amount::from_str("12.34").unwrap())
        );
    }
}<|MERGE_RESOLUTION|>--- conflicted
+++ resolved
@@ -487,14 +487,6 @@
     }
 }
 
-<<<<<<< HEAD
-#[cfg(not(with_testing))]
-impl From<u64> for BlockHeight {
-    fn from(value: u64) -> Self {
-        Self(value)
-    }
-}
-
 /// Allows converting [`BlockHeight`] ranges to inclusive tuples of bounds.
 pub trait RangeExt {
     /// Returns the range as a tuple of inclusive bounds.
@@ -521,8 +513,6 @@
     }
 }
 
-=======
->>>>>>> 125bb6bc
 impl_wrapped_number!(Amount, u128);
 impl_wrapped_number!(BlockHeight, u64);
 impl_wrapped_number!(TimeDelta, u64);
