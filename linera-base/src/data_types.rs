--- conflicted
+++ resolved
@@ -780,8 +780,6 @@
 }
 
 impl BlobContent {
-<<<<<<< HEAD
-=======
     /// Creates a [`BlobContent`] from a string for testing purposes.
     #[cfg(with_testing)]
     pub fn test_blob_content(content: &str) -> Self {
@@ -790,13 +788,11 @@
         }
     }
 
->>>>>>> e40f37cc
     /// Creates a `Blob` without checking that this is the correct `BlobId`.
     pub fn with_blob_id_unchecked(self, blob_id: BlobId) -> Blob {
         Blob {
             id: blob_id,
             content: self,
-<<<<<<< HEAD
         }
     }
 
@@ -813,24 +809,6 @@
         }
     }
 
-=======
-        }
-    }
-
-    /// Creates a `Blob` checking that this is the correct `BlobId`.
-    pub fn with_blob_id_checked(self, blob_id: BlobId) -> Option<Blob> {
-        let blob = match blob_id.blob_type {
-            BlobType::Data => self.with_data_blob_id(),
-        };
-
-        if blob.id() == blob_id {
-            Some(blob)
-        } else {
-            None
-        }
-    }
-
->>>>>>> e40f37cc
     /// Creates a `Blob` by hashing `self`.
     pub fn with_data_blob_id(self) -> Blob {
         let id = BlobId::new_data(&self);
@@ -872,14 +850,7 @@
     /// Creates a [`Blob`] from a string for testing purposes.
     #[cfg(with_testing)]
     pub fn test_data_blob(content: &str) -> Self {
-<<<<<<< HEAD
-        let blob_content = BlobContent {
-            bytes: content.as_bytes().to_vec(),
-        };
-        blob_content.with_data_blob_id()
-=======
         BlobContent::test_blob_content(content).with_data_blob_id()
->>>>>>> e40f37cc
     }
 
     /// Returns a reference to the inner `BlobContent`, without the hash.
